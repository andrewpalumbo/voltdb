--- conflicted
+++ resolved
@@ -993,11 +993,7 @@
     </copy>
 </target>
 
-<<<<<<< HEAD
-<target name='reee'
-=======
 <target name='recompile_ee_nodepends'
->>>>>>> 71815b2d
     description="Build C++ JNI library and copy it to production folder.">
     <exec dir='.' executable='python' failonerror='true'>
         <arg line="build.py ${build}" />
