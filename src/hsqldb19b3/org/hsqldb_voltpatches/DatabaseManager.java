--- conflicted
+++ resolved
@@ -69,10 +69,10 @@
 
     /** name to Database mapping for mem: databases */
     // A VoltDB extension to work around ENG-6044, array index out of bounds in hash index
+    static final java.util.HashMap<String, Database> memDatabaseMap = new java.util.HashMap<String, Database>();
     /* disable 1 line ...
     static final HashMap memDatabaseMap = new HashMap();
        ... disabled 1 line */
-    static final java.util.HashMap<String, Database> memDatabaseMap = new java.util.HashMap<String, Database>();
     // End of VoltDB extension
 
     /** File to Database mapping for file: databases */
@@ -83,11 +83,11 @@
 
     /** id number to Database for Databases currently in registry */
     // A VoltDB extension to work around ENG-6044
+    static final java.util.HashMap<Integer, Database> databaseIDMap =
+            new java.util.HashMap<Integer, Database>();
     /* disable 1 line ...
     static final IntKeyHashMap databaseIDMap = new IntKeyHashMap();
        ... disabled 1 line */
-    static final java.util.HashMap<Integer, Database> databaseIDMap =
-            new java.util.HashMap<Integer, Database>();
     // End of VoltDB extension
 
     /**
@@ -95,20 +95,15 @@
      */
     public static Vector getDatabaseURIs() {
 
-<<<<<<< HEAD
-        Vector v = new Vector();
-=======
         Vector   v  = new Vector();
-        // A VoltDB extension to work around ENG-6044
-        /* disable 1 line ...
-        Iterator it = databaseIDMap.values().iterator();
-           ... disabled 1 line */
-        java.util.Iterator<Database> it = databaseIDMap.values().iterator();
-        // End of VoltDB extension
->>>>>>> 15c7ef24
 
         synchronized (databaseIDMap) {
+            // A VoltDB extension to work around ENG-6044
+            java.util.Iterator<Database> it = databaseIDMap.values().iterator();
+            /* disable 1 line ...
             Iterator it = databaseIDMap.values().iterator();
+            ... disabled 1 line */
+            // End of VoltDB extension
 
             while (it.hasNext()) {
                 Database db = (Database) it.next();
@@ -130,17 +125,13 @@
      */
     public static void closeDatabases(int mode) {
 
-<<<<<<< HEAD
         synchronized (databaseIDMap) {
+            // A VoltDB extension to work around ENG-6044
+            java.util.Iterator<Database> it = databaseIDMap.values().iterator();
+            /* disable 1 line ...
             Iterator it = databaseIDMap.values().iterator();
-=======
-        // A VoltDB extension to work around ENG-6044
-        /* disable 1 line ...
-        Iterator it = databaseIDMap.values().iterator();
-           ... disabled 1 line */
-        java.util.Iterator<Database> it = databaseIDMap.values().iterator();
-        // End of VoltDB extension
->>>>>>> 15c7ef24
+            ... disabled 1 line */
+            // End of VoltDB extension
 
             while (it.hasNext()) {
                 Database db = (Database) it.next();
@@ -311,7 +302,9 @@
         Database db;
         String   key = path;
         // A VoltDB extension to work around ENG-6044
-        /* disable 13 lines ...
+        assert (type == DatabaseURL.S_MEM);
+        java.util.HashMap<String, Database> databaseMap = memDatabaseMap;
+        /* disable 29 lines ...
         HashMap  databaseMap;
 
         if (type == DatabaseURL.S_FILE) {
@@ -341,10 +334,7 @@
         } else {
             throw Error.runtimeError(ErrorCode.U_S0500, "DatabaseManager");
         }
-           ... disabled 13 lines */
-
-        assert (type == DatabaseURL.S_MEM);
-        java.util.HashMap<String, Database> databaseMap = memDatabaseMap;
+           ... disabled 29 lines */
         // End of VoltDB extension
 
         db = (Database) databaseMap.get(key);
@@ -373,7 +363,10 @@
             String path) {
 
         // A VoltDB extension to work around ENG-6044
-        /* disabled 14 lines ...
+        assert (type == DatabaseURL.S_MEM);
+        java.util.HashMap<String, Database> databaseMap = memDatabaseMap;
+        String key = path;
+        /* disabled 13 lines ...
         Object  key = path;
         HashMap databaseMap;
 
@@ -387,26 +380,24 @@
         } else {
             throw (Error.runtimeError(ErrorCode.U_S0500, "DatabaseManager"));
         }
-           ... disabled 14 lines */
-
-        assert (type == DatabaseURL.S_MEM);
+           ... disabled 13 lines */
+        // End of VoltDB extension
+
+        return (Database) databaseMap.get(key);
+    }
+
+    /**
+     * Adds a database to the registry.
+     */
+    private static synchronized void addDatabaseObject(String type,
+            String path, Database db) {
+
+        // A VoltDB extension to work around ENG-6044
+        assert(type == DatabaseURL.S_MEM);
         java.util.HashMap<String, Database> databaseMap = memDatabaseMap;
         String key = path;
-        // End of VoltDB extension
-
-        return (Database) databaseMap.get(key);
-    }
-
-    /**
-     * Adds a database to the registry.
-     */
-    private static synchronized void addDatabaseObject(String type,
-            String path, Database db) {
-
-        // A VoltDB extension to work around ENG-6044
-        /* disable 15 lines ...
+        /* disable 18 lines ...
         Object  key = path;
-
         HashMap databaseMap;
 
         if (type == DatabaseURL.S_FILE) {
@@ -423,11 +414,7 @@
         synchronized (databaseIDMap) {
             databaseIDMap.put(db.databaseID, db);
         }
-           ... disabled 15 lines */
-
-        assert(type == DatabaseURL.S_MEM);
-        java.util.HashMap<String, Database> databaseMap = memDatabaseMap;
-        String key = path;
+           ... disabled 18 lines */
         // End of VoltDB extension
 
         databaseMap.put(key, db);
@@ -451,7 +438,10 @@
         notifyServers(database);
 
         // A VoltDB extension to work around ENG-6044
-        /* disable 11 lines ...
+        assert(type == DatabaseURL.S_MEM);
+        java.util.HashMap<String, Database> databaseMap = memDatabaseMap;
+        String key = path;
+        /* disable 10 lines ...
         if (type == DatabaseURL.S_FILE) {
             databaseMap = fileDatabaseMap;
             key         = filePathToKey(path);
@@ -462,11 +452,7 @@
         } else {
             throw (Error.runtimeError(ErrorCode.U_S0500, "DatabaseManager"));
         }
-           ... disabled 11 lines */
-
-        assert(type == DatabaseURL.S_MEM);
-        java.util.HashMap<String, Database> databaseMap = memDatabaseMap;
-        String key = path;
+           ... disabled 10 lines */
         // End of VoltDB extension
 
         boolean isEmpty = false;
