/* This file is part of VoltDB.
 * Copyright (C) 2008-2013 VoltDB Inc.
 *
 * This file contains original code and/or modifications of original code.
 * Any modifications made by VoltDB Inc. are licensed under the following
 * terms and conditions:
 *
 * This program is free software: you can redistribute it and/or modify
 * it under the terms of the GNU Affero General Public License as
 * published by the Free Software Foundation, either version 3 of the
 * License, or (at your option) any later version.
 *
 * This program is distributed in the hope that it will be useful,
 * but WITHOUT ANY WARRANTY; without even the implied warranty of
 * MERCHANTABILITY or FITNESS FOR A PARTICULAR PURPOSE.  See the
 * GNU Affero General Public License for more details.
 *
 * You should have received a copy of the GNU Affero General Public License
 * along with VoltDB.  If not, see <http://www.gnu.org/licenses/>.
 */
/* Copyright (C) 2008 by H-Store Project
 * Brown University
 * Massachusetts Institute of Technology
 * Yale University
 *
 * Permission is hereby granted, free of charge, to any person obtaining
 * a copy of this software and associated documentation files (the
 * "Software"), to deal in the Software without restriction, including
 * without limitation the rights to use, copy, modify, merge, publish,
 * distribute, sublicense, and/or sell copies of the Software, and to
 * permit persons to whom the Software is furnished to do so, subject to
 * the following conditions:
 *
 * The above copyright notice and this permission notice shall be
 * included in all copies or substantial portions of the Software.
 *
 * THE SOFTWARE IS PROVIDED "AS IS", WITHOUT WARRANTY OF ANY KIND,
 * EXPRESS OR IMPLIED, INCLUDING BUT NOT LIMITED TO THE WARRANTIES OF
 * MERCHANTABILITY, FITNESS FOR A PARTICULAR PURPOSE AND NONINFRINGEMENT
 * IN NO EVENT SHALL THE AUTHORS BE LIABLE FOR ANY CLAIM, DAMAGES OR
 * OTHER LIABILITY, WHETHER IN AN ACTION OF CONTRACT, TORT OR OTHERWISE,
 * ARISING FROM, OUT OF OR IN CONNECTION WITH THE SOFTWARE OR THE USE OR
 * OTHER DEALINGS IN THE SOFTWARE.
 */

#include <vector>
#include <string>
#include <stack>
#include "nestloopindexexecutor.h"
#include "common/debuglog.h"
#include "common/tabletuple.h"
#include "common/FatalException.hpp"
#include "execution/VoltDBEngine.h"
#include "expressions/abstractexpression.h"
#include "expressions/tuplevalueexpression.h"
#include "plannodes/nestloopindexnode.h"
#include "plannodes/indexscannode.h"
#include "storage/table.h"
#include "storage/persistenttable.h"
#include "storage/temptable.h"
#include "indexes/tableindex.h"
#include "storage/tableiterator.h"

using namespace std;
using namespace voltdb;

namespace
{
    // FUTURE: the planner should be able to make this decision and
    // add that info to TupleValueExpression rather than having to
    // play the name game here.  These two methods are currently duped
    // in nestloopexecutor because (a) there wasn't an obvious
    // common locale to put them and (b) I hope to make them go away
    // soon.
    bool
    assignTupleValueIndex(AbstractExpression *ae,
                          const std::string &oname,
                          const std::string &iname)
    {
        VOLT_TRACE("assignTupleValueIndex with tables:\n outer: %s, inner %s", oname.c_str(), iname.c_str());

        // if an exact table name match is found, do the obvious
        // thing. Otherwise, assign to the table named "temp".
        // If both tables are named temp, barf; planner purports
        // not accept joins of two temp tables.

        // tuple index 0 is always the outer table.
        // tuple index 1 is always the inner table.
        TupleValueExpression *tve = dynamic_cast<TupleValueExpression*>(ae);
        std::string tname = tve->getTableName();

        if (oname == "temp" && iname == "temp") {
            VOLT_ERROR("Unsuported join on two temp tables.");
            return false;
        }

        VOLT_TRACE("TupleValueExpression: %s", tve->debug().c_str());
        VOLT_TRACE("TVE table name: %s\n", tname.c_str());
        if (tname == oname)
            tve->setTupleIndex(0);
        else if (tname == iname)
            tve->setTupleIndex(1);
        else if (oname == "temp")
            tve->setTupleIndex(0);
        else if (iname == "temp")
            tve->setTupleIndex(1);
        else {
            VOLT_ERROR("TableTupleValue in join with unknown table name:\n outer: %s, inner %s", oname.c_str(), iname.c_str());
            return false;
        }

        return true;
    }

    bool
    assignTupleValueIndexes(AbstractExpression* expression,
                            const string& outer_name,
                            const string& inner_name)
    {
        // for each tuple value expression in the expression, determine
        // which tuple is being represented. Tuple could come from outer
        // table or inner table. Configure the predicate to use the correct
        // eval() tuple parameter. By convention, eval's first parameter
        // will always be the outer table and its second parameter the inner
        const AbstractExpression* predicate = expression;

        VOLT_TRACE("expression: %s", predicate->debug().c_str());
        std::stack<const AbstractExpression*> stack;
        while (predicate != NULL) {
            const AbstractExpression *left = predicate->getLeft();
            const AbstractExpression *right = predicate->getRight();

            if (right != NULL) {
                if (right->getExpressionType() == EXPRESSION_TYPE_VALUE_TUPLE) {
                    if (!assignTupleValueIndex(const_cast<AbstractExpression*>(right),
                                               outer_name,
                                               inner_name))
                    {
                        return false;
                    }
                }
                // remember the right node - must visit its children
                stack.push(right);
            }
            if (left != NULL) {
                if (left->getExpressionType() == EXPRESSION_TYPE_VALUE_TUPLE) {
                    if (!assignTupleValueIndex(const_cast<AbstractExpression*>(left),
                                               outer_name,
                                               inner_name))
                    {
                        return false;
                    }
                }
            }

            predicate = left;
            if (!predicate && !stack.empty()) {
                predicate = stack.top();
                stack.pop();
            }
        }
        return true;
    }
}

bool NestLoopIndexExecutor::p_init(AbstractPlanNode* abstractNode,
                                   TempTableLimits* limits)
{
    VOLT_TRACE("init NLIJ Executor");
    assert(limits);

    node = dynamic_cast<NestLoopIndexPlanNode*>(abstractNode);
    assert(node);
    inline_node = dynamic_cast<IndexScanPlanNode*>(node->getInlinePlanNode(PLAN_NODE_TYPE_INDEXSCAN));
    assert(inline_node);
    VOLT_TRACE("<NestLoopIndexPlanNode> %s, <IndexScanPlanNode> %s", node->debug().c_str(), inline_node->debug().c_str());

    join_type = node->getJoinType();
    m_lookupType = inline_node->getLookupType();
    m_sortDirection = inline_node->getSortDirection();

    //
    // We need exactly one input table and a target table
    //
    assert(node->getInputTables().size() == 1);

    int schema_size = static_cast<int>(node->getOutputSchema().size());
    // Create output table based on output schema from the plan
    setTempOutputTable(limits);

    for (int i = 0; i < schema_size; i++)
    {
        m_outputExpressions.push_back(node->getOutputSchema()[i]->getExpression());
    }

    //
    // Make sure that we actually have search keys
    //
    int num_of_searchkeys = (int)inline_node->getSearchKeyExpressions().size();
    //nshi commented this out in revision 4495 of the old repo in index scan executor
    VOLT_TRACE ("<Nested Loop Index exec, INIT...> Number of searchKeys: %d \n", num_of_searchkeys);

    //the code is cut and paste in nest loop and the change is necessary here as well
//    if (num_of_searchkeys == 0) {
//        VOLT_ERROR("There are no search key expressions for the internal"
//                   " PlanNode '%s' of PlanNode '%s'",
//                   inline_node->debug().c_str(), node->debug().c_str());
//        return false;
//    }
    for (int ctr = 0; ctr < num_of_searchkeys; ctr++) {
        if (inline_node->getSearchKeyExpressions()[ctr] == NULL) {
            VOLT_ERROR("The search key expression at position '%d' is NULL for"
                       " internal PlanNode '%s' of PlanNode '%s'",
                       ctr, inline_node->debug().c_str(), node->debug().c_str());
            return false;
        }
    }

    // output must be a temp table
    output_table = dynamic_cast<TempTable*>(node->getOutputTable());
    assert(output_table);

    inner_table = dynamic_cast<PersistentTable*>(inline_node->getTargetTable());
    assert(inner_table);

    assert(node->getInputTables().size() == 1);
    outer_table = node->getInputTables()[0];
    assert(outer_table);

    //
    // Grab the Index from our inner table
    // We'll throw an error if the index is missing
    //
    index = inner_table->index(inline_node->getTargetIndexName());
    if (index == NULL) {
        VOLT_ERROR("Failed to retreive index '%s' from inner table '%s' for"
                   " internal PlanNode '%s'",
                   inline_node->getTargetIndexName().c_str(),
                   inner_table->name().c_str(), inline_node->debug().c_str());
        return false;
    }

    // NULL tuple for outer join
    if (node->getJoinType() == JOIN_TYPE_LEFT) {
        Table* inner_out_table = inline_node->getOutputTable();
        assert(inner_out_table);
        m_null_tuple.init(inner_out_table->schema());
    }

    index_values = TableTuple(index->getKeySchema());
    index_values_backing_store = new char[index->getKeySchema()->tupleLength()];
    index_values.move( index_values_backing_store - TUPLE_HEADER_SIZE);
    index_values.setAllNulls();

    // for each tuple value expression in the predicate, determine
    // which tuple is being represented. Tuple could come from outer
    // table or inner table. Configure the predicate to use the correct
    // eval() tuple parameter. By convention, eval's first parameter
    // will always be the outer table and its second parameter the inner

    // NOTE: the output expressions are not currently scanned to
    // determine how to take tuples from the outer and inner tables,
    // since the way the execute loop is currently written prevents
    // the contribution to the schema from the outer table from being
    // used with a valid tuple from the inner table.

    bool retval =
        assignTupleValueIndexes(inline_node->getPredicate(),
                                node->getInputTables()[0]->name(),
                                inline_node->getTargetTable()->name());

    if (retval) {
        retval = assignTupleValueIndexes(inline_node->getEndExpression(),
                                node->getInputTables()[0]->name(),
                                inline_node->getTargetTable()->name());
    }
    if (retval) {
        retval = assignTupleValueIndexes(node->getPreJoinPredicate(),
                                node->getInputTables()[0]->name(),
                                inline_node->getTargetTable()->name());
    }
    if (retval) {
        retval = assignTupleValueIndexes(node->getWherePredicate(),
                                node->getInputTables()[0]->name(),
                                inline_node->getTargetTable()->name());
    }
    return retval;
}

bool NestLoopIndexExecutor::p_execute(const NValueArray &params)
{
    assert (node == dynamic_cast<NestLoopIndexPlanNode*>(m_abstractNode));
    assert(node);
    assert (inline_node == dynamic_cast<IndexScanPlanNode*>(node->getInlinePlanNode(PLAN_NODE_TYPE_INDEXSCAN)));
    assert(inline_node);

    assert (output_table == dynamic_cast<TempTable*>(node->getOutputTable()));
    assert(output_table);

    //inner_table is the table that has the index to be used in this executor
    assert (inner_table == dynamic_cast<PersistentTable*>(inline_node->getTargetTable()));
    assert(inner_table);

    //outer_table is the input table that have tuples to be iterated
    assert(node->getInputTables().size() == 1);
    assert (outer_table == node->getInputTables()[0]);
    assert (outer_table);
    VOLT_TRACE("executing NestLoopIndex with outer table: %s, inner table: %s",
               outer_table->debug().c_str(), inner_table->debug().c_str());

    //
    // Substitute parameter to SEARCH KEY Note that the expressions
    // will include TupleValueExpression even after this substitution
    //
    int num_of_searchkeys = (int)inline_node->getSearchKeyExpressions().size();
    for (int ctr = 0; ctr < num_of_searchkeys; ctr++) {
        VOLT_TRACE("Search Key[%d] before substitution:\n%s",
                   ctr, inline_node->getSearchKeyExpressions()[ctr]->debug(true).c_str());

        inline_node->getSearchKeyExpressions()[ctr]->substitute(params);

        VOLT_TRACE("Search Key[%d] after substitution:\n%s",
                   ctr, inline_node->getSearchKeyExpressions()[ctr]->debug(true).c_str());
    }

    // end expression
    AbstractExpression* end_expression = inline_node->getEndExpression();
    if (end_expression) {
        end_expression->substitute(params);
        VOLT_TRACE("End Expression:\n%s", end_expression->debug(true).c_str());
    }

    // post expression
    AbstractExpression* post_expression = inline_node->getPredicate();
    if (post_expression != NULL) {
        post_expression->substitute(params);
        VOLT_TRACE("Post Expression:\n%s", post_expression->debug(true).c_str());
    }

    // pre join expression
    AbstractExpression* prejoin_expression = node->getPreJoinPredicate();
    if (prejoin_expression != NULL) {
        prejoin_expression->substitute(params);
        VOLT_TRACE("Post Expression:\n%s", prejoin_expression->debug(true).c_str());
    }

    // where expression
    AbstractExpression* where_expression = node->getWherePredicate();
    if (where_expression != NULL) {
        where_expression->substitute(params);
        VOLT_TRACE("Post Expression:\n%s", where_expression->debug(true).c_str());
    }
    AbstractExpression* initial_expression = inline_node->getInitialExpression();
    if (initial_expression != NULL) {
        initial_expression->substitute(params);
        VOLT_TRACE("Initial Expression:\n%s", initial_expression->debug(true).c_str());
    }
    //
    // OUTER TABLE ITERATION
    //
    TableTuple outer_tuple(outer_table->schema());
    TableTuple inner_tuple(inner_table->schema());
    TableIterator outer_iterator = outer_table->iterator();
    int num_of_outer_cols = outer_table->columnCount();
    assert (outer_tuple.sizeInValues() == outer_table->columnCount());
    assert (inner_tuple.sizeInValues() == inner_table->columnCount());
    TableTuple &join_tuple = output_table->tempTuple();
    TableTuple null_tuple = m_null_tuple;
    int num_of_inner_cols = (join_type == JOIN_TYPE_LEFT)? null_tuple.sizeInValues() : 0;
    int foundTuples = 0;

    m_engine->setLastAccessedTable(inner_table);
    VOLT_TRACE("<num_of_outer_cols>: %d\n", num_of_outer_cols);
    while (outer_iterator.next(outer_tuple)) {
        if(++foundTuples % LONG_OP_THRESHOLD == 0) {
            progressUpdate(foundTuples, inner_table);
        }
        VOLT_TRACE("outer_tuple:%s",
                   outer_tuple.debug(outer_table->name()).c_str());
        doLongOpTracking();
        // Set the outer tuple columns. Must be outside the inner loop
        // in case of the empty inner table
        join_tuple.setNValues(0, outer_tuple, 0, num_of_outer_cols);

        // did this loop body find at least one match for this tuple?
        bool match = false;
        // For outer joins if outer tuple fails pre-join predicate
        // (join expression based on the outer table only)
        // it can't match any of inner tuples
        if (prejoin_expression == NULL || prejoin_expression->eval(&outer_tuple, NULL).isTrue()) {

            int activeNumOfSearchKeys = num_of_searchkeys;
            VOLT_TRACE ("<Nested Loop Index exec, WHILE-LOOP...> Number of searchKeys: %d \n", num_of_searchkeys);
            IndexLookupType localLookupType = m_lookupType;
            SortDirectionType localSortDirection = m_sortDirection;
            VOLT_TRACE("Lookup type: %d\n", m_lookupType);
            VOLT_TRACE("SortDirectionType: %d\n", m_sortDirection);

            // did setting the search key fail (usually due to overflow)
            bool keyException = false;

            //
            // Now use the outer table tuple to construct the search key
            // against the inner table
            //
            index_values.setAllNulls();
            for (int ctr = 0; ctr < activeNumOfSearchKeys; ctr++) {
                // in a normal index scan, params would be substituted here,
                // but this scan fills in params outside the loop
                NValue candidateValue = inline_node->getSearchKeyExpressions()[ctr]->eval(&outer_tuple, NULL);
                try {
                    index_values.setNValue(ctr, candidateValue);
                }
                catch (const SQLException &e) {
                    // This next bit of logic handles underflow and overflow while
                    // setting up the search keys.
                    // e.g. TINYINT > 200 or INT <= 6000000000

                    // re-throw if not an overflow or underflow
                    // currently, it's expected to always be an overflow or underflow
                    if ((e.getInternalFlags() & (SQLException::TYPE_OVERFLOW | SQLException::TYPE_UNDERFLOW)) == 0) {
                        throw e;
                    }

                    // handle the case where this is a comparison, rather than equality match
                    // comparison is the only place where the executor might return matching tuples
                    // e.g. TINYINT < 1000 should return all values
                    if ((localLookupType != INDEX_LOOKUP_TYPE_EQ) &&
                        (ctr == (activeNumOfSearchKeys - 1))) {

                        // sanity check that there is at least one EQ column
                        // or else the join wouldn't work, right?
                        assert(activeNumOfSearchKeys > 1);

                        if (e.getInternalFlags() & SQLException::TYPE_OVERFLOW) {
                            if ((localLookupType == INDEX_LOOKUP_TYPE_GT) ||
                                (localLookupType == INDEX_LOOKUP_TYPE_GTE)) {

                                // gt or gte when key overflows breaks out
                                // and only returns for left-outer
                                keyException = true;
                                break; // the outer while loop
                            }
                            else {
                                // overflow of LT or LTE should be treated as LTE
                                // to issue an "initial" forward scan
                                localLookupType = INDEX_LOOKUP_TYPE_LTE;
                            }
                        }
                        if (e.getInternalFlags() & SQLException::TYPE_UNDERFLOW) {
                            if ((localLookupType == INDEX_LOOKUP_TYPE_LT) ||
                                (localLookupType == INDEX_LOOKUP_TYPE_LTE)) {
                                // overflow of LT or LTE should be treated as LTE
                                // to issue an "initial" forward scans
                                localLookupType = INDEX_LOOKUP_TYPE_LTE;
                            }
                            else {
                                // don't allow GTE because it breaks null handling
                                localLookupType = INDEX_LOOKUP_TYPE_GT;
                            }
                        }

                        // if here, means all tuples with the previous searchkey
                        // columns need to be scaned.
                        activeNumOfSearchKeys--;
                        if (localSortDirection == SORT_DIRECTION_TYPE_INVALID) {
                            localSortDirection = SORT_DIRECTION_TYPE_ASC;
                        }
                    }
                    // if a EQ comparison is out of range, then the tuple from
                    // the outer loop returns no matches (except left-outer)
                    else {
                        keyException = true;
                    }
                    break;
                }
            }
            VOLT_TRACE("Searching %s", index_values.debug("").c_str());

            // if a search value didn't fit into the targeted index key, skip this key
            if (!keyException) {
                //
                // Our index scan on the inner table is going to have three parts:
                //  (1) Lookup tuples using the search key
                //
                //  (2) For each tuple that comes back, check whether the
                //      end_expression is false.  If it is, then we stop
                //      scanning. Otherwise...
                //
                //  (3) Check whether the tuple satisfies the post expression.
                //      If it does, then add it to the output table
                //
                // Use our search key to prime the index iterator
                // The loop through each tuple given to us by the iterator
                //
                // Essentially cut and pasted this if ladder from
                // index scan executor
                if (num_of_searchkeys > 0)
                {
                    if (localLookupType == INDEX_LOOKUP_TYPE_EQ) {
                        index->moveToKey(&index_values);
                    }
                    else if (localLookupType == INDEX_LOOKUP_TYPE_GT) {
                        index->moveToGreaterThanKey(&index_values);
                    }
                    else if (localLookupType == INDEX_LOOKUP_TYPE_GTE) {
                        index->moveToKeyOrGreater(&index_values);
                    }
                    else if (localLookupType == INDEX_LOOKUP_TYPE_LT) {
                        index->moveToLessThanKey(&index_values);
                    } else if (localLookupType == INDEX_LOOKUP_TYPE_LTE) {
                        // find the entry whose key is greater than search key,
                        // do a forward scan using initialExpr to find the correct
                        // start point to do reverse scan
                        index->moveToGreaterThanKey(&index_values);
                        while (!(inner_tuple = index->nextValue()).isNullTuple()) {
<<<<<<< HEAD
                            if(++foundTuples % LONG_OP_THRESHOLD == 0) {
                                progressUpdate(foundTuples, inner_table);
                            }
=======
                            doLongOpTracking();
>>>>>>> cc8286bc
                            if (initial_expression != NULL && initial_expression->eval(&inner_tuple, NULL).isFalse()) {
                                break;
                            }
                        }
                        // just passed the first failed entry, so move 2 backward
                        index->moveToBeforePriorEntry();
                    }
                    else {
                        return false;
                    }
                } else {
                    bool toStartActually = (localSortDirection != SORT_DIRECTION_TYPE_DESC);
                    index->moveToEnd(toStartActually);
                }

                while ((localLookupType == INDEX_LOOKUP_TYPE_EQ &&
                        !(inner_tuple = index->nextValueAtKey()).isNullTuple()) ||
                       ((localLookupType != INDEX_LOOKUP_TYPE_EQ || num_of_searchkeys == 0) &&
                        !(inner_tuple = index->nextValue()).isNullTuple()))
                {
                    VOLT_TRACE("inner_tuple:%s",
                               inner_tuple.debug(inner_table->name()).c_str());
<<<<<<< HEAD
                    if(++foundTuples % LONG_OP_THRESHOLD == 0) {
                        progressUpdate(foundTuples, inner_table);
                    }
=======
                    doLongOpTracking();
>>>>>>> cc8286bc
                    //
                    // First check whether the end_expression is now false
                    //
                    if (end_expression != NULL &&
                        end_expression->eval(&outer_tuple, &inner_tuple).isFalse())
                    {
                        VOLT_TRACE("End Expression evaluated to false, stopping scan");
                        break;
                    }
                    //
                    // Then apply our post-predicate to do further filtering
                    //
                    if (post_expression == NULL ||
                        post_expression->eval(&outer_tuple, &inner_tuple).isTrue())
                    {
                        match = true;
                        // Still need to pass where filtering
                        if (where_expression == NULL || where_expression->eval(&outer_tuple, &inner_tuple).isTrue()) {
                            //
                            // Try to put the tuple into our output table
                            // Append the inner values to the end of our join tuple
                            //
                            for (int col_ctr = num_of_outer_cols;
                                 col_ctr < join_tuple.sizeInValues();
                                 ++col_ctr)
                            {
                                // For the sake of consistency, we don't try to do
                                // output expressions here with columns from both tables.
                                join_tuple.
                                setNValue(col_ctr,
                                          m_outputExpressions[col_ctr]->
                                          eval(&inner_tuple, NULL));
                            }
                            VOLT_TRACE("join_tuple tuple: %s",
                                       join_tuple.debug(output_table->name()).c_str());
                            VOLT_TRACE("MATCH: %s",
                                   join_tuple.debug(output_table->name()).c_str());
                            output_table->insertTupleNonVirtual(join_tuple);
                        }
                    }
                }
            }
        }
        //
        // Left Outer Join
        //
        if (join_type == JOIN_TYPE_LEFT && !match ) {
            if (where_expression == NULL || where_expression->eval(&outer_tuple, &null_tuple).isTrue()) {
                join_tuple.setNValues(num_of_outer_cols, m_null_tuple, 0, num_of_inner_cols);
                output_table->insertTupleNonVirtual(join_tuple);
            }
        }
    }

    VOLT_TRACE ("result table:\n %s", output_table->debug().c_str());
    VOLT_TRACE("Finished NestLoopIndex");
    return (true);
}

NestLoopIndexExecutor::~NestLoopIndexExecutor() {
    delete [] index_values_backing_store;
}<|MERGE_RESOLUTION|>--- conflicted
+++ resolved
@@ -367,14 +367,10 @@
     TableTuple &join_tuple = output_table->tempTuple();
     TableTuple null_tuple = m_null_tuple;
     int num_of_inner_cols = (join_type == JOIN_TYPE_LEFT)? null_tuple.sizeInValues() : 0;
-    int foundTuples = 0;
 
     m_engine->setLastAccessedTable(inner_table);
     VOLT_TRACE("<num_of_outer_cols>: %d\n", num_of_outer_cols);
     while (outer_iterator.next(outer_tuple)) {
-        if(++foundTuples % LONG_OP_THRESHOLD == 0) {
-            progressUpdate(foundTuples, inner_table);
-        }
         VOLT_TRACE("outer_tuple:%s",
                    outer_tuple.debug(outer_table->name()).c_str());
         doLongOpTracking();
@@ -514,13 +510,7 @@
                         // start point to do reverse scan
                         index->moveToGreaterThanKey(&index_values);
                         while (!(inner_tuple = index->nextValue()).isNullTuple()) {
-<<<<<<< HEAD
-                            if(++foundTuples % LONG_OP_THRESHOLD == 0) {
-                                progressUpdate(foundTuples, inner_table);
-                            }
-=======
                             doLongOpTracking();
->>>>>>> cc8286bc
                             if (initial_expression != NULL && initial_expression->eval(&inner_tuple, NULL).isFalse()) {
                                 break;
                             }
@@ -543,13 +533,7 @@
                 {
                     VOLT_TRACE("inner_tuple:%s",
                                inner_tuple.debug(inner_table->name()).c_str());
-<<<<<<< HEAD
-                    if(++foundTuples % LONG_OP_THRESHOLD == 0) {
-                        progressUpdate(foundTuples, inner_table);
-                    }
-=======
                     doLongOpTracking();
->>>>>>> cc8286bc
                     //
                     // First check whether the end_expression is now false
                     //
