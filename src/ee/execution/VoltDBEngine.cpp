/* This file is part of VoltDB.
 * Copyright (C) 2008-2012 VoltDB Inc.
 *
 * This file contains original code and/or modifications of original code.
 * Any modifications made by VoltDB Inc. are licensed under the following
 * terms and conditions:
 *
 * VoltDB is free software: you can redistribute it and/or modify
 * it under the terms of the GNU General Public License as published by
 * the Free Software Foundation, either version 3 of the License, or
 * (at your option) any later version.
 *
 * VoltDB is distributed in the hope that it will be useful,
 * but WITHOUT ANY WARRANTY; without even the implied warranty of
 * MERCHANTABILITY or FITNESS FOR A PARTICULAR PURPOSE.  See the
 * GNU General Public License for more details.
 *
 * You should have received a copy of the GNU General Public License
 * along with VoltDB.  If not, see <http://www.gnu.org/licenses/>.
 */
/* Copyright (C) 2008 by H-Store Project
 * Brown University
 * Massachusetts Institute of Technology
 * Yale University
 *
 * Permission is hereby granted, free of charge, to any person obtaining
 * a copy of this software and associated documentation files (the
 * "Software"), to deal in the Software without restriction, including
 * without limitation the rights to use, copy, modify, merge, publish,
 * distribute, sublicense, and/or sell copies of the Software, and to
 * permit persons to whom the Software is furnished to do so, subject to
 * the following conditions:
 *
 * The above copyright notice and this permission notice shall be
 * included in all copies or substantial portions of the Software.
 *
 * THE SOFTWARE IS PROVIDED "AS IS", WITHOUT WARRANTY OF ANY KIND,
 * EXPRESS OR IMPLIED, INCLUDING BUT NOT LIMITED TO THE WARRANTIES OF
 * MERCHANTABILITY, FITNESS FOR A PARTICULAR PURPOSE AND NONINFRINGEMENT
 * IN NO EVENT SHALL THE AUTHORS BE LIABLE FOR ANY CLAIM, DAMAGES OR
 * OTHER LIABILITY, WHETHER IN AN ACTION OF CONTRACT, TORT OR OTHERWISE,
 * ARISING FROM, OUT OF OR IN CONNECTION WITH THE SOFTWARE OR THE USE OR
 * OTHER DEALINGS IN THE SOFTWARE.
 */

#include "boost/shared_array.hpp"
#include "boost/scoped_array.hpp"
#include "boost/foreach.hpp"
#include "boost/scoped_ptr.hpp"
#include "VoltDBEngine.h"
#include "common/common.h"
#include "common/debuglog.h"
#include "common/serializeio.h"
#include "common/valuevector.h"
#include "common/TheHashinator.h"
#include "common/DummyUndoQuantum.hpp"
#include "common/tabletuple.h"
#include "common/executorcontext.hpp"
#include "common/FatalException.hpp"
#include "common/RecoveryProtoMessage.h"
#include "catalog/catalogmap.h"
#include "catalog/catalog.h"
#include "catalog/cluster.h"
#include "catalog/database.h"
#include "catalog/table.h"
#include "catalog/index.h"
#include "catalog/column.h"
#include "catalog/columnref.h"
#include "catalog/procedure.h"
#include "catalog/statement.h"
#include "catalog/planfragment.h"
#include "catalog/constraint.h"
#include "catalog/materializedviewinfo.h"
#include "catalog/connector.h"
#include "plannodes/abstractplannode.h"
#include "plannodes/abstractscannode.h"
#include "plannodes/nodes.h"
#include "plannodes/plannodeutil.h"
#include "plannodes/plannodefragment.h"
#include "executors/executors.h"
#include "executors/executorutil.h"
#include "storage/table.h"
#include "storage/tablefactory.h"
#include "indexes/tableindex.h"
#include "storage/constraintutil.h"
#include "storage/persistenttable.h"
#include "storage/MaterializedViewMetadata.h"
#include "storage/StreamBlock.h"
#include "storage/TableCatalogDelegate.hpp"
#include "org_voltdb_jni_ExecutionEngine.h" // to use static values
#include "stats/StatsAgent.h"
#include "voltdbipc.h"
#include "common/FailureInjection.h"

#include <iostream>
#include <stdio.h>
#include <fstream>
#include <errno.h>
#include <sstream>
#include <unistd.h>
#include <locale>
#ifdef LINUX
#include <malloc.h>
#endif // LINUX

using namespace std;
namespace voltdb {

const int64_t AD_HOC_FRAG_ID = -1;

VoltDBEngine::VoltDBEngine(Topend *topend, LogProxy *logProxy)
    : m_currentUndoQuantum(NULL),
      m_staticParams(MAX_PARAM_COUNT),
      m_currentOutputDepId(-1),
      m_currentInputDepId(-1),
      m_isELEnabled(false),
      m_stringPool(16777216, 2),
      m_numResultDependencies(0),
      m_logManager(logProxy),
      m_templateSingleLongTable(NULL),
      m_topend(topend)
{
    m_currentUndoQuantum = new DummyUndoQuantum();

    // init the number of planfragments executed
    m_pfCount = 0;

    // require a site id, at least, to inititalize.
    m_executorContext = NULL;

#ifdef LINUX
    // We ran into an issue where memory wasn't being returned to the
    // operating system (and thus reducing RSS) when freeing. See
    // ENG-891 for some info. It seems that some code we use somewhere
    // (maybe JVM, but who knows) calls mallopt and changes some of
    // the tuning parameters. At the risk of making that software
    // angry, the following code resets the tunable parameters to
    // their default values.

    // Note: The parameters and default values come from looking at
    // the glibc 2.5 source, which I is the version that shipps
    // with redhat/centos 5. The code seems to also be effective on
    // newer versions of glibc (tested againsts 2.12.1).

    mallopt(M_MXFAST, 128);                 // DEFAULT_MXFAST
    // note that DEFAULT_MXFAST was increased to 128 for 64-bit systems
    // sometime between glibc 2.5 and glibc 2.12.1
    mallopt(M_TRIM_THRESHOLD, 128 * 1024);  // DEFAULT_TRIM_THRESHOLD
    mallopt(M_TOP_PAD, 0);                  // DEFAULT_TOP_PAD
    mallopt(M_MMAP_THRESHOLD, 128 * 1024);  // DEFAULT_MMAP_THRESHOLD
    mallopt(M_MMAP_MAX, 65536);             // DEFAULT_MMAP_MAX
    mallopt(M_CHECK_ACTION, 3);             // DEFAULT_CHECK_ACTION
#endif // LINUX
}

bool
VoltDBEngine::initialize(int32_t clusterIndex,
                         int64_t siteId,
                         int32_t partitionId,
                         int32_t hostId,
                         string hostname,
                         int64_t tempTableMemoryLimit,
                         int32_t totalPartitions)
{
    // Be explicit about running in the standard C locale for now.
    locale::global(locale("C"));
    m_clusterIndex = clusterIndex;
    m_siteId = siteId;
    m_partitionId = partitionId;
    m_tempTableMemoryLimit = tempTableMemoryLimit;
    m_totalPartitions = totalPartitions;

    // Instantiate our catalog - it will be populated later on by load()
    m_catalog = boost::shared_ptr<catalog::Catalog>(new catalog::Catalog());

    // create the template single long (int) table
    assert (m_templateSingleLongTable == NULL);
    m_templateSingleLongTable = new char[m_templateSingleLongTableSize];
    memset(m_templateSingleLongTable, 0, m_templateSingleLongTableSize);
    m_templateSingleLongTable[7] = 43;  // size through start of data?
    m_templateSingleLongTable[11] = 23; // size of header
    m_templateSingleLongTable[13] = 0;  // status code
    m_templateSingleLongTable[14] = 1;  // number of columns
    m_templateSingleLongTable[15] = VALUE_TYPE_BIGINT; // column type
    m_templateSingleLongTable[19] = 15; // column name length:  "modified_tuples" == 15
    m_templateSingleLongTable[20] = 'm';
    m_templateSingleLongTable[21] = 'o';
    m_templateSingleLongTable[22] = 'd';
    m_templateSingleLongTable[23] = 'i';
    m_templateSingleLongTable[24] = 'f';
    m_templateSingleLongTable[25] = 'i';
    m_templateSingleLongTable[26] = 'e';
    m_templateSingleLongTable[27] = 'd';
    m_templateSingleLongTable[28] = '_';
    m_templateSingleLongTable[29] = 't';
    m_templateSingleLongTable[30] = 'u';
    m_templateSingleLongTable[31] = 'p';
    m_templateSingleLongTable[32] = 'l';
    m_templateSingleLongTable[33] = 'e';
    m_templateSingleLongTable[34] = 's';
    m_templateSingleLongTable[38] = 1; // row count
    m_templateSingleLongTable[42] = 8; // row size

    // required for catalog loading.
    m_executorContext = new ExecutorContext(siteId,
                                            m_partitionId,
                                            m_currentUndoQuantum,
                                            getTopend(),
                                            &m_stringPool,
                                            m_isELEnabled,
                                            hostname,
                                            hostId);
    return true;
}

VoltDBEngine::~VoltDBEngine() {
    // WARNING WARNING WARNING
    // The sequence below in which objects are cleaned up/deleted is
    // fragile.  Reordering or adding additional destruction below
    // greatly increases the risk of accidentally freeing the same
    // object multiple times.  Change at your own risk.
    // --izzy 8/19/2009

    // clean up execution plans
    m_executorMap.clear();

    // Get rid of any dummy undo quantum first so m_undoLog.clear()
    // doesn't wipe this out before we do it.
    if (m_currentUndoQuantum != NULL && m_currentUndoQuantum->isDummy()) {
        delete m_currentUndoQuantum;
    }

    // Clear the undo log before deleting the persistent tables so
    // that the persistent table schema are still around so we can
    // actually find the memory that has been allocated to non-inlined
    // strings and deallocated it.
    m_undoLog.clear();

    // clean up memory for the template memory for the single long (int) table
    if (m_templateSingleLongTable) {
        delete[] m_templateSingleLongTable;
    }

    // Delete table delegates and release any table reference counts.
    typedef pair<int64_t, Table*> TIDPair;
    typedef pair<string, CatalogDelegate*> CDPair;

    BOOST_FOREACH (CDPair cdPair, m_catalogDelegates) {
        delete cdPair.second;
    }
    m_catalogDelegates.clear();

    BOOST_FOREACH (TIDPair tidPair, m_snapshottingTables) {
        tidPair.second->decrementRefcount();
    }
    m_snapshottingTables.clear();

    delete m_topend;
    delete m_executorContext;
}

// ------------------------------------------------------------------
// OBJECT ACCESS FUNCTIONS
// ------------------------------------------------------------------
catalog::Catalog *VoltDBEngine::getCatalog() const {
    return (m_catalog.get());
}

Table* VoltDBEngine::getTable(int32_t tableId) const {
    // Caller responsible for checking null return value.
    map<int32_t, Table*>::const_iterator lookup =
        m_tables.find(tableId);
    if (lookup != m_tables.end()) {
        return lookup->second;
    }
    return NULL;
}

Table* VoltDBEngine::getTable(string name) const {
    // Caller responsible for checking null return value.
    map<string, Table*>::const_iterator lookup =
        m_tablesByName.find(name);
    if (lookup != m_tablesByName.end()) {
        return lookup->second;
    }
    return NULL;
}

bool VoltDBEngine::serializeTable(int32_t tableId, SerializeOutput* out) const {
    // Just look in our list of tables
    map<int32_t, Table*>::const_iterator lookup =
        m_tables.find(tableId);
    if (lookup != m_tables.end()) {
        Table* table = lookup->second;
        table->serializeTo(*out);
        return true;
    } else {
        throwFatalException( "Unable to find table for TableId '%d'", (int) tableId);
    }
}

// ------------------------------------------------------------------
// EXECUTION FUNCTIONS
// ------------------------------------------------------------------
int VoltDBEngine::executeQuery(int64_t planfragmentId,
                               int32_t outputDependencyId,
                               int32_t inputDependencyId,
                               const NValueArray &params,
                               int64_t txnId, int64_t lastCommittedTxnId,
                               bool first, bool last)
{
    assert(planfragmentId != 0);

    Table *cleanUpTable = NULL;
    m_currentOutputDepId = outputDependencyId;
    m_currentInputDepId = inputDependencyId;

    /*
     * Reserve space in the result output buffer for the number of
     * result dependencies and for the dirty byte. Necessary for a
     * plan fragment because the number of produced depenencies may
     * not be known in advance.
     */
    if (first) {
        m_startOfResultBuffer = m_resultOutput.reserveBytes(sizeof(int32_t)
                                                            + sizeof(int8_t));
        m_dirtyFragmentBatch = false;
    }

    // set this to zero for dml operations
    m_tuplesModified = 0;

    /*
     * Reserve space in the result output buffer for the number of
     * result dependencies generated by this particular plan fragment.
     * Necessary for a plan fragment because the
     * number of produced depenencies may not be known in advance.
     */
    m_numResultDependencies = 0;
    size_t numResultDependenciesCountOffset = m_resultOutput.reserveBytes(4);

    // configure the execution context.
    m_executorContext->setupForPlanFragments(getCurrentUndoQuantum(),
                                             txnId,
                                             lastCommittedTxnId);

    // count the number of plan fragments executed
    ++m_pfCount;

    // execution lists for planfragments are cached by planfragment id
    //printf("Looking to execute fragid %jd\n", (intmax_t)planfragmentId);
    map<int64_t, boost::shared_ptr<ExecutorVector> >::const_iterator iter = m_executorMap.find(planfragmentId);
    assert (iter != m_executorMap.end());
    boost::shared_ptr<ExecutorVector> execsForFrag = iter->second;

    // Walk through the queue and execute each plannode.  The query
    // planner guarantees that for a given plannode, all of its
    // children are positioned before it in this list, therefore
    // dependency tracking is not needed here.
    size_t ttl = execsForFrag->list.size();
    for (int ctr = 0; ctr < ttl; ++ctr) {
        AbstractExecutor *executor = execsForFrag->list[ctr];
        assert (executor);

        if (executor->needsPostExecuteClear())
            cleanUpTable =
                dynamic_cast<Table*>(executor->getPlanNode()->getOutputTable());

        try {
            // Now call the execute method to actually perform whatever action
            // it is that the node is supposed to do...
            if (!executor->execute(params)) {
                VOLT_TRACE("The Executor's execution at position '%d'"
                           " failed for PlanFragment '%jd'",
                           ctr, (intmax_t)planfragmentId);
                if (cleanUpTable != NULL)
                    cleanUpTable->deleteAllTuples(false);
                // set these back to -1 for error handling
                m_currentOutputDepId = -1;
                m_currentInputDepId = -1;
                return ENGINE_ERRORCODE_ERROR;
            }
        } catch (SerializableEEException &e) {
            VOLT_TRACE("The Executor's execution at position '%d'"
                       " failed for PlanFragment '%jd'",
                       ctr, (intmax_t)planfragmentId);
            if (cleanUpTable != NULL)
                cleanUpTable->deleteAllTuples(false);
            resetReusedResultOutputBuffer();
            e.serialize(getExceptionOutputSerializer());

            // set these back to -1 for error handling
            m_currentOutputDepId = -1;
            m_currentInputDepId = -1;
            return ENGINE_ERRORCODE_ERROR;
        }
    }
    if (cleanUpTable != NULL)
        cleanUpTable->deleteAllTuples(false);

    // assume this is sendless dml
    if (m_numResultDependencies == 0) {
        // put the number of tuples modified into our simple table
        uint64_t changedCount = htonll(m_tuplesModified);
        memcpy(m_templateSingleLongTable + m_templateSingleLongTableSize - 8, &changedCount, sizeof(changedCount));
        m_resultOutput.writeBytes(m_templateSingleLongTable, m_templateSingleLongTableSize);
        m_numResultDependencies++;
    }

    //Write the number of result dependencies if necessary.
    m_resultOutput.writeIntAt(numResultDependenciesCountOffset, m_numResultDependencies);

    // if a fragment modifies any tuples, the whole batch is dirty
    if (m_tuplesModified > 0)
        m_dirtyFragmentBatch = true;

    // write dirty-ness of the batch and number of dependencies output to the FRONT of
    // the result buffer
    if (last) {
        m_resultOutput.writeIntAt(m_startOfResultBuffer,
            static_cast<int32_t>((m_resultOutput.position() - m_startOfResultBuffer) - sizeof(int32_t)));
        m_resultOutput.writeBoolAt(m_startOfResultBuffer + sizeof(int32_t), m_dirtyFragmentBatch);
    }

    // set these back to -1 for error handling
    m_currentOutputDepId = -1;
    m_currentInputDepId = -1;

    VOLT_DEBUG("Finished executing.");
    return ENGINE_ERRORCODE_SUCCESS;
}

int VoltDBEngine::loadFragment(const char *plan, int32_t length, int64_t &fragId, bool &wasHit, int64_t &cacheSize)
{
    fragId = 0;

    wasHit = m_fragmentManager.upsert(plan, length, fragId);
    cacheSize = m_fragmentManager.size();
    if (!wasHit) {
        try
        {
            std::string fragmentString(plan, length);
            if (!initPlanFragment(fragId, fragmentString))
            {
                char message[128];
                snprintf(message, 128, "Unable to load plan fragment for"
                         " fragment id %jd.", (intmax_t)fragId);
                throw SerializableEEException(VOLT_EE_EXCEPTION_TYPE_EEEXCEPTION,
                                              message);
            }
        }
        catch (SerializableEEException &e)
        {
            VOLT_TRACE("loadFragment: failed to initialize plan fragment");
            e.serialize(getExceptionOutputSerializer());
            fragId = 0;
            return 1;
        }
    }

    // nonzero on failure
    return fragId == 0 ? 1 : 0;
}

void VoltDBEngine::resizePlanCache() {
    while (int64_t purgeFragId = m_fragmentManager.purgeNext()) {
        std::map<int64_t, boost::shared_ptr<ExecutorVector> >::const_iterator iter;
        iter = m_executorMap.find(purgeFragId);
        if (iter != m_executorMap.end()) {
            // clean up stuff
            m_executorMap.erase(purgeFragId);
        }
    }
}

// -------------------------------------------------
// RESULT FUNCTIONS
// -------------------------------------------------
bool VoltDBEngine::send(Table* dependency) {
    VOLT_DEBUG("Sending Dependency '%d' from C++", m_currentOutputDepId);
    m_resultOutput.writeInt(m_currentOutputDepId);
    if (!dependency->serializeTo(m_resultOutput))
        return false;
    m_numResultDependencies++;
    return true;
}

int VoltDBEngine::loadNextDependency(Table* destination) {
    return m_topend->loadNextDependency(m_currentInputDepId, &m_stringPool, destination);
}

// -------------------------------------------------
// Catalog Functions
// -------------------------------------------------
bool VoltDBEngine::updateCatalogDatabaseReference() {
    catalog::Cluster *cluster = m_catalog->clusters().get("cluster");
    if (!cluster) {
        VOLT_ERROR("Unable to find cluster catalog information");
        return false;
    }

    m_database = cluster->databases().get("database");
    if (!m_database) {
        VOLT_ERROR("Unable to find database catalog information");
        return false;
    }

    return true;
}

bool VoltDBEngine::loadCatalog(const int64_t txnId, const string &catalogPayload) {
    assert(m_catalog != NULL);
    VOLT_DEBUG("Loading catalog...");
    m_catalog->execute(catalogPayload);


    if (updateCatalogDatabaseReference() == false) {
        return false;
    }

     // initialize the list of partition ids
    bool success = initCluster();
    if (success == false) {
        VOLT_ERROR("Unable to load partition list for cluster");
        return false;
    }

    // Tables care about EL state.
    if (m_database->connectors().size() > 0 &&
        m_database->connectors().get("0")->enabled())
    {
        VOLT_DEBUG("EL enabled.");
        m_executorContext->m_exportEnabled = true;
        m_isELEnabled = true;
    }

    // load up all the tables, adding all tables
    if (processCatalogAdditions(true, txnId) == false) {
        return false;
    }

    if (rebuildTableCollections() == false) {
        VOLT_ERROR("Error updating catalog id mappings for tables.");
        return false;
    }

    // load up all the materialized views
    initMaterializedViews(true);

    // load the plan fragments from the catalog
    if (!rebuildPlanFragmentCollections())
        return false;

    VOLT_DEBUG("Loaded catalog...");
    return true;
}

/*
 * Obtain the recent deletion list from the catalog.  For any item in
 * that list with a corresponding table delegate, process a deletion.
 *
 * TODO: This should be extended to find the parent delegate if the
 * deletion isn't a top-level object .. and delegates should have a
 * deleteChildCommand() interface.
 *
 * Note, this only deletes tables, indexes are deleted in
 * processCatalogAdditions(..) for dumb reasons.
 */
bool
VoltDBEngine::processCatalogDeletes(int64_t txnId)
{
    vector<string> deletions;
    m_catalog->getDeletedPaths(deletions);

    BOOST_FOREACH(string path, deletions) {
        map<string, CatalogDelegate*>::iterator pos;
        if ((pos = m_catalogDelegates.find(path)) != m_catalogDelegates.end()) {
            TableCatalogDelegate *tcd = dynamic_cast<TableCatalogDelegate*>(pos->second);
            /*
             * Instruct the table to flush all export data
             * Then tell it about the new export generation/catalog txnid
             * which will cause it to notify the topend export data source
             * that no more data is coming for the previous generation
             */
            if (tcd && tcd->exportEnabled()) {
                m_exportingTables.erase(tcd->signature());
                tcd->getTable()->setSignatureAndGeneration( tcd->signature(), txnId);
            }
            pos->second->deleteCommand();
            delete pos->second;
            m_catalogDelegates.erase(pos++);
        }
    }
    return true;
}

/*
 * Create catalog delegates for new catalog tables.
 * Create the tables themselves when new tables are needed.
 * Add and remove indexes if indexes are added or removed from an
 * existing table.
 * Use the txnId of the catalog update as the generation for export
 * data.
 */
bool
VoltDBEngine::processCatalogAdditions(bool addAll, int64_t txnId)
{
    // iterate over all of the tables in the new catalog
    map<string, catalog::Table*>::const_iterator catTableIter;
    for (catTableIter = m_database->tables().begin();
         catTableIter != m_database->tables().end();
         catTableIter++)
    {
        // get the catalog's table object
        catalog::Table *catalogTable = catTableIter->second;

        if (addAll || catalogTable->wasAdded()) {

            //////////////////////////////////////////
            // add a completely new table
            //////////////////////////////////////////

            TableCatalogDelegate *tcd = new TableCatalogDelegate(catalogTable->relativeIndex(),
                                                                 catalogTable->path(),
                                                                 catalogTable->signature());

            // use the delegate to init the table and create indexes n' stuff
            if (tcd->init(m_executorContext, *m_database, *catalogTable) != 0) {
                VOLT_ERROR("Failed to initialize table '%s' from catalog",
                           catTableIter->second->name().c_str());
                return false;
            }
            m_catalogDelegates[tcd->path()] = tcd;

            // set export info on the new table
            if (tcd->exportEnabled()) {
                tcd->getTable()->setSignatureAndGeneration(catalogTable->signature(), txnId);
                m_exportingTables[catalogTable->signature()] = tcd->getTable();
            }
        }
        else {

            //////////////////////////////////////////////
            // update the export info for existing tables
            //
            // add/modify/remove indexes that have changed
            //  in the catalog
            //////////////////////////////////////////////

            // get the delegate and bail if it's not here
            // - JHH: I'm not sure why not finding a delegate is safe to ignore
            map<string, CatalogDelegate*>::iterator pos;
            if ((pos = m_catalogDelegates.find(catalogTable->path())) == m_catalogDelegates.end()) {
                continue;
            }
            TableCatalogDelegate *tcd = dynamic_cast<TableCatalogDelegate*>(pos->second);
            if (!tcd) {
                continue;
            }

            Table *table = tcd->getTable();

            /*
             * Instruct the table that was not added but is being retained to flush
             * Then tell it about the new export generation/catalog txnid
             * which will cause it to notify the topend export data source
             * that no more data is coming for the previous generation
             */
<<<<<<< HEAD
            map<string, CatalogDelegate*>::iterator pos;
            if ((pos = m_catalogDelegates.find(t->path())) != m_catalogDelegates.end()) {
                TableCatalogDelegate *tcd = dynamic_cast<TableCatalogDelegate*>(pos->second);
                if (tcd) {
                    Table *table = tcd->getTable();
                    if (tcd->exportEnabled()) {
                        table->setSignatureAndGeneration(t->signature(), txnId);
                    }

                    vector<TableIndex*> currentIndexes = table->allIndexes();

                    // find all of the indexes to add
                    map<string, catalog::Index*>::const_iterator indexIter;
                    for (indexIter = t->indexes().begin(); indexIter != t->indexes().end(); indexIter++) {
                        std::string indexName = indexIter->first;

                        bool found = false;
                        for (int i = 0; i < currentIndexes.size(); i++) {
                            std::string currentIndexName = currentIndexes[i]->getName();
                            if (indexName.compare(currentIndexName) == 0) {
                                found = true;
                                break;
                            }
                        }

                        if (!found) {
                            // create and add the index
                            TableIndexScheme scheme;
                            bool success = TableCatalogDelegate::getIndexScheme(*t,
                                                                                *indexIter->second,
                                                                                table->schema(),
                                                                                &scheme);
                            if (!success) {
                                VOLT_ERROR("Failed to initialize index '%s' from catalog",
                                           indexIter->second->name().c_str());
                                return false;
                            }

                            TableIndex *index = TableIndexFactory::getInstance(scheme);
                            assert(index);

                            // all of the data should be added here
                            table->addIndex(index);

                            // add the index to the stats source
                            index->getIndexStats()->configure(index->getName() + " stats",
                                                              table->name(),
                                                              m_executorContext->m_hostId,
                                                              m_executorContext->m_hostname,
                                                              m_executorContext->m_siteId,
                                                              m_executorContext->m_partitionId,
                                                              indexIter->second->relativeIndex());
                        }
                    }

                    // now find all of the indexes to remove
                    bool found = false;
                    for (int i = 0; i < currentIndexes.size(); i++) {
                        std::string indexName = currentIndexes[i]->getName();

                        map<string, catalog::Index*>::const_iterator indexIter;
                        for (indexIter = t->indexes().begin(); indexIter != t->indexes().end(); indexIter++) {
                            std::string currentIndexName = indexIter->first;
                            if (indexName.compare(currentIndexName) == 0) {
                                found = true;
                                break;
                            }
                        }

                        if (!found) {
                            table->removeIndex(currentIndexes[i]);
                        }
                    }
=======
            if (tcd->exportEnabled()) {
                table->setSignatureAndGeneration(catalogTable->signature(), txnId);
            }

            vector<TableIndex*> currentIndexes = table->allIndexes();

            //////////////////////////////////////////
            // find all of the indexes to add
            //////////////////////////////////////////

            // iterate over indexes for this table in the catalog
            map<string, catalog::Index*>::const_iterator indexIter;
            for (indexIter = catalogTable->indexes().begin();
                 indexIter != catalogTable->indexes().end();
                 indexIter++)
            {
                std::string indexName = indexIter->first;


                // Look for an index on the table to match the catalog index
                bool found = false;
                for (int i = 0; i < currentIndexes.size(); i++) {
                    std::string currentIndexName = currentIndexes[i]->getName();
                    if (indexName.compare(currentIndexName) == 0) {
                        found = true;
                        break;
                    }
                }

                if (!found) {
                    // create and add the index
                    TableIndexScheme scheme;
                    bool success = TableCatalogDelegate::getIndexScheme(*catalogTable,
                                                                        *indexIter->second,
                                                                        table->schema(),
                                                                        &scheme);
                    if (!success) {
                        VOLT_ERROR("Failed to initialize index '%s' from catalog",
                                   indexIter->second->name().c_str());
                        return false;
                    }

                    TableIndex *index = TableIndexFactory::getInstance(scheme);
                    assert(index);

                    // all of the data should be added here
                    table->addIndex(index);

                    // add the index to the stats source
                    index->getIndexStats()->configure(index->getName() + " stats",
                                                      table->name(),
                                                      m_executorContext->m_hostId,
                                                      m_executorContext->m_hostname,
                                                      m_executorContext->m_siteId,
                                                      m_executorContext->m_partitionId,
                                                      indexIter->second->relativeIndex());
                }
            }


            //////////////////////////////////////////
            // now find all of the indexes to remove
            //////////////////////////////////////////

            bool found = false;
            // iterate through all of the existing indexes
            for (int i = 0; i < currentIndexes.size(); i++) {
                std::string indexName = currentIndexes[i]->getName();

                // iterate through all of the catalog indexes,
                //  looking for a match.
                map<string, catalog::Index*>::const_iterator indexIter;
                for (indexIter = catalogTable->indexes().begin();
                     indexIter != catalogTable->indexes().end();
                     indexIter++)
                {
                    std::string currentIndexName = indexIter->first;
                    if (indexName.compare(currentIndexName) == 0) {
                        found = true;
                        break;
                    }
                }

                // if the table has an index that the catalog doesn't,
                // then remove the index
                if (!found) {
                    table->removeIndex(currentIndexes[i]);
>>>>>>> 06d94c04
                }
            }
        }
    }

    // new plan fragments are handled differently.
    return true;
}

/*
 * Accept a list of catalog commands expressing a diff between the
 * current and the desired catalog. Execute those commands and create,
 * delete or modify the corresponding exectution engine objects.
 */
bool
VoltDBEngine::updateCatalog(const int64_t txnId, const string &catalogPayload)
{
    assert(m_catalog != NULL); // the engine must be initialized

    VOLT_DEBUG("Updating catalog...");

    // apply the diff commands to the existing catalog
    // throws SerializeEEExceptions on error.
    m_catalog->execute(catalogPayload);

    if (updateCatalogDatabaseReference() == false) {
        VOLT_ERROR("Error re-caching catalog references.");
        return false;
    }

    if (processCatalogDeletes(txnId) == false) {
        VOLT_ERROR("Error processing catalog deletions.");
        return false;
    }

    if (processCatalogAdditions(false, txnId) == false) {
        VOLT_ERROR("Error processing catalog additions.");
        return false;
    }

    if (rebuildTableCollections() == false) {
        VOLT_ERROR("Error updating catalog id mappings for tables.");
        return false;
    }

    if (initMaterializedViews(false) == false) {
        VOLT_ERROR("Error update materialized view definitions.");
        return false;
    }

    // stored procedure catalog changes aren't written using delegates
    if (!rebuildPlanFragmentCollections()) {
        VOLT_ERROR("Error updating catalog planfragments");
        return false;
    }

    m_catalog->purgeDeletions();
    VOLT_DEBUG("Updated catalog...");
    return true;
}

bool
VoltDBEngine::loadTable(int32_t tableId,
                        ReferenceSerializeInput &serializeIn,
                        int64_t txnId, int64_t lastCommittedTxnId)
{
    m_executorContext->setupForPlanFragments(getCurrentUndoQuantum(),
                                             txnId,
                                             lastCommittedTxnId);

    Table* ret = getTable(tableId);
    if (ret == NULL) {
        VOLT_ERROR("Table ID %d doesn't exist. Could not load data",
                   (int) tableId);
        return false;
    }

    PersistentTable* table = dynamic_cast<PersistentTable*>(ret);
    if (table == NULL) {
        VOLT_ERROR("Table ID %d(name '%s') is not a persistent table."
                   " Could not load data",
                   (int) tableId, ret->name().c_str());
        return false;
    }

    try {
        table->loadTuplesFrom(serializeIn);
    } catch (SerializableEEException e) {
        throwFatalException("%s", e.message().c_str());
    }
    return true;
}

/*
 * Delete and rebuild id based table collections. Does not affect
 * any currently stored tuples.
 */
bool VoltDBEngine::rebuildTableCollections() {
    // 1. See header comments explaining m_snapshottingTables.
    // 2. Don't clear m_exportTables. They are still exporting, even if deleted.
    // 3. Clear everything else.
    m_tables.clear();
    m_tablesByName.clear();

    // need to re-map all the table ids / indexes
    getStatsManager().unregisterStatsSource(STATISTICS_SELECTOR_TYPE_TABLE);
    getStatsManager().unregisterStatsSource(STATISTICS_SELECTOR_TYPE_INDEX);

    map<string, CatalogDelegate*>::iterator cdIt = m_catalogDelegates.begin();

    // walk the table delegates and update local table collections
    while (cdIt != m_catalogDelegates.end()) {
        TableCatalogDelegate *tcd = dynamic_cast<TableCatalogDelegate*>(cdIt->second);
        if (tcd) {
            catalog::Table *catTable = m_database->tables().get(tcd->getTable()->name());
            m_tables[catTable->relativeIndex()] = tcd->getTable();
            m_tablesByName[tcd->getTable()->name()] = tcd->getTable();

            getStatsManager().registerStatsSource(STATISTICS_SELECTOR_TYPE_TABLE,
                                                  catTable->relativeIndex(),
                                                  tcd->getTable()->getTableStats());

            // add all of the indexes to the stats source
            std::vector<TableIndex*> tindexes = tcd->getTable()->allIndexes();
            for (int i = 0; i < tindexes.size(); i++) {
                TableIndex *index = tindexes[i];
                getStatsManager().registerStatsSource(STATISTICS_SELECTOR_TYPE_INDEX,
                                                      catTable->relativeIndex(),
                                                      index->getIndexStats());
            }

            /*map<string, catalog::Index*>::const_iterator index_iterator;
            for (index_iterator = catTable->indexes().begin();
                 index_iterator != catTable->indexes().end(); index_iterator++) {

                const catalog::Index *catalogIndex = index_iterator->second;
                TableIndex *index = tcd->getTable()->index(catalogIndex->name());
                printf("Looking for index named: %s\n", catalogIndex->name().c_str());
                assert(index);

                getStatsManager().registerStatsSource(STATISTICS_SELECTOR_TYPE_INDEX,
                                                      catTable->relativeIndex(),
                                                      index->getIndexStats());
            }*/
        }
        cdIt++;
    }

    return true;
}

/*
 * Delete and rebuild all plan fragments.
 */
bool VoltDBEngine::rebuildPlanFragmentCollections() {
    m_executorMap.clear();
    m_fragmentManager.clear();

    // initialize all the planfragments.
    map<string, catalog::Procedure*>::const_iterator proc_iterator;
    for (proc_iterator = m_database->procedures().begin();
         proc_iterator != m_database->procedures().end(); proc_iterator++) {
        // Procedure
        const catalog::Procedure *catalog_proc = proc_iterator->second;
        VOLT_DEBUG("proc: %s", catalog_proc->name().c_str());
        map<string, catalog::Statement*>::const_iterator stmt_iterator;
        for (stmt_iterator = catalog_proc->statements().begin();
             stmt_iterator != catalog_proc->statements().end();
             stmt_iterator++) {
            // PlanFragment
            const catalog::Statement *catalogStmt = stmt_iterator->second;
            VOLT_DEBUG("  stmt: %s : %s", catalogStmt->name().c_str(),
                       catalogStmt->sqltext().c_str());

            map<string, catalog::PlanFragment*>::const_iterator pf_iterator;
            for (pf_iterator = catalogStmt->fragments().begin();
                 pf_iterator!= catalogStmt->fragments().end(); pf_iterator++) {
                int64_t fragId = uniqueIdForFragment(pf_iterator->second);
                string planNodeTree = pf_iterator->second->plannodetree();

                // hex decode the string
                assert (planNodeTree.size() % 2 == 0);
                int buffer_length = (int)planNodeTree.size() / 2 + 1;
                boost::shared_array<char> buffer(new char[buffer_length]);
                catalog::Catalog::hexDecodeString(planNodeTree, buffer.get());
                std::string bufferString( buffer.get() );

                if (!initPlanFragment(fragId, bufferString)) {
                    VOLT_ERROR("Failed to initialize plan fragment '%s' from"
                               " catalogs\nFailed SQL Statement: %s",
                               pf_iterator->second->name().c_str(),
                               catalogStmt->sqltext().c_str());
                    return false;
                }
            }
        }
    }

    return true;
}

// -------------------------------------------------
// Initialization Functions
// -------------------------------------------------
bool VoltDBEngine::initPlanFragment(const int64_t fragId,
                                    const string planNodeTree) {

    // Deserialize the PlanFragment and stick in our local map

    map<int64_t, boost::shared_ptr<ExecutorVector> >::const_iterator iter = m_executorMap.find(fragId);
    if (iter != m_executorMap.end()) {
        VOLT_ERROR("Duplicate PlanNodeList entry for PlanFragment '%jd' during"
                   " initialization", (intmax_t)fragId);
        return false;
    }

    // catalog method plannodetree returns PlanNodeList.java
    PlanNodeFragment *pnf = PlanNodeFragment::createFromCatalog(planNodeTree);
    VOLT_TRACE("\n%s\n", pnf->debug().c_str());
    assert(pnf->getRootNode());

    if (!pnf->getRootNode()) {
        VOLT_ERROR("Deserialized PlanNodeFragment for PlanFragment '%jd' "
                   "does not have a root PlanNode", (intmax_t)fragId);
        return false;
    }

    // ENG-1333 HACK.  If the plan node fragment has a delete node,
    // then turn off the governors
    int64_t frag_temptable_log_limit = (m_tempTableMemoryLimit * 3) / 4;
    int64_t frag_temptable_limit = m_tempTableMemoryLimit;
    if (pnf->hasDelete())
    {
        frag_temptable_log_limit = DEFAULT_TEMP_TABLE_MEMORY;
        frag_temptable_limit = -1;
    }

    boost::shared_ptr<ExecutorVector> ev =
        boost::shared_ptr<ExecutorVector>
        (new ExecutorVector(frag_temptable_log_limit, frag_temptable_limit, pnf));

    // Initialize each node!
    for (int ctr = 0, cnt = (int)pnf->getExecuteList().size();
         ctr < cnt; ctr++) {
        if (!initPlanNode(fragId, pnf->getExecuteList()[ctr], &(ev->limits)))
        {
            VOLT_ERROR("Failed to initialize PlanNode '%s' at position '%d'"
                       " for PlanFragment '%jd'",
                       pnf->getExecuteList()[ctr]->debug().c_str(), ctr,
                       (intmax_t)fragId);
            return false;
        }
    }

    // Initialize the vector of executors for this planfragment, used at runtime.
    for (int ctr = 0, cnt = (int)pnf->getExecuteList().size();
         ctr < cnt; ctr++) {
        ev->list.push_back(pnf->getExecuteList()[ctr]->getExecutor());
    }
    m_executorMap[fragId] = ev;

    return true;
}

bool VoltDBEngine::initPlanNode(const int64_t fragId,
                                AbstractPlanNode* node,
                                TempTableLimits* limits)
{
    assert(node);
    assert(node->getExecutor() == NULL);

    // Executor is created here. An executor is *devoted* to this plannode
    // so that it can cache anything for the plannode
    AbstractExecutor* executor = getNewExecutor(this, node);
    if (executor == NULL)
        return false;
    node->setExecutor(executor);

    // If this PlanNode has an internal PlanNode (e.g., AbstractScanPlanNode can
    // have internal Projections), then we need to make sure that we set that
    // internal node's executor as well
    if (node->getInlinePlanNodes().size() > 0) {
        map<PlanNodeType, AbstractPlanNode*>::iterator internal_it;
        for (internal_it = node->getInlinePlanNodes().begin();
             internal_it != node->getInlinePlanNodes().end(); internal_it++) {
            AbstractPlanNode* inline_node = internal_it->second;
            if (!initPlanNode(fragId, inline_node, limits))
            {
                VOLT_ERROR("Failed to initialize the internal PlanNode '%s' of"
                           " PlanNode '%s'", inline_node->debug().c_str(),
                           node->debug().c_str());
                return false;
            }
        }
    }

    // Now use the executor to initialize the plannode for execution later on
    if (!executor->init(this, limits))
    {
        VOLT_ERROR("The Executor failed to initialize PlanNode '%s' for"
                   " PlanFragment '%jd'", node->debug().c_str(),
                   (intmax_t)fragId);
        return false;
    }

    return true;
}

/*
 * Iterate catalog tables looking for tables that are materialized
 * view sources.  When found, construct a materialized view metadata
 * object that connects the source and destination tables, and assign
 * that object to the source table.
 *
 * Assumes all tables (sources and destinations) have been constructed.
 * @param addAll Pass true to add all views. Pass false to only add new views.
 */
bool VoltDBEngine::initMaterializedViews(bool addAll) {
    map<string, catalog::Table*>::const_iterator tableIterator;
    // walk tables
    for (tableIterator = m_database->tables().begin(); tableIterator != m_database->tables().end(); tableIterator++) {
        catalog::Table *srcCatalogTable = tableIterator->second;
        PersistentTable *srcTable = dynamic_cast<PersistentTable*>(m_tables[srcCatalogTable->relativeIndex()]);
        // walk views
        map<string, catalog::MaterializedViewInfo*>::const_iterator matviewIterator;
        for (matviewIterator = srcCatalogTable->views().begin(); matviewIterator != srcCatalogTable->views().end(); matviewIterator++) {
            catalog::MaterializedViewInfo *catalogView = matviewIterator->second;
            // connect source and destination tables
            if (addAll || catalogView->wasAdded()) {
                const catalog::Table *destCatalogTable = catalogView->dest();
                PersistentTable *destTable = dynamic_cast<PersistentTable*>(m_tables[destCatalogTable->relativeIndex()]);
                MaterializedViewMetadata *mvmd = new MaterializedViewMetadata(srcTable, destTable, catalogView);
                srcTable->addMaterializedView(mvmd);
            }
        }
    }

    return true;
}

bool VoltDBEngine::initCluster() {

    catalog::Cluster* catalogCluster =
      m_catalog->clusters().get("cluster");

    // deal with the epoch
    int64_t epoch = catalogCluster->localepoch() * (int64_t)1000;
    m_executorContext->setEpoch(epoch);

    return true;
}

int VoltDBEngine::getResultsSize() const {
    return static_cast<int>(m_resultOutput.size());
}

void VoltDBEngine::setBuffers(char *parameterBuffer, int parameterBuffercapacity,
        char *resultBuffer, int resultBufferCapacity,
        char *exceptionBuffer, int exceptionBufferCapacity) {
    m_parameterBuffer = parameterBuffer;
    m_parameterBufferCapacity = parameterBuffercapacity;

    m_reusedResultBuffer = resultBuffer;
    m_reusedResultCapacity = resultBufferCapacity;

    m_exceptionBuffer = exceptionBuffer;
    m_exceptionBufferCapacity = exceptionBufferCapacity;
}

// -------------------------------------------------
// MISC FUNCTIONS
// -------------------------------------------------

void VoltDBEngine::printReport() {
    cout << "==========" << endl;
    cout << "==========" << endl;
}

bool VoltDBEngine::isLocalSite(const NValue& value)
{
    int index = TheHashinator::hashinate(value, m_totalPartitions);
    return index == m_partitionId;
}

/** Perform once per second, non-transactional work. */
void VoltDBEngine::tick(int64_t timeInMillis, int64_t lastCommittedTxnId) {
    m_executorContext->setupForTick(lastCommittedTxnId);
    typedef pair<string, Table*> TablePair;
    BOOST_FOREACH (TablePair table, m_exportingTables) {
        table.second->flushOldTuples(timeInMillis);
    }
}

/** For now, bring the Export system to a steady state with no buffers with content */
void VoltDBEngine::quiesce(int64_t lastCommittedTxnId) {
    m_executorContext->setupForQuiesce(lastCommittedTxnId);
    typedef pair<string, Table*> TablePair;
    BOOST_FOREACH (TablePair table, m_exportingTables) {
        table.second->flushOldTuples(-1L);
    }
}

string VoltDBEngine::debug(void) const {
    stringstream output(stringstream::in | stringstream::out);
    map<int64_t, boost::shared_ptr<ExecutorVector> >::const_iterator iter;
    vector<AbstractExecutor*>::const_iterator executorIter;

    for (iter = m_executorMap.begin(); iter != m_executorMap.end(); iter++) {
        output << "Fragment ID: " << iter->first << ", "
               << "Executor list size: " << iter->second->list.size() << ", "
               << "Temp table memory in bytes: "
               << iter->second->limits.getAllocated() << endl;

        for (executorIter = iter->second->list.begin();
             executorIter != iter->second->list.end();
             executorIter++) {
            output << (*executorIter)->getPlanNode()->debug(" ") << endl;
        }
    }

    return output.str();
}

StatsAgent& VoltDBEngine::getStatsManager() {
    return m_statsManager;
}

/**
 * Retrieve a set of statistics and place them into the result buffer as a set
 * of VoltTables.
 *
 * @param selector StatisticsSelectorType indicating what set of statistics
 *                 should be retrieved
 * @param locators Integer identifiers specifying what subset of possible
 *                 statistical sources should be polled. Probably a CatalogId
 *                 Can be NULL in which case all possible sources for the
 *                 selector should be included.
 * @param numLocators Size of locators array.
 * @param interval Whether to return counters since the beginning or since the
 *                 last time this was called
 * @param Timestamp to embed in each row
 * @return Number of result tables, 0 on no results, -1 on failure.
 */
int VoltDBEngine::getStats(int selector, int locators[], int numLocators,
                           bool interval, int64_t now)
{
    Table *resultTable = NULL;
    vector<CatalogId> locatorIds;

    for (int ii = 0; ii < numLocators; ii++) {
        CatalogId locator = static_cast<CatalogId>(locators[ii]);
        locatorIds.push_back(locator);
    }
    size_t lengthPosition = m_resultOutput.reserveBytes(sizeof(int32_t));

    try {
        switch (selector) {
        case STATISTICS_SELECTOR_TYPE_TABLE:
            for (int ii = 0; ii < numLocators; ii++) {
                CatalogId locator = static_cast<CatalogId>(locators[ii]);
                if (m_tables.find(locator) == m_tables.end()) {
                    char message[256];
                    snprintf(message, 256,  "getStats() called with selector %d, and"
                            " an invalid locator %d that does not correspond to"
                            " a table", selector, locator);
                    throw SerializableEEException(VOLT_EE_EXCEPTION_TYPE_EEEXCEPTION,
                                                  message);
                }
            }

            resultTable = m_statsManager.getStats(
                (StatisticsSelectorType) selector,
                locatorIds, interval, now);
            break;
        case STATISTICS_SELECTOR_TYPE_INDEX:
            for (int ii = 0; ii < numLocators; ii++) {
                CatalogId locator = static_cast<CatalogId>(locators[ii]);
                if (m_tables.find(locator) == m_tables.end()) {
                    char message[256];
                    snprintf(message, 256,  "getStats() called with selector %d, and"
                            " an invalid locator %d that does not correspond to"
                            " a table", selector, locator);
                    throw SerializableEEException(VOLT_EE_EXCEPTION_TYPE_EEEXCEPTION,
                                                  message);
                }
            }

            resultTable = m_statsManager.getStats(
                (StatisticsSelectorType) selector,
                locatorIds, interval, now);
            break;
        default:
            char message[256];
            snprintf(message, 256, "getStats() called with an unrecognized selector"
                    " %d", selector);
            throw SerializableEEException(VOLT_EE_EXCEPTION_TYPE_EEEXCEPTION,
                                          message);
        }
    } catch (SerializableEEException &e) {
        resetReusedResultOutputBuffer();
        e.serialize(getExceptionOutputSerializer());
        return -1;
    }

    if (resultTable != NULL) {
        resultTable->serializeTo(m_resultOutput);
        m_resultOutput.writeIntAt(lengthPosition,
                                  static_cast<int32_t>(m_resultOutput.size()
                                                       - sizeof(int32_t)));
        return 1;
    } else {
        return 0;
    }
}

/*
 * Exists to transition pre-existing unit test cases.
 */
ExecutorContext * VoltDBEngine::getExecutorContext() {
    m_executorContext->setupForPlanFragments(getCurrentUndoQuantum());
    return m_executorContext;
}

int64_t VoltDBEngine::uniqueIdForFragment(catalog::PlanFragment *frag) {
    int64_t retval = 0;
    catalog::CatalogType *parent = frag->parent();
    retval = static_cast<int64_t>(parent->parent()->relativeIndex()) << 32;
    retval += static_cast<int64_t>(parent->relativeIndex()) << 16;
    retval += static_cast<int64_t>(frag->relativeIndex());

    return retval;
}

/**
 * Activate a table stream for the specified table
 */
bool VoltDBEngine::activateTableStream(const CatalogId tableId, TableStreamType streamType) {
    map<int32_t, Table*>::iterator it = m_tables.find(tableId);
    if (it == m_tables.end()) {
        return false;
    }

    PersistentTable *table = dynamic_cast<PersistentTable*>(it->second);
    if (table == NULL) {
        assert(table != NULL);
        return false;
    }

    switch (streamType) {
    case TABLE_STREAM_SNAPSHOT:
        if (table->activateCopyOnWrite(&m_tupleSerializer, m_partitionId)) {
            return false;
        }

        // keep track of snapshotting tables. a table already in cow mode
        // can not be re-activated for cow mode.
        if (m_snapshottingTables.find(tableId) != m_snapshottingTables.end()) {
            assert(false);
            return false;
        }

        table->incrementRefcount();
        m_snapshottingTables[tableId] = table;
        break;

    case TABLE_STREAM_RECOVERY:
        if (table->activateRecoveryStream(it->first)) {
            return false;
        }
        break;
    default:
        return false;
    }
    return true;
}

/**
 * Serialize more tuples from the specified table that is in COW mode.
 * Returns the number of bytes worth of tuple data serialized or 0 if
 * there are no more.  Returns -1 if the table is no in COW mode. The
 * table continues to be in COW (although no copies are made) after
 * all tuples have been serialize until the last call to
 * cowSerializeMore which returns 0 (and deletes the COW
 * context). Further calls will return -1
 */
int VoltDBEngine::tableStreamSerializeMore(
        ReferenceSerializeOutput *out,
        const CatalogId tableId,
        const TableStreamType streamType)
{

    switch (streamType) {
    case TABLE_STREAM_SNAPSHOT: {
        // If a completed table is polled, return 0 bytes serialized. The
        // Java engine will always poll a fully serialized table one more
        // time (it doesn't see the hasMore return code).  Note that the
        // dynamic cast was already verified in activateCopyOnWrite.
        map<int32_t, Table*>::iterator pos = m_snapshottingTables.find(tableId);
        if (pos == m_snapshottingTables.end()) {
            return 0;
        }

        PersistentTable *table = dynamic_cast<PersistentTable*>(pos->second);
        bool hasMore = table->serializeMore(out);
        if (!hasMore) {
            m_snapshottingTables.erase(tableId);
            table->decrementRefcount();
        }
        break;
    }

    case TABLE_STREAM_RECOVERY: {
        /*
         * Table ids don't change during recovery because
         * catalog changes are not allowed.
         */
        map<int32_t, Table*>::iterator pos = m_tables.find(tableId);
        if (pos == m_tables.end()) {
            return 0;
        }
        PersistentTable *table = dynamic_cast<PersistentTable*>(pos->second);
        table->nextRecoveryMessage(out);
        break;
    }
    default:
        return -1;
    }


    return static_cast<int>(out->position());
}

/*
 * Apply the updates in a recovery message.
 */
void VoltDBEngine::processRecoveryMessage(RecoveryProtoMsg *message) {
    CatalogId tableId = message->tableId();
    map<int32_t, Table*>::iterator pos = m_tables.find(tableId);
    if (pos == m_tables.end()) {
        throwFatalException(
                "Attempted to process recovery message for tableId %d but the table could not be found", tableId);
    }
    PersistentTable *table = dynamic_cast<PersistentTable*>(pos->second);
    table->processRecoveryMessage(message, NULL);
}

int64_t
VoltDBEngine::exportAction(bool syncAction, int64_t ackOffset, int64_t seqNo, std::string tableSignature)
{
    map<string, Table*>::iterator pos = m_exportingTables.find(tableSignature);

    // return no data and polled offset for unavailable tables.
    if (pos == m_exportingTables.end()) {
        // ignore trying to sync a non-exported table
        if (syncAction) {
            return 0;
        }

        m_resultOutput.writeInt(0);
        if (ackOffset < 0) {
            return 0;
        }
        else {
            return ackOffset;
        }
    }

    Table *table_for_el = pos->second;
    if (syncAction) {
        table_for_el->setExportStreamPositions(seqNo, (size_t) ackOffset);
    }
    return 0;
}

void VoltDBEngine::getUSOForExportTable(size_t &ackOffset, int64_t &seqNo, std::string tableSignature) {

    // defaults mean failure
    ackOffset = 0;
    seqNo = -1;

    map<string, Table*>::iterator pos = m_exportingTables.find(tableSignature);

    // return no data and polled offset for unavailable tables.
    if (pos == m_exportingTables.end()) {
        return;
    }

    Table *table_for_el = pos->second;
    table_for_el->getExportStreamPositions(seqNo, ackOffset);
    return;
}

size_t VoltDBEngine::tableHashCode(int32_t tableId) {
    map<int32_t, Table*>::iterator it = m_tables.find(tableId);
    if (it == m_tables.end()) {
        throwFatalException("Tried to calculate a hash code for a table that doesn't exist with id %d\n", tableId);
    }

    PersistentTable *table = dynamic_cast<PersistentTable*>(it->second);
    if (table == NULL) {
        throwFatalException(
                "Tried to calculate a hash code for a table that is not a persistent table id %d\n",
                tableId);
    }
    return table->hashCode();
}
}<|MERGE_RESOLUTION|>--- conflicted
+++ resolved
@@ -666,81 +666,6 @@
              * which will cause it to notify the topend export data source
              * that no more data is coming for the previous generation
              */
-<<<<<<< HEAD
-            map<string, CatalogDelegate*>::iterator pos;
-            if ((pos = m_catalogDelegates.find(t->path())) != m_catalogDelegates.end()) {
-                TableCatalogDelegate *tcd = dynamic_cast<TableCatalogDelegate*>(pos->second);
-                if (tcd) {
-                    Table *table = tcd->getTable();
-                    if (tcd->exportEnabled()) {
-                        table->setSignatureAndGeneration(t->signature(), txnId);
-                    }
-
-                    vector<TableIndex*> currentIndexes = table->allIndexes();
-
-                    // find all of the indexes to add
-                    map<string, catalog::Index*>::const_iterator indexIter;
-                    for (indexIter = t->indexes().begin(); indexIter != t->indexes().end(); indexIter++) {
-                        std::string indexName = indexIter->first;
-
-                        bool found = false;
-                        for (int i = 0; i < currentIndexes.size(); i++) {
-                            std::string currentIndexName = currentIndexes[i]->getName();
-                            if (indexName.compare(currentIndexName) == 0) {
-                                found = true;
-                                break;
-                            }
-                        }
-
-                        if (!found) {
-                            // create and add the index
-                            TableIndexScheme scheme;
-                            bool success = TableCatalogDelegate::getIndexScheme(*t,
-                                                                                *indexIter->second,
-                                                                                table->schema(),
-                                                                                &scheme);
-                            if (!success) {
-                                VOLT_ERROR("Failed to initialize index '%s' from catalog",
-                                           indexIter->second->name().c_str());
-                                return false;
-                            }
-
-                            TableIndex *index = TableIndexFactory::getInstance(scheme);
-                            assert(index);
-
-                            // all of the data should be added here
-                            table->addIndex(index);
-
-                            // add the index to the stats source
-                            index->getIndexStats()->configure(index->getName() + " stats",
-                                                              table->name(),
-                                                              m_executorContext->m_hostId,
-                                                              m_executorContext->m_hostname,
-                                                              m_executorContext->m_siteId,
-                                                              m_executorContext->m_partitionId,
-                                                              indexIter->second->relativeIndex());
-                        }
-                    }
-
-                    // now find all of the indexes to remove
-                    bool found = false;
-                    for (int i = 0; i < currentIndexes.size(); i++) {
-                        std::string indexName = currentIndexes[i]->getName();
-
-                        map<string, catalog::Index*>::const_iterator indexIter;
-                        for (indexIter = t->indexes().begin(); indexIter != t->indexes().end(); indexIter++) {
-                            std::string currentIndexName = indexIter->first;
-                            if (indexName.compare(currentIndexName) == 0) {
-                                found = true;
-                                break;
-                            }
-                        }
-
-                        if (!found) {
-                            table->removeIndex(currentIndexes[i]);
-                        }
-                    }
-=======
             if (tcd->exportEnabled()) {
                 table->setSignatureAndGeneration(catalogTable->signature(), txnId);
             }
@@ -828,7 +753,6 @@
                 // then remove the index
                 if (!found) {
                     table->removeIndex(currentIndexes[i]);
->>>>>>> 06d94c04
                 }
             }
         }
