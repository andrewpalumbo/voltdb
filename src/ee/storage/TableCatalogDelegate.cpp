/* This file is part of VoltDB.
 * Copyright (C) 2008-2012 VoltDB Inc.
 *
 * VoltDB is free software: you can redistribute it and/or modify
 * it under the terms of the GNU General Public License as published by
 * the Free Software Foundation, either version 3 of the License, or
 * (at your option) any later version.
 *
 * VoltDB is distributed in the hope that it will be useful,
 * but WITHOUT ANY WARRANTY; without even the implied warranty of
 * MERCHANTABILITY or FITNESS FOR A PARTICULAR PURPOSE.  See the
 * GNU General Public License for more details.
 *
 * You should have received a copy of the GNU General Public License
 * along with VoltDB.  If not, see <http://www.gnu.org/licenses/>.
 */

#include "TableCatalogDelegate.hpp"

#include "catalog/catalog.h"
#include "catalog/database.h"
#include "catalog/table.h"
#include "catalog/index.h"
#include "catalog/column.h"
#include "catalog/columnref.h"
#include "catalog/constraint.h"
#include "catalog/materializedviewinfo.h"
#include "common/CatalogUtil.h"
#include "common/types.h"
#include "expressions/expressionutil.h"
#include "indexes/tableindex.h"
#include "storage/constraintutil.h"
#include "storage/MaterializedViewMetadata.h"
#include "storage/persistenttable.h"
#include "storage/StreamBlock.h"
#include "storage/table.h"
#include "storage/tablefactory.h"

#include <boost/foreach.hpp>

#include <vector>
#include <map>

using namespace std;
namespace voltdb {

TableCatalogDelegate::TableCatalogDelegate(int32_t catalogId, string path, string signature) :
    CatalogDelegate(catalogId, path), m_table(NULL), m_exportEnabled(false),
    m_signature(signature)
{
}

TableCatalogDelegate::~TableCatalogDelegate()
{
    if (m_table) {
        m_table->decrementRefcount();
    }
}

TupleSchema *TableCatalogDelegate::createTupleSchema(catalog::Table &catalogTable) {
    // Columns:
    // Column is stored as map<String, Column*> in Catalog. We have to
    // sort it by Column index to preserve column order.
    const int numColumns = static_cast<int>(catalogTable.columns().size());
    vector<ValueType> columnTypes(numColumns);
    vector<int32_t> columnLengths(numColumns);
    vector<bool> columnAllowNull(numColumns);
    map<string, catalog::Column*>::const_iterator col_iterator;
    vector<string> columnNames(numColumns);
    for (col_iterator = catalogTable.columns().begin();
         col_iterator != catalogTable.columns().end(); col_iterator++) {
        const catalog::Column *catalog_column = col_iterator->second;
        const int columnIndex = catalog_column->index();
        const ValueType type = static_cast<ValueType>(catalog_column->type());
        columnTypes[columnIndex] = type;
        const int32_t size = static_cast<int32_t>(catalog_column->size());
        //Strings length is provided, other lengths are derived from type
        bool varlength = (type == VALUE_TYPE_VARCHAR) || (type == VALUE_TYPE_VARBINARY);
        const int32_t length = varlength ? size : static_cast<int32_t>(NValue::getTupleStorageSize(type));
        columnLengths[columnIndex] = length;
        columnAllowNull[columnIndex] = catalog_column->nullable();
    }

    return TupleSchema::createTupleSchema(columnTypes,
                                          columnLengths,
                                          columnAllowNull, true);
}

bool TableCatalogDelegate::getIndexScheme(catalog::Table &catalogTable,
                                          catalog::Index &catalogIndex,
                                          const TupleSchema *schema,
                                          TableIndexScheme *scheme)
{
    vector<int> index_columns;
    vector<ValueType> column_types;

    // The catalog::Index object now has a list of columns that are to be
    // used
    if (catalogIndex.columns().size() == (size_t)0) {
        VOLT_ERROR("Index '%s' in table '%s' does not declare any columns"
                   " to use",
                   catalogIndex.name().c_str(),
                   catalogTable.name().c_str());
        return false;
    }

    vector<AbstractExpression*> indexedExpressions = TableIndex::simplyIndexColumns();
    if (catalogIndex.expressionsjson().length() != 0) {
        // When this gets supported, column type validations below will have to be replaced with expression type validations,
        // and then the real work begins.
        //printf("WARNING: for now, ignoring expression-based index '%s' on table '%s' having JSON expression: %s\n",
        //          catalog_index->name().c_str(),
        //          catalogTable.name().c_str(),
        //          catalog_index->expressionsjson().c_str());
        return false;
    }

    // Since the columns are not going to come back in the proper order from
    // the catalogs, we'll use the index attribute to make sure we put them
    // in the right order
    index_columns.resize(catalogIndex.columns().size());
    map<string, catalog::ColumnRef*>::const_iterator colref_iterator;
    for (colref_iterator = catalogIndex.columns().begin();
         colref_iterator != catalogIndex.columns().end();
         colref_iterator++) {
        catalog::ColumnRef *catalog_colref = colref_iterator->second;
        if (catalog_colref->index() < 0) {
            VOLT_ERROR("Invalid column '%d' for index '%s' in table '%s'",
                       catalog_colref->index(),
                       catalogIndex.name().c_str(),
                       catalogTable.name().c_str());
            return false;
        }
        index_columns[catalog_colref->index()] = catalog_colref->column()->index();
    }

    *scheme = TableIndexScheme(catalogIndex.name(),
                               (TableIndexType)catalogIndex.type(),
                               index_columns,
<<<<<<< HEAD
                               TableIndex::simplyIndexColumns(),
                               catalogIndex.unique(),
                               true, // Fix it as the next line when VoltDB can disable CountingIndex feature
                               //catalogIndex.countable(),
                               isIntsOnly,
                               const_cast<TupleSchema*>(schema));
=======
                               indexedExpressions,
                               catalogIndex.unique(),
                               true, // support counting indexes (wherever supported)
                               schema);
>>>>>>> 2a338156
    return true;
}

int
TableCatalogDelegate::init(catalog::Database &catalogDatabase,
                           catalog::Table &catalogTable)
{
    // Create a persistent table for this table in our catalog
    int32_t table_id = catalogTable.relativeIndex();

    // get an array of table column names
    const int numColumns = static_cast<int>(catalogTable.columns().size());
    map<string, catalog::Column*>::const_iterator col_iterator;
    vector<string> columnNames(numColumns);
    for (col_iterator = catalogTable.columns().begin();
         col_iterator != catalogTable.columns().end(); col_iterator++) {
        const catalog::Column *catalog_column = col_iterator->second;
        columnNames[catalog_column->index()] = catalog_column->name();
    }

    // get the schema for the table
    TupleSchema *schema = createTupleSchema(catalogTable);

    // Indexes
    map<string, TableIndexScheme> index_map;
    map<string, catalog::Index*>::const_iterator idx_iterator;
    for (idx_iterator = catalogTable.indexes().begin();
         idx_iterator != catalogTable.indexes().end(); idx_iterator++) {
        catalog::Index *catalog_index = idx_iterator->second;

        TableIndexScheme index_scheme;
        if (getIndexScheme(catalogTable, *catalog_index, schema, &index_scheme)) {
            index_map[catalog_index->name()] = index_scheme;
        }
    }

    // Constraints
    string pkey_index_id;
    map<string, catalog::Constraint*>::const_iterator constraint_iterator;
    for (constraint_iterator = catalogTable.constraints().begin();
         constraint_iterator != catalogTable.constraints().end();
         constraint_iterator++) {
        catalog::Constraint *catalog_constraint = constraint_iterator->second;

        // Constraint Type
        ConstraintType type = (ConstraintType)catalog_constraint->type();
        switch (type) {
            case CONSTRAINT_TYPE_PRIMARY_KEY:
                // Make sure we have an index to use
                if (catalog_constraint->index() == NULL) {
                    VOLT_ERROR("The '%s' constraint '%s' on table '%s' does"
                               " not specify an index",
                               constraintutil::getTypeName(type).c_str(),
                               catalog_constraint->name().c_str(),
                               catalogTable.name().c_str());
                    return false;
                }
                // Make sure they didn't declare more than one primary key index
                else if (pkey_index_id.size() > 0) {
                    VOLT_ERROR("Trying to declare a primary key on table '%s'"
                               "using index '%s' but '%s' was already set as"
                               " the primary key",
                               catalogTable.name().c_str(),
                               catalog_constraint->index()->name().c_str(),
                               pkey_index_id.c_str());
                    return false;
                }
                pkey_index_id = catalog_constraint->index()->name();
                break;
            case CONSTRAINT_TYPE_UNIQUE:
                // Make sure we have an index to use
                // TODO: In the future I would like bring back my Constraint
                //       object so that we can keep track of everything that a
                //       table has...
                if (catalog_constraint->index() == NULL) {
                    VOLT_ERROR("The '%s' constraint '%s' on table '%s' does"
                               " not specify an index",
                               constraintutil::getTypeName(type).c_str(),
                               catalog_constraint->name().c_str(),
                               catalogTable.name().c_str());
                    return false;
                }
                break;
            // Unsupported
            case CONSTRAINT_TYPE_CHECK:
            case CONSTRAINT_TYPE_FOREIGN_KEY:
            case CONSTRAINT_TYPE_MAIN:
                VOLT_WARN("Unsupported type '%s' for constraint '%s'",
                          constraintutil::getTypeName(type).c_str(),
                          catalog_constraint->name().c_str());
                break;
            // Unknown
            default:
                VOLT_ERROR("Invalid constraint type '%s' for '%s'",
                           constraintutil::getTypeName(type).c_str(),
                           catalog_constraint->name().c_str());
                return false;
        }
    }

    // Build the index array
    vector<TableIndexScheme> indexes;
    TableIndexScheme pkey_index_scheme;
    map<string, TableIndexScheme>::const_iterator index_iterator;
    for (index_iterator = index_map.begin(); index_iterator != index_map.end();
         index_iterator++) {
        // Exclude the primary key
        if (index_iterator->first.compare(pkey_index_id) == 0) {
            pkey_index_scheme = index_iterator->second;
        // Just add it to the list
        } else {
            indexes.push_back(index_iterator->second);
        }
    }

    // partition column:
    const catalog::Column* partitionColumn = catalogTable.partitioncolumn();
    int partitionColumnIndex = -1;
    if (partitionColumn != NULL) {
        partitionColumnIndex = partitionColumn->index();
    }

    m_exportEnabled = isExportEnabledForTable(catalogDatabase, table_id);
    bool tableIsExportOnly = isTableExportOnly(catalogDatabase, table_id);
    const string& tableName = catalogTable.name();
    int32_t databaseId = catalogDatabase.relativeIndex();
    m_table = TableFactory::getPersistentTable(databaseId, tableName,
                                               schema, columnNames,
                                               partitionColumnIndex, m_exportEnabled,
                                               tableIsExportOnly);

    // add a pkey index if one exists
    if (pkey_index_id.size() != 0) {
        TableIndex *pkeyIndex = TableIndexFactory::getInstance(pkey_index_scheme);
        assert(pkeyIndex);
        m_table->addIndex(pkeyIndex);
        m_table->setPrimaryKeyIndex(pkeyIndex);
    }

    // add other indexes
    BOOST_FOREACH(TableIndexScheme &scheme, indexes) {
        TableIndex *index = TableIndexFactory::getInstance(scheme);
        assert(index);
        m_table->addIndex(index);
    }

    // configure for stats tables
    m_table->configureIndexStats(databaseId);

    m_table->incrementRefcount();
    return 0;
}


void TableCatalogDelegate::deleteCommand()
{
    if (m_table) {
        m_table->decrementRefcount();
        m_table = NULL;
    }
}


}<|MERGE_RESOLUTION|>--- conflicted
+++ resolved
@@ -137,19 +137,10 @@
     *scheme = TableIndexScheme(catalogIndex.name(),
                                (TableIndexType)catalogIndex.type(),
                                index_columns,
-<<<<<<< HEAD
-                               TableIndex::simplyIndexColumns(),
-                               catalogIndex.unique(),
-                               true, // Fix it as the next line when VoltDB can disable CountingIndex feature
-                               //catalogIndex.countable(),
-                               isIntsOnly,
-                               const_cast<TupleSchema*>(schema));
-=======
                                indexedExpressions,
                                catalogIndex.unique(),
                                true, // support counting indexes (wherever supported)
                                schema);
->>>>>>> 2a338156
     return true;
 }
 
