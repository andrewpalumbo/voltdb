--- conflicted
+++ resolved
@@ -48,15 +48,10 @@
 import java.util.concurrent.atomic.AtomicLong;
 
 import jsr166y.LinkedTransferQueue;
-<<<<<<< HEAD
 
 import org.voltcore.logging.VoltLogger;
 
 import vanilla.java.affinity.impl.PosixJNAAffinity;
-=======
->>>>>>> 178a1e60
-
-import org.voltcore.logging.VoltLogger;
 
 import com.google.common.collect.ImmutableList;
 import com.google.common.collect.ImmutableMap;
@@ -82,7 +77,7 @@
                 keepAlive,
                 TimeUnit.MILLISECONDS,
                 new LinkedTransferQueue<Runnable>(),
-                CoreUtils.getThreadFactory(null, name, SMALL_STACK_SIZE, false)));
+                CoreUtils.getThreadFactory(null, name, SMALL_STACK_SIZE, false, null)));
     }
 
     /**
@@ -90,7 +85,7 @@
      */
     public static ListeningExecutorService getSingleThreadExecutor(String name) {
         ExecutorService ste =
-                Executors.newSingleThreadExecutor(CoreUtils.getThreadFactory(null, name, SMALL_STACK_SIZE, false));
+                Executors.newSingleThreadExecutor(CoreUtils.getThreadFactory(null, name, SMALL_STACK_SIZE, false, null));
         return MoreExecutors.listeningDecorator(ste);
     }
 
@@ -110,7 +105,7 @@
      * futures.
      */
     public static ScheduledThreadPoolExecutor getScheduledThreadPoolExecutor(String name, int poolSize, int stackSize) {
-        ScheduledThreadPoolExecutor ses = new ScheduledThreadPoolExecutor(poolSize, getThreadFactory(null, name, stackSize, poolSize > 1));
+        ScheduledThreadPoolExecutor ses = new ScheduledThreadPoolExecutor(poolSize, getThreadFactory(null, name, stackSize, poolSize > 1, null));
         ses.setContinueExistingPeriodicTasksAfterShutdownPolicy(false);
         ses.setExecuteExistingDelayedTasksAfterShutdownPolicy(false);
         return ses;
@@ -147,32 +142,7 @@
                 new ThreadPoolExecutor(threads, threads,
                         0L, TimeUnit.MILLISECONDS,
                         queue,
-<<<<<<< HEAD
-                        new ThreadFactory() {
-                            private int threadIndex = 0;
-                            @Override
-                            public synchronized Thread  newThread(Runnable r) {
-                                String nameToUse = threads == 1 ? name : name + " - " + threadIndex++;
-                                if (coreList != null && !coreList.isEmpty()) {
-                                    final Runnable original = r;
-                                    r = new Runnable() {
-                                        @Override
-                                        public void run() {
-                                            String core = coreList.poll();
-                                            System.out.println("Binding computation thread(" + Thread.currentThread().getName() + ") to " + core);
-                                            PosixJNAAffinity.INSTANCE.setAffinity(core);
-                                            original.run();
-                                        }
-                                    };
-                                }
-                                Thread t = new Thread(null, r, nameToUse, 131072);
-                                t.setDaemon(true);
-                                return t;
-                            }
-                        }));
-=======
-                        getThreadFactory(null, name, SMALL_STACK_SIZE, threads > 1 ? true : false)));
->>>>>>> 178a1e60
+                        getThreadFactory(null, name, SMALL_STACK_SIZE, threads > 1 ? true : false, coreList)));
     }
 
     public static ThreadFactory getThreadFactory(String name) {
@@ -180,11 +150,11 @@
     }
 
     public static ThreadFactory getThreadFactory(String groupName, String name) {
-        return getThreadFactory(groupName, name, SMALL_STACK_SIZE, true);
+        return getThreadFactory(groupName, name, SMALL_STACK_SIZE, true, null);
     }
 
     public static ThreadFactory getThreadFactory(String name, int stackSize) {
-        return getThreadFactory(null, name, stackSize, true);
+        return getThreadFactory(null, name, stackSize, true, null);
     }
 
     /**
@@ -197,8 +167,12 @@
      * @param stackSize
      * @return
      */
-    public static ThreadFactory getThreadFactory(final String groupName, final String name, final int stackSize,
-            final boolean incrementThreadNames) {
+    public static ThreadFactory getThreadFactory(
+            final String groupName,
+            final String name,
+            final int stackSize,
+            final boolean incrementThreadNames,
+            final Queue<String> coreList) {
         ThreadGroup group = null;
         if (groupName != null) {
             group = new ThreadGroup(Thread.currentThread().getThreadGroup(), groupName);
@@ -209,12 +183,20 @@
             private final AtomicLong m_createdThreadCount = new AtomicLong(0);
             private final ThreadGroup m_group = finalGroup;
             @Override
-            public Thread newThread(final Runnable r) {
+            public synchronized Thread newThread(final Runnable r) {
                 final String threadName = name +
                         (incrementThreadNames ? " - " + m_createdThreadCount.getAndIncrement() : "");
+                String coreTemp = null;
+                if (coreList != null && !coreList.isEmpty()) {
+                    coreTemp = coreList.poll();
+                }
+                final String core = coreTemp;
                 Runnable runnable = new Runnable() {
                     @Override
                     public void run() {
+                        if (core != null) {
+                            PosixJNAAffinity.INSTANCE.setAffinity(core);
+                        }
                         try {
                             r.run();
                         } catch (Throwable t) {
