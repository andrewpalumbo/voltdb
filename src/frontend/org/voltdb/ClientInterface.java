/* This file is part of VoltDB.
 * Copyright (C) 2008-2014 VoltDB Inc.
 *
 * This program is free software: you can redistribute it and/or modify
 * it under the terms of the GNU Affero General Public License as
 * published by the Free Software Foundation, either version 3 of the
 * License, or (at your option) any later version.
 *
 * This program is distributed in the hope that it will be useful,
 * but WITHOUT ANY WARRANTY; without even the implied warranty of
 * MERCHANTABILITY or FITNESS FOR A PARTICULAR PURPOSE.  See the
 * GNU Affero General Public License for more details.
 *
 * You should have received a copy of the GNU Affero General Public License
 * along with VoltDB.  If not, see <http://www.gnu.org/licenses/>.
 */

package org.voltdb;

import java.io.IOException;
import java.io.PrintWriter;
import java.io.StringWriter;
import java.net.InetAddress;
import java.net.InetSocketAddress;
import java.nio.ByteBuffer;
import java.nio.channels.AsynchronousCloseException;
import java.nio.channels.SelectionKey;
import java.nio.channels.ServerSocketChannel;
import java.nio.channels.SocketChannel;
import java.util.ArrayList;
import java.util.Arrays;
import java.util.HashMap;
import java.util.Iterator;
import java.util.List;
import java.util.Map;
import java.util.concurrent.Callable;
import java.util.concurrent.ConcurrentHashMap;
import java.util.concurrent.CopyOnWriteArrayList;
import java.util.concurrent.ExecutionException;
import java.util.concurrent.ExecutorService;
import java.util.concurrent.Future;
import java.util.concurrent.FutureTask;
import java.util.concurrent.LinkedBlockingQueue;
import java.util.concurrent.RejectedExecutionException;
import java.util.concurrent.ScheduledFuture;
import java.util.concurrent.TimeUnit;
import java.util.concurrent.atomic.AtomicInteger;
import java.util.concurrent.atomic.AtomicReference;

import org.HdrHistogram_voltpatches.AbstractHistogram;
import org.apache.zookeeper_voltpatches.ZooKeeper;
import org.json_voltpatches.JSONObject;
import org.voltcore.logging.Level;
import org.voltcore.logging.VoltLogger;
import org.voltcore.messaging.BinaryPayloadMessage;
import org.voltcore.messaging.ForeignHost;
import org.voltcore.messaging.HostMessenger;
import org.voltcore.messaging.LocalObjectMessage;
import org.voltcore.messaging.Mailbox;
import org.voltcore.messaging.VoltMessage;
import org.voltcore.network.Connection;
import org.voltcore.network.InputHandler;
import org.voltcore.network.NIOReadStream;
import org.voltcore.network.QueueMonitor;
import org.voltcore.network.ReverseDNSPolicy;
import org.voltcore.network.VoltNetworkPool;
import org.voltcore.network.VoltPort;
import org.voltcore.network.VoltProtocolHandler;
import org.voltcore.network.WriteStream;
import org.voltcore.utils.CoreUtils;
import org.voltcore.utils.DeferredSerialization;
import org.voltcore.utils.EstTime;
import org.voltcore.utils.Pair;
import org.voltcore.utils.RateLimitedLogger;
import org.voltdb.AuthSystem.AuthProvider;
import org.voltdb.CatalogContext.ProcedurePartitionInfo;
import org.voltdb.ClientInterfaceHandleManager.Iv2InFlight;
import org.voltdb.SystemProcedureCatalog.Config;
import org.voltdb.VoltTable.ColumnInfo;
import org.voltdb.catalog.CatalogMap;
import org.voltdb.catalog.Column;
import org.voltdb.catalog.Database;
import org.voltdb.catalog.Procedure;
import org.voltdb.catalog.SnapshotSchedule;
import org.voltdb.catalog.Statement;
import org.voltdb.catalog.Table;
import org.voltdb.client.ClientResponse;
import org.voltdb.client.ProcedureInvocationType;
import org.voltdb.common.Constants;
import org.voltdb.compiler.AdHocPlannedStmtBatch;
import org.voltdb.compiler.AdHocPlannerWork;
import org.voltdb.compiler.AsyncCompilerResult;
import org.voltdb.compiler.AsyncCompilerWork.AsyncCompilerWorkCompletionHandler;
import org.voltdb.compiler.CatalogChangeResult;
import org.voltdb.compiler.CatalogChangeWork;
import org.voltdb.dtxn.InitiatorStats.InvocationInfo;
import org.voltdb.iv2.Cartographer;
import org.voltdb.iv2.Iv2Trace;
import org.voltdb.iv2.MpInitiator;
import org.voltdb.messaging.FastDeserializer;
import org.voltdb.messaging.InitiateResponseMessage;
import org.voltdb.messaging.Iv2EndOfLogMessage;
import org.voltdb.messaging.Iv2InitiateTaskMessage;
import org.voltdb.messaging.LocalMailbox;
import org.voltdb.messaging.MultiPartitionParticipantMessage;
import org.voltdb.security.AuthenticationRequest;
import org.voltdb.sysprocs.saverestore.SnapshotUtil;
import org.voltdb.utils.Encoder;
import org.voltdb.utils.MiscUtils;

import com.google_voltpatches.common.base.Charsets;
import com.google_voltpatches.common.base.Predicate;
import com.google_voltpatches.common.base.Supplier;
import com.google_voltpatches.common.base.Throwables;
import com.google_voltpatches.common.collect.ImmutableMap;
import com.google_voltpatches.common.util.concurrent.ListenableFuture;
import com.google_voltpatches.common.util.concurrent.ListenableFutureTask;

/**
 * Represents VoltDB's connection to client libraries outside the cluster.
 * This class accepts new connections and manages existing connections through
 * <code>ClientConnection</code> instances.
 *
 */
public class ClientInterface implements SnapshotDaemon.DaemonInitiator {

    static long TOPOLOGY_CHANGE_CHECK_MS = Long.getLong("TOPOLOGY_CHANGE_CHECK_MS", 5000);
    static long AUTH_TIMEOUT_MS = Long.getLong("AUTH_TIMEOUT_MS", 30000);

    //Same as in Distributer.java
    public static final long ASYNC_TOPO_HANDLE = Long.MAX_VALUE - 1;

    // reasons a connection can fail
    public static final byte AUTHENTICATION_FAILURE = Constants.AUTHENTICATION_FAILURE;
    public static final byte MAX_CONNECTIONS_LIMIT_ERROR = Constants.MAX_CONNECTIONS_LIMIT_ERROR;
    public static final byte WIRE_PROTOCOL_TIMEOUT_ERROR = Constants.WIRE_PROTOCOL_TIMEOUT_ERROR;
    public static final byte WIRE_PROTOCOL_FORMAT_ERROR = Constants.WIRE_PROTOCOL_FORMAT_ERROR;
    public static final byte AUTHENTICATION_FAILURE_DUE_TO_REJOIN = Constants.AUTHENTICATION_FAILURE_DUE_TO_REJOIN;
    public static final byte EXPORT_DISABLED_REJECTION = Constants.EXPORT_DISABLED_REJECTION;

    // authentication handshake codes
    public static final byte AUTH_HANDSHAKE_VERSION = Constants.AUTH_HANDSHAKE_VERSION;
    public static final byte AUTH_SERVICE_NAME = Constants.AUTH_SERVICE_NAME;
    public static final byte AUTH_HANDSHAKE = Constants.AUTH_HANDSHAKE;

    // connection IDs used by internal adapters
    public static final long RESTORE_AGENT_CID          = Long.MIN_VALUE + 1;
    public static final long SNAPSHOT_UTIL_CID          = Long.MIN_VALUE + 2;
    public static final long ELASTIC_JOIN_CID           = Long.MIN_VALUE + 3;
    // Leave CL_REPLAY_BASE_CID at the end, it uses this as a base and generates more cids
    public static final long CL_REPLAY_BASE_CID         = Long.MIN_VALUE + 100;

    private static final VoltLogger log = new VoltLogger(ClientInterface.class.getName());
    private static final VoltLogger authLog = new VoltLogger("AUTH");
    private static final VoltLogger hostLog = new VoltLogger("HOST");
    private static final VoltLogger networkLog = new VoltLogger("NETWORK");
    private final ClientAcceptor m_acceptor;
    private ClientAcceptor m_adminAcceptor;

    private final SnapshotDaemon m_snapshotDaemon = new SnapshotDaemon();
    private final SnapshotDaemonAdapter m_snapshotDaemonAdapter = new SnapshotDaemonAdapter();

    // Atomically allows the catalog reference to change between access
    private final AtomicReference<CatalogContext> m_catalogContext = new AtomicReference<CatalogContext>(null);

    /**
     * Counter of the number of client connections. Used to enforce a limit on the maximum number of connections
     */
    private final AtomicInteger m_numConnections = new AtomicInteger(0);

    /**
     * ZooKeeper is used for @Promote to trigger a truncation snapshot.
     */
    ZooKeeper m_zk;

    /**
     * The CIHM is unique to the connection and the ACG is shared by all connections
     * serviced by the associated network thread. They are paired so as to only do a single
     * lookup.
     */
    private final ConcurrentHashMap<Long, ClientInterfaceHandleManager> m_cihm =
            new ConcurrentHashMap<Long, ClientInterfaceHandleManager>(2048, .75f, 128);

    private final RateLimitedClientNotifier m_notifier = new RateLimitedClientNotifier();

    private final Cartographer m_cartographer;


    //This validator will check permissions in AUTH system.
    private final PermissionValidator m_permissionValidator = new PermissionValidator();
    //This validator will verify params or per procedure invocation vaidation.
    private final InvocationValidator m_invocationValidator;

    /*
     * Allow the async compiler thread to immediately process completed planning tasks
     * without waiting for the periodic work thread to poll the mailbox.
     */
    private final  AsyncCompilerWorkCompletionHandler m_adhocCompletionHandler = new AsyncCompilerWorkCompletionHandler() {
        @Override
        public void onCompletion(AsyncCompilerResult result) {
            processFinishedCompilerWork(result);
        }
    };

    /*
     * This list of ACGs is iterated to retrieve initiator statistics in IV2.
     * They are thread local, and the ACG happens to be thread local, and if you squint
     * right admission control seems like a reasonable place to store stats about
     * what has been admitted.
     */
    private final CopyOnWriteArrayList<AdmissionControlGroup> m_allACGs =
            new CopyOnWriteArrayList<AdmissionControlGroup>();

    /*
     * A thread local is a convenient way to keep the ACG out of volt core. The lookup is paired
     * with the CIHM in m_connectionSpecificStuff in fast path code.
     *
     * With these initial values if you have 16 hardware threads you will end up with 4  ACGs
     * and 32 megs/4k transactions and double that with 32 threads.
     */
    private final ThreadLocal<AdmissionControlGroup> m_acg = new ThreadLocal<AdmissionControlGroup>() {
        @Override
        public AdmissionControlGroup initialValue() {
            AdmissionControlGroup acg = new AdmissionControlGroup( 1024 * 1024 * 8, 1000);
            m_allACGs.add(acg);
            return acg;
        }
    };

    // IV2 doesn't use this at all. Leave it here for now for legacy.
    private final int m_allPartitions[];
    private ImmutableMap<Integer, Long> m_localReplicas = ImmutableMap.<Integer, Long>builder().build();
    final long m_siteId;
    final long m_plannerSiteId;

    final Mailbox m_mailbox;

    /**
     * This boolean allows the DTXN to communicate to the
     * ClientInputHandler the presence of DTXN backpressure.
     * The m_connections ArrayList is used as the synchronization
     * point to ensure that modifications to read interest ops
     * that are based on the status of this information are atomic.
     * Additionally each connection must be synchronized on before modification
     * because the disabling of read selection for an individual connection
     * due to backpressure (not DTXN backpressure, client backpressure due to a client
     * that refuses to read responses) occurs inside the SimpleDTXNInitiator which
     * doesn't have access to m_connections
     */
    private final boolean m_hasDTXNBackPressure = false;

    // MAX_CONNECTIONS is updated to be (FD LIMIT - 300) after startup
    private final AtomicInteger MAX_CONNECTIONS = new AtomicInteger(800);
    private ScheduledFuture<?> m_maxConnectionUpdater;

    private final boolean m_isConfiguredForHSQL;

    /** A port that accepts client connections */
    public class ClientAcceptor implements Runnable {
        private final int m_port;
        private final ServerSocketChannel m_serverSocket;
        private final VoltNetworkPool m_network;
        private volatile boolean m_running = true;
        private Thread m_thread = null;
        private final boolean m_isAdmin;
        private final InetAddress m_interface;

        /**
         * Used a cached thread pool to accept new connections.
         */
        private final ExecutorService m_executor = CoreUtils.getBoundedThreadPoolExecutor(128, 10L, TimeUnit.SECONDS,
                        CoreUtils.getThreadFactory("Client authentication threads", "Client authenticator"));

        ClientAcceptor(InetAddress intf, int port, VoltNetworkPool network, boolean isAdmin)
        {
            m_interface = intf;
            m_network = network;
            m_port = port;
            m_isAdmin = isAdmin;
            ServerSocketChannel socket;
            try {
                socket = ServerSocketChannel.open();
            } catch (IOException e) {
                if (m_isAdmin) {
                    hostLog.fatal("Failed to open admin wire protocol listener on port "
                            + m_port + "(" + e.getMessage() + ")");
                }
                else {
                    hostLog.fatal("Failed to open native wire protocol listener on port "
                            + m_port + "(" + e.getMessage() + ")");
                }
                throw new RuntimeException(e);
            }
            m_serverSocket = socket;
        }

        public void start() throws IOException {
            if (m_thread != null) {
                throw new IllegalStateException("A thread for this ClientAcceptor is already running");
            }
            if (!m_serverSocket.socket().isBound()) {
                try {
                    if (m_interface != null) {
                        m_serverSocket.socket().bind(new InetSocketAddress(m_interface, m_port));
                    } else {
                        m_serverSocket.socket().bind(new InetSocketAddress(m_port));
                    }
                }
                catch (IOException e) {
                    String msg = "Client interface failed to bind to"
                            + (m_isAdmin ? " Admin " : " ") + "port: " + m_port;
                    MiscUtils.printPortsInUse(hostLog);
                    VoltDB.crashLocalVoltDB(msg, false, e);
                }
            }
            m_running = true;
            String threadName = m_isAdmin ? "AdminPort connection acceptor" : "ClientPort connection acceptor";
            m_thread = new Thread( null, this, threadName, 262144);
            m_thread.setDaemon(true);
            m_thread.start();
        }

        public void shutdown() throws InterruptedException {
            //sync prevents interruption while shuttown down executor
            if (m_thread != null) {
                synchronized (this) {
                    m_running = false;
                    m_thread.interrupt();
                }
                m_thread.join();
            }
        }

        //Thread for Running authentication of client.
        class AuthRunnable implements Runnable {
            final SocketChannel m_socket;

            AuthRunnable(SocketChannel socket) {
                this.m_socket = socket;
            }

            @Override
            public void run() {
                if (m_socket != null) {
                    boolean success = false;
                    //Populated on timeout
                    AtomicReference<String> timeoutRef = new AtomicReference<String>();
                    try {
                        final InputHandler handler = authenticate(m_socket, timeoutRef);
                        if (handler != null) {
                            m_socket.configureBlocking(false);
                            if (handler instanceof ClientInputHandler) {
                                m_socket.socket().setTcpNoDelay(true);
                            }
                            m_socket.socket().setKeepAlive(true);

                            if (handler instanceof ClientInputHandler) {
                                m_network.registerChannel(
                                                m_socket,
                                                handler,
                                                0,
                                                ReverseDNSPolicy.ASYNCHRONOUS);
                                /*
                                 * If IV2 is enabled the logic initially enabling read is
                                 * in the started method of the InputHandler
                                 */
                            } else {
                                m_network.registerChannel(
                                        m_socket,
                                        handler,
                                        SelectionKey.OP_READ,
                                        ReverseDNSPolicy.ASYNCHRONOUS);
                            }
                            success = true;
                        }
                    } catch (Exception e) {
                        try {
                            m_socket.close();
                        } catch (IOException e1) {
                            //Don't care connection is already lost anyways
                        }
                        if (m_running) {
                            if (timeoutRef.get() != null) {
                                hostLog.warn(timeoutRef.get());
                            } else {
                                hostLog.warn("Exception authenticating and "
                                        + "registering user in ClientAcceptor", e);
                            }
                        }
                    } finally {
                        if (!success) {
                            m_numConnections.decrementAndGet();
                        }
                    }
                }
            }
        }

        @Override
        public void run() {
            try {
                do {
                    final SocketChannel socket;
                    try
                    {
                        socket = m_serverSocket.accept();
                    }
                    catch (IOException ioe)
                    {
                        if (ioe.getMessage() != null &&
                            ioe.getMessage().contains("Too many open files"))
                        {
                            networkLog.warn("Rejected accepting new connection due to too many open files");
                            continue;
                        }
                        else
                        {
                            throw ioe;
                        }
                    }

                    /*
                     * Enforce a limit on the maximum number of connections
                     */
                    if (m_numConnections.get() >= MAX_CONNECTIONS.get()) {
                        networkLog.warn("Rejected connection from " +
                                socket.socket().getRemoteSocketAddress() +
                                " because the connection limit of " + MAX_CONNECTIONS + " has been reached");
                        try {
                            /*
                             * Send rejection message with reason code
                             */
                            final ByteBuffer b = ByteBuffer.allocate(1);
                            b.put(MAX_CONNECTIONS_LIMIT_ERROR);
                            b.flip();
                            socket.configureBlocking(true);
                            for (int ii = 0; ii < 4 && b.hasRemaining(); ii++) {
                                socket.write(b);
                            }
                            socket.close();
                        } catch (IOException e) {}//don't care keep running
                        continue;
                    }

                    /*
                     * Increment the number of connections even though this one hasn't been authenticated
                     * so that a flood of connection attempts (with many doomed) will not result in
                     * successful authentication of connections that would put us over the limit.
                     */
                    m_numConnections.incrementAndGet();

                    final AuthRunnable authRunnable = new AuthRunnable(socket);
                    while (true) {
                        try {
                            m_executor.execute(authRunnable);
                            break;
                        } catch (RejectedExecutionException e) {
                            Thread.sleep(1);
                        }
                    }
                } while (m_running);
            } catch (Exception e) {
                if (m_running) {
                    hostLog.error("Exception in ClientAcceptor. The acceptor has died", e);
                }
            } finally {
                try {
                    m_serverSocket.close();
                } catch (IOException e) {
                    hostLog.fatal(null, e);
                }
                //Prevent interruption
                synchronized (this) {
                    Thread.interrupted();
                    m_executor.shutdownNow();
                    try {
                        m_executor.awaitTermination(5, TimeUnit.MINUTES);
                    } catch (InterruptedException e) {
                        String msg = "Client Listener Interrupted while shutting down "
                                + (m_isAdmin ? " Admin " : " ") + "port: " + m_port;
                        VoltDB.crashLocalVoltDB(msg, false, e);
                    }
                }
            }
        }

        /**
         * Attempt to authenticate the user associated with this socket connection
         * @param socket
         * @param timeoutRef Populated with error on timeout
         * @return AuthUser a set of user permissions or null if authentication fails
         * @throws IOException
         */
        private InputHandler
        authenticate(final SocketChannel socket, final AtomicReference<String> timeoutRef) throws IOException
        {
            ByteBuffer responseBuffer = ByteBuffer.allocate(6);
            byte version = (byte)0;
            responseBuffer.putInt(2);//message length
            responseBuffer.put(version);//version

            /*
             * The login message is a length preceded name string followed by a length preceded
             * SHA-1 single hash of the password.
             */
            socket.configureBlocking(true);
            socket.socket().setTcpNoDelay(true);//Greatly speeds up requests hitting the wire
            final ByteBuffer lengthBuffer = ByteBuffer.allocate(4);

            /*
             * Schedule a timeout to close the socket in case there is no response for the timeout
             * period. This will wake up the current thread that is blocked on reading the login message
             */
            final long start = System.currentTimeMillis();
            ScheduledFuture<?> timeoutFuture =
                    VoltDB.instance().schedulePriorityWork(new Runnable() {
                        @Override
                        public void run() {
                            long delta = System.currentTimeMillis() - start;
                            double seconds = delta / 1000.0;
                            StringBuilder sb = new StringBuilder();
                            sb.append("Timed out authenticating client from ");
                            sb.append(socket.socket().getRemoteSocketAddress().toString());
                            sb.append(String.format(" after %.2f seconds (timeout target is %.2f seconds)", seconds, AUTH_TIMEOUT_MS / 1000.0));
                            timeoutRef.set(sb.toString());
                            try {
                                socket.close();
                            } catch (IOException e) {
                                //Don't care
                            }
                        }
                    }, AUTH_TIMEOUT_MS, 0, TimeUnit.MILLISECONDS);

            try {
                while (lengthBuffer.hasRemaining()) {
                    int read = socket.read(lengthBuffer);
                    if (read == -1) {
                        socket.close();
                        timeoutFuture.cancel(false);
                        return null;
                    }
                }
            } catch (AsynchronousCloseException e) {}//This is the timeout firing and closing the channel

            //Didn't get the value. Client isn't going to get anymore time.
            if (lengthBuffer.hasRemaining()) {
                timeoutFuture.cancel(false);
                authLog.debug("Failure to authenticate connection(" + socket.socket().getRemoteSocketAddress() +
                              "): wire protocol violation (timeout reading message length).");
                //Send negative response
                responseBuffer.put(WIRE_PROTOCOL_TIMEOUT_ERROR).flip();
                socket.write(responseBuffer);
                socket.close();
                return null;
            }
            lengthBuffer.flip();

            final int messageLength = lengthBuffer.getInt();
            if (messageLength < 0) {
                timeoutFuture.cancel(false);
                authLog.warn("Failure to authenticate connection(" + socket.socket().getRemoteSocketAddress() +
                             "): wire protocol violation (message length " + messageLength + " is negative).");
                //Send negative response
                responseBuffer.put(WIRE_PROTOCOL_FORMAT_ERROR).flip();
                socket.write(responseBuffer);
                socket.close();
                return null;
            }
            if (messageLength > ((1024 * 1024) * 2)) {
                timeoutFuture.cancel(false);
                authLog.warn("Failure to authenticate connection(" + socket.socket().getRemoteSocketAddress() +
                             "): wire protocol violation (message length " + messageLength + " is too large).");
                //Send negative response
                responseBuffer.put(WIRE_PROTOCOL_FORMAT_ERROR).flip();
                socket.write(responseBuffer);
                socket.close();
                return null;
              }

            final ByteBuffer message = ByteBuffer.allocate(messageLength);

            try {
                while (message.hasRemaining()) {
                    int read = socket.read(message);
                    if (read == -1) {
                        socket.close();
                        timeoutFuture.cancel(false);
                        return null;
                    }
                }
            } catch (AsynchronousCloseException e) {}//This is the timeout firing and closing the channel

            //Didn't get the whole message. Client isn't going to get anymore time.
            if (message.hasRemaining()) {
                timeoutFuture.cancel(false);
                authLog.warn("Failure to authenticate connection(" + socket.socket().getRemoteSocketAddress() +
                             "): wire protocol violation (timeout reading authentication strings).");
                //Send negative response
                responseBuffer.put(WIRE_PROTOCOL_TIMEOUT_ERROR).flip();
                socket.write(responseBuffer);
                socket.close();
                return null;
            }

            /*
             * Since we got the login message, cancel the timeout.
             * If cancellation fails then the socket is dead and the connection lost
             */
            if (!timeoutFuture.cancel(false)) {
                return null;
            }

            message.flip().position(1);//skip version
            FastDeserializer fds = new FastDeserializer(message);
            final String service = fds.readString();
            final String username = fds.readString();
            final byte password[] = new byte[20];
            //We should be left with SHA-1 bytes only.
            if (message.remaining() != 20) {
                authLog.warn("Failure to authenticate connection(" + socket.socket().getRemoteSocketAddress()
                        + "): user " + username + " failed authentication.");
                //Send negative response
                responseBuffer.put(AUTHENTICATION_FAILURE).flip();
                socket.write(responseBuffer);
                socket.close();
                return null;
            }
            message.get(password);

            CatalogContext context = m_catalogContext.get();

            AuthProvider ap = null;
            try {
                ap = AuthProvider.fromService(service);
            } catch (IllegalArgumentException unkownProvider) {
                // handle it bellow
            }

            if (ap == null) {
                //Send negative response
                responseBuffer.put(EXPORT_DISABLED_REJECTION).flip();
                socket.write(responseBuffer);
                socket.close();
                authLog.warn("Rejected user " + username +
                        " attempting to use disabled or unconfigured service " +
                        service + ".");
                authLog.warn("VoltDB Export services are no longer available through clients.");
                return null;
            }

            /*
             * Don't use the auth system during recovery. Not safe to use
             * the node to initiate multi-partition txns during recovery
             */
            if (!VoltDB.instance().rejoining()) {
                AuthenticationRequest arq;
                if (ap == AuthProvider.KERBEROS) {
                    arq = context.authSystem.new KerberosAuthenticationRequest(socket);
                } else {
                    arq = context.authSystem.new HashAuthenticationRequest(username, password);
                }
                /*
                 * Authenticate the user.
                 */
                boolean authenticated = arq.authenticate();

                if (!authenticated) {
                    Exception faex = arq.getAuthenticationFailureException();

                    boolean isItIo = false;
                    for (Throwable cause = faex; faex != null && !isItIo; cause = cause.getCause()) {
                        isItIo = cause instanceof IOException;
                    }

                    if (faex != null) {
                        authLog.warn("Failure to authenticate connection(" + socket.socket().getRemoteSocketAddress() +
                                 "):", faex);
                    } else {
                        authLog.warn("Failure to authenticate connection(" + socket.socket().getRemoteSocketAddress() +
                                     "): user " + username + " failed authentication.");
                    }
                    //Send negative response
                    if (!isItIo) {
                        responseBuffer.put(AUTHENTICATION_FAILURE).flip();
                        socket.write(responseBuffer);
                    }
                    socket.close();
                    return null;
                }
            } else {
                authLog.warn("Failure to authenticate connection(" + socket.socket().getRemoteSocketAddress() +
                        "): user " + username + " because this node is rejoining.");
                //Send negative response
                responseBuffer.put(AUTHENTICATION_FAILURE_DUE_TO_REJOIN).flip();
                socket.write(responseBuffer);
                socket.close();
                return null;
            }

            /*
             * Create an input handler.
             */
            InputHandler handler = new ClientInputHandler(username, m_isAdmin);

            byte buildString[] = VoltDB.instance().getBuildString().getBytes(Charsets.UTF_8);
            responseBuffer = ByteBuffer.allocate(34 + buildString.length);
            responseBuffer.putInt(30 + buildString.length);//message length
            responseBuffer.put((byte)0);//version

            //Send positive response
            responseBuffer.put((byte)0);
            responseBuffer.putInt(VoltDB.instance().getHostMessenger().getHostId());
            responseBuffer.putLong(handler.connectionId());
            responseBuffer.putLong(VoltDB.instance().getHostMessenger().getInstanceId().getTimestamp());
            responseBuffer.putInt(VoltDB.instance().getHostMessenger().getInstanceId().getCoord());
            responseBuffer.putInt(buildString.length);
            responseBuffer.put(buildString).flip();
            socket.write(responseBuffer);
            return handler;
        }
    }

    /** A port that reads client procedure invocations and writes responses */
    public class ClientInputHandler extends VoltProtocolHandler implements AdmissionControlGroup.ACGMember {
        public static final int MAX_READ = 8192 * 4;

        private Connection m_connection;
        private final boolean m_isAdmin;

        /**
         * Must use username to do a lookup via the auth system
         * rather then caching the AuthUser because the AuthUser
         * can be invalidated on catalog updates
         */
        private final String m_username;

        public ClientInputHandler(String username,
                                  boolean isAdmin)
        {
            m_username = username.intern();
            m_isAdmin = isAdmin;
        }

        public boolean isAdmin()
        {
            return m_isAdmin;
        }

        @Override
        public int getMaxRead() {
            if (m_hasDTXNBackPressure) {
                return 0;
            } else {
                return Math.max( MAX_READ, getNextMessageLength());
            }
        }

        @Override
        public void handleMessage(ByteBuffer message, Connection c) {
            try {
                final ClientResponseImpl error = handleRead(message, this, c);
                if (error != null) {
                    ByteBuffer buf = ByteBuffer.allocate(error.getSerializedSize() + 4);
                    buf.putInt(buf.capacity() - 4);
                    error.flattenToBuffer(buf).flip();
                    c.writeStream().enqueue(buf);
                }
            } catch (Exception e) {
                throw new RuntimeException(e);
            }
        }

        @Override
        public void started(final Connection c) {
            m_connection = c;
            m_cihm.put(c.connectionId(),
                       new ClientInterfaceHandleManager( m_isAdmin, c, m_acg.get()));
            m_acg.get().addMember(this);
            if (!m_acg.get().hasBackPressure()) {
                c.enableReadSelection();
            }
        }

        @Override
        public void stopped(Connection c) {
            m_numConnections.decrementAndGet();
            /*
             * It's necessary to free all the resources held by the IV2 ACG tracking.
             * Outstanding requests may actually still be at large
             */
            ClientInterfaceHandleManager cihm = m_cihm.remove(connectionId());
            cihm.freeOutstandingTxns();
            cihm.m_acg.removeMember(this);
            m_notifier.removeConnection(c);
        }

        /*
         * Runnables from returned by offBackPressure and onBackPressure are used
         * by the network when a specific connection signals backpressure
         * as opposed to the more global backpressure signaled by an ACG. The runnables
         * are only intended to enable/disable backpressure for the specific connection
         */
        @Override
        public Runnable offBackPressure() {
            return new Runnable() {
                @Override
                public void run() {
                    if (!m_acg.get().hasBackPressure()) {
                        m_connection.enableReadSelection();
                    }
                }
            };
        }

        @Override
        public Runnable onBackPressure() {
            return new Runnable() {
                @Override
                public void run() {
                    m_connection.disableReadSelection();
                }
            };
        }

        /*
         * Return a monitor for the number of outstanding bytes pending write to this network
         * connection
         */
        @Override
        public QueueMonitor writestreamMonitor() {
            return new QueueMonitor() {
                @Override
                public boolean queue(int bytes) {
                    return m_acg.get().queue(bytes);
                }
            };
        }

        /*
         * IV2 versions of backpressure management invoked by AdmissionControlGroup while
         * globally enabling/disabling backpressure.
         */
        @Override
        public void onBackpressure() {
            m_connection.disableReadSelection();
        }

        @Override
        public void offBackpressure() {
            m_connection.enableReadSelection();
        }
    }

    /**
     * Runs on the network thread to prepare client response. If a transaction needs to be
     * restarted, it will get restarted here.
     */
    private class ClientResponseWork implements DeferredSerialization {
        private final ClientInterfaceHandleManager cihm;
        private final InitiateResponseMessage response;
        private final Procedure catProc;
        private ClientResponseImpl clientResponse;

        private ClientResponseWork(InitiateResponseMessage response,
                                   ClientInterfaceHandleManager cihm,
                                   Procedure catProc)
        {
            this.response = response;
            this.clientResponse = response.getClientResponseData();
            this.cihm = cihm;
            this.catProc = catProc;
        }

        @Override
        public void serialize(ByteBuffer buf) throws IOException
        {
            buf.putInt(buf.capacity() - 4);
            clientResponse.flattenToBuffer(buf);
        }

        @Override
        public void cancel() {
        }

        @Override
        public int getSerializedSize() throws IOException {
            // HACK-O-RIFFIC
            // For now, figure out if this is a transaction that was ignored
            // by the ReplaySequencer and just remove the handle from the CIHM
            // without removing any handles before it which we haven't seen yet.
            ClientInterfaceHandleManager.Iv2InFlight clientData;
            if (clientResponse != null &&
                    clientResponse.getStatusString() != null &&
                    clientResponse.getStatusString().equals(ClientResponseImpl.IGNORED_TRANSACTION)) {
                clientData = cihm.removeHandle(response.getClientInterfaceHandle());
            }
            else {
                clientData = cihm.findHandle(response.getClientInterfaceHandle());
            }
            if (clientData == null) {
                return DeferredSerialization.EMPTY_MESSAGE_LENGTH;
            }

            // Reuse the creation time of the original invocation to have accurate internal latency
            if (restartTransaction(clientData.m_messageSize, clientData.m_creationTimeNanos)) {
                // If the transaction is successfully restarted, don't send a response to the
                // client yet.
                return DeferredSerialization.EMPTY_MESSAGE_LENGTH;
            }

            final long now = System.nanoTime();
            final long delta = now - clientData.m_creationTimeNanos;

            /*
             * Log initiator stats
             */
            cihm.m_acg.logTransactionCompleted(
                    cihm.connection.connectionId(),
                    cihm.connection.getHostnameOrIP(),
                    clientData.m_procName,
                    delta,
                    clientResponse.getStatus());

            clientResponse.setClientHandle(clientData.m_clientHandle);
            clientResponse.setClusterRoundtrip((int)TimeUnit.NANOSECONDS.toMillis(delta));
            clientResponse.setHash(null); // not part of wire protocol

            return clientResponse.getSerializedSize() + 4;
        }

        @Override
        public String toString() {
            return clientResponse.getClass().getName();
        }

        /**
         * Checks if the transaction needs to be restarted, if so, restart it.
         * @param messageSize the original message size when the invocation first came in
         * @param now the current timestamp
         * @return true if the transaction is restarted successfully, false otherwise.
         */
        private boolean restartTransaction(int messageSize, long nowNanos)
        {
            if (response.isMispartitioned()) {
                // Restart a mis-partitioned transaction
                assert response.getInvocation() != null;
                assert response.getCurrentHashinatorConfig() != null;
                assert(catProc != null);

                // before rehashing, update the hashinator
                TheHashinator.updateHashinator(
                        TheHashinator.getConfiguredHashinatorClass(),
                        response.getCurrentHashinatorConfig().getFirst(), // version
                        response.getCurrentHashinatorConfig().getSecond(), // config bytes
                        false); // cooked (true for snapshot serialization only)

                // if we are recovering, the mispartitioned txn must come from the log,
                // don't restart it. The correct txn will be replayed by another node.
                if (VoltDB.instance().getMode() == OperationMode.INITIALIZING) {
                    return false;
                }

                boolean isReadonly = catProc.getReadonly();

                try {
                    ProcedurePartitionInfo ppi = (ProcedurePartitionInfo)catProc.getAttachment();
                    int partition = getPartitionForProcedure(ppi.index,
                            ppi.type, response.getInvocation());
                    createTransaction(cihm.connection.connectionId(),
                            response.getInvocation(),
                            isReadonly,
                            true, // Only SP could be mis-partitioned
                            false, // Only SP could be mis-partitioned
                            partition,
                            messageSize,
                            nowNanos);
                    return true;
                } catch (Exception e) {
                    // unable to hash to a site, return an error
                    assert(clientResponse == null);
                    clientResponse = getMispartitionedErrorResponse(response.getInvocation(), catProc, e);
                }
            }

            return false;
        }
    }

    // Wrap API to SimpleDtxnInitiator - mostly for the future
    public boolean createTransaction(
            final long connectionId,
            final StoredProcedureInvocation invocation,
            final boolean isReadOnly,
            final boolean isSinglePartition,
            final boolean isEveryPartition,
            final int partition,
            final int messageSize,
            final long nowNanos)
    {
        return createTransaction(
                connectionId,
                Iv2InitiateTaskMessage.UNUSED_MP_TXNID,
                0, //unused timestammp
                invocation,
                isReadOnly,
                isSinglePartition,
                isEveryPartition,
                partition,
                messageSize,
                nowNanos,
                false);  // is for replay.
    }

    // Wrap API to SimpleDtxnInitiator - mostly for the future
    public  boolean createTransaction(
            final long connectionId,
            final long txnId,
            final long uniqueId,
            final StoredProcedureInvocation invocation,
            final boolean isReadOnly,
            final boolean isSinglePartition,
            final boolean isEveryPartition,
            final int partition,
            final int messageSize,
            long nowNanos,
            final boolean isForReplay)
    {
        assert(!isSinglePartition || (partition >= 0));
        final ClientInterfaceHandleManager cihm = m_cihm.get(connectionId);

        Long initiatorHSId = null;
        boolean isShortCircuitRead = false;

        /*
         * If this is a read only single part, check if there is a local replica,
         * if there is, send it to the replica as a short circuit read
         */
        if (isSinglePartition && !isEveryPartition) {
            if (isReadOnly) {
                initiatorHSId = m_localReplicas.get(partition);
            }
            if (initiatorHSId != null) {
                isShortCircuitRead = true;
            } else {
                initiatorHSId = m_cartographer.getHSIdForSinglePartitionMaster(partition);
            }
        }
        else {
            //Multi-part transactions go to the multi-part coordinator
            initiatorHSId = m_cartographer.getHSIdForMultiPartitionInitiator();
            // Treat all MP reads as short-circuit since they can run out-of-order
            // from their arrival order due to the MP Read-only execution pool
            if (isReadOnly) {
                isShortCircuitRead = true;
            }
        }

        if (initiatorHSId == null) {
            hostLog.error("Failed to find master initiator for partition: "
                    + Integer.toString(partition) + ". Transaction not initiated.");
            return false;
        }

        long handle = cihm.getHandle(isSinglePartition, partition, invocation.getClientHandle(),
                messageSize, nowNanos, invocation.getProcName(), initiatorHSId, isReadOnly, isShortCircuitRead);

        Iv2InitiateTaskMessage workRequest =
            new Iv2InitiateTaskMessage(m_siteId,
                    initiatorHSId,
                    Iv2InitiateTaskMessage.UNUSED_TRUNC_HANDLE,
                    txnId,
                    uniqueId,
                    isReadOnly,
                    isSinglePartition,
                    invocation,
                    handle,
                    connectionId,
                    isForReplay);

        Iv2Trace.logCreateTransaction(workRequest);
        m_mailbox.send(initiatorHSId, workRequest);
        return true;
    }



    /**
     * Static factory method to easily create a ClientInterface with the default
     * settings.
     * @throws Exception
     */
    public static ClientInterface create(
            HostMessenger messenger,
            CatalogContext context,
            ReplicationRole replicationRole,
            Cartographer cartographer,
            int partitionCount,
            InetAddress clientIntf,
            int clientPort,
            InetAddress adminIntf,
            int adminPort,
            long timestampTestingSalt) throws Exception {

        // create a list of all partitions
        int[] allPartitions = new int[partitionCount];
        int index = 0;
        for (Integer partition : cartographer.getPartitions()) {
            if (partition != MpInitiator.MP_INIT_PID) {
                allPartitions[index++] = partition;
            }
        }

        /*
         * Construct the runnables so they have access to the list of connections
         */
        final ClientInterface ci = new ClientInterface(
                clientIntf, clientPort, adminIntf, adminPort, context, messenger, replicationRole, cartographer, allPartitions);

        return ci;
    }

    ClientInterface(InetAddress clientIntf, int clientPort, InetAddress adminIntf, int adminPort,
            CatalogContext context, HostMessenger messenger, ReplicationRole replicationRole,
            Cartographer cartographer, int[] allPartitions) throws Exception {
        m_catalogContext.set(context);
        m_cartographer = cartographer;

        // pre-allocate single partition array
        m_allPartitions = allPartitions;
        m_acceptor = new ClientAcceptor(clientIntf, clientPort, messenger.getNetwork(), false);
        m_adminAcceptor = null;
        m_adminAcceptor = new ClientAcceptor(adminIntf, adminPort, messenger.getNetwork(), true);
        m_invocationValidator = new InvocationValidator(replicationRole);

        m_mailbox = new LocalMailbox(messenger,  messenger.getHSIdForLocalSite(HostMessenger.CLIENT_INTERFACE_SITE_ID)) {
            LinkedBlockingQueue<VoltMessage> m_d = new LinkedBlockingQueue<VoltMessage>();
            @Override
            public void deliver(final VoltMessage message) {
                if (message instanceof InitiateResponseMessage) {
                    final CatalogContext catalogContext = m_catalogContext.get();
                    // forward response; copy is annoying. want slice of response.
                    InitiateResponseMessage response = (InitiateResponseMessage)message;
                    StoredProcedureInvocation invocation = response.getInvocation();
                    Iv2Trace.logFinishTransaction(response, m_mailbox.getHSId());
                    ClientInterfaceHandleManager cihm = m_cihm.get(response.getClientConnectionId());
                    Procedure procedure = null;

                    if (invocation != null) {
                        procedure = catalogContext.procedures.get(invocation.getProcName());
                        if (procedure == null) {
                            procedure = SystemProcedureCatalog.listing.get(invocation.getProcName())
                                                              .asCatalogProcedure();
                        }
                    }

                    //Can be null on hangup
                    if (cihm != null) {
                        //Pass it to the network thread like a ninja
                        //Only the network can use the CIHM
                        cihm.connection.writeStream().fastEnqueue(new ClientResponseWork(response, cihm, procedure));
                    }
                } else if (message instanceof BinaryPayloadMessage) {
                    handlePartitionFailOver((BinaryPayloadMessage)message);
                } else {
                    m_d.offer(message);
                }
            }

            @Override
            public VoltMessage recv() {
                return m_d.poll();
            }
        };
        messenger.createMailbox(m_mailbox.getHSId(), m_mailbox);
        m_plannerSiteId = messenger.getHSIdForLocalSite(HostMessenger.ASYNC_COMPILER_SITE_ID);
        m_zk = messenger.getZK();
        m_siteId = m_mailbox.getHSId();
        m_isConfiguredForHSQL = (VoltDB.instance().getBackendTargetType() == BackendTarget.HSQLDB_BACKEND);
    }

    private void handlePartitionFailOver(BinaryPayloadMessage message) {
        try {
            JSONObject jsObj = new JSONObject(new String(message.m_payload, "UTF-8"));
            final int partitionId = jsObj.getInt(Cartographer.JSON_PARTITION_ID);
            final long initiatorHSId = jsObj.getLong(Cartographer.JSON_INITIATOR_HSID);
            for (final ClientInterfaceHandleManager cihm : m_cihm.values()) {
                try {
                    cihm.connection.queueTask(new Runnable() {
                        @Override
                        public void run() {
                            failOverConnection(partitionId, initiatorHSId, cihm.connection);
                        }
                    });
                } catch (UnsupportedOperationException ignore) {
                    // In case some internal connections don't implement queueTask()
                    failOverConnection(partitionId, initiatorHSId, cihm.connection);
                }
            }
        } catch (Exception e) {
            hostLog.warn("Error handling partition fail over at ClientInterface, continuing anyways", e);
        }
    }

    /*
     * When partition mastership for a partition changes, check all outstanding
     * requests for that partition and if they aren't for the current partition master,
     * drop them and send an error response.
     */
    private void failOverConnection(Integer partitionId, Long initiatorHSId, Connection c) {
        ClientInterfaceHandleManager cihm = m_cihm.get(c.connectionId());
        if (cihm == null) return;

        List<Iv2InFlight> transactions =
                cihm.removeHandlesForPartitionAndInitiator( partitionId, initiatorHSId);

        for (Iv2InFlight inFlight : transactions) {
            ClientResponseImpl response =
                    new ClientResponseImpl(
                            ClientResponseImpl.RESPONSE_UNKNOWN,
                            ClientResponse.UNINITIALIZED_APP_STATUS_CODE,
                            null,
                            new VoltTable[0],
                            "Transaction dropped due to change in mastership. " +
                            "It is possible the transaction was committed");
            response.setClientHandle( inFlight.m_clientHandle );
            ByteBuffer buf = ByteBuffer.allocate(response.getSerializedSize() + 4);
            buf.putInt(buf.capacity() - 4);
            response.flattenToBuffer(buf);
            buf.flip();
            c.writeStream().enqueue(buf);
        }
    }

    /**
     * Called when the replication role of the cluster changes.
     * @param role
     */
    public void setReplicationRole(ReplicationRole role) {
        m_invocationValidator.setReplicationRole(role);
    }

    /**
     * Initializes the snapshot daemon so that it's ready to take snapshots
     */
    public void initializeSnapshotDaemon(HostMessenger messenger, GlobalServiceElector gse) {
        m_snapshotDaemon.init(this, messenger, new Runnable() {
            @Override
            public void run() {
                bindAdapter(m_snapshotDaemonAdapter);
            }
        },
        gse);
    }

    /**
     * Tell the clientInterface about a connection adapter.
     */
    public void bindAdapter(final Connection adapter) {
        m_cihm.put(adapter.connectionId(),
                ClientInterfaceHandleManager.makeThreadSafeCIHM(true, adapter,
                    AdmissionControlGroup.getDummy()));
    }

    // if this ClientInterface's site ID is the lowest non-execution site ID
    // in the cluster, make our SnapshotDaemon responsible for snapshots
    public void mayActivateSnapshotDaemon() {
        SnapshotSchedule schedule = m_catalogContext.get().database.getSnapshotschedule().get("default");
        if (schedule != null)
        {
            final ListenableFuture<Void> future = m_snapshotDaemon.mayGoActiveOrInactive(schedule);
            future.addListener(new Runnable() {
                @Override
                public void run() {
                    try {
                        future.get();
                    } catch (InterruptedException e) {
                        VoltDB.crashLocalVoltDB("Failed to make SnapshotDaemon active", false, e);
                    } catch (ExecutionException e) {
                        VoltDB.crashLocalVoltDB("Failed to make SnapshotDaemon active", false, e);
                    }
                }
            }, CoreUtils.SAMETHREADEXECUTOR);
        }
    }

    /**
     * Set the flag that tells this client interface to update its
     * catalog when it's threadsafe.
     */
    public void notifyOfCatalogUpdate() {
        m_catalogContext.set(VoltDB.instance().getCatalogContext());
        /*
         * Update snapshot daemon settings.
         *
         * Don't do it if the system is still initializing (CL replay),
         * because snapshot daemon may call @SnapshotScan on activation and
         * it will mess replaying txns up.
         */
        if (VoltDB.instance().getMode() != OperationMode.INITIALIZING) {
            mayActivateSnapshotDaemon();
        }
    }

    private ClientResponseImpl errorResponse(Connection c, long handle, byte status, String reason, Exception e, boolean log) {
        String realReason = reason;
        if (e != null) {
            StringWriter sw = new StringWriter();
            PrintWriter pw = new PrintWriter(sw);
            e.printStackTrace(pw);
            realReason = sw.toString();
        }
        if (log) {
            hostLog.warn(realReason);
        }
        return new ClientResponseImpl(status,
                new VoltTable[0], realReason, handle);
    }

    private void processExplainPlannedStmtBatch(  AdHocPlannedStmtBatch planBatch ) {
        final Connection c = (Connection)planBatch.clientData;
        Database db = m_catalogContext.get().database;
        int size = planBatch.getPlannedStatementCount();

        VoltTable[] vt = new VoltTable[ size ];
        for (int i = 0; i < size; ++i) {
            vt[i] = new VoltTable(new VoltTable.ColumnInfo("EXECUTION_PLAN", VoltType.STRING));
            String str = planBatch.explainStatement(i, db);
            vt[i].addRow(str);
        }

        ClientResponseImpl response =
                new ClientResponseImpl(
                        ClientResponseImpl.SUCCESS,
                        ClientResponse.UNINITIALIZED_APP_STATUS_CODE,
                        null,
                        vt,
                        null);
        response.setClientHandle( planBatch.clientHandle );
        ByteBuffer buf = ByteBuffer.allocate(response.getSerializedSize() + 4);
        buf.putInt(buf.capacity() - 4);
        response.flattenToBuffer(buf);
        buf.flip();
        c.writeStream().enqueue(buf);

        //do not cache the plans for explainAdhoc
        //        planBatch.clientData = null;
        //        for (int index = 0; index < planBatch.getPlannedStatementCount(); index++) {
        //            m_adhocCache.put(planBatch.getPlannedStatement(index));
        //        }
    }

    // Go to the catalog and fetch all the "explain plan" strings of the queries in the procedure.
    ClientResponseImpl dispatchExplainProcedure(StoredProcedureInvocation task, ClientInputHandler handler, Connection ccxn) {
        ParameterSet params = task.getParams();
        //String procs = (String) params.toArray()[0];
        List<String> procNames = MiscUtils.splitSQLStatements( (String)params.toArray()[0]);
        int size = procNames.size();
        VoltTable[] vt = new VoltTable[ size ];
        for( int i=0; i<size; i++ ) {
            String procName = procNames.get(i);

            Procedure proc = m_catalogContext.get().procedures.get(procName);
            if(proc == null) {
                ClientResponseImpl errorResponse =
                        new ClientResponseImpl(
                                ClientResponseImpl.UNEXPECTED_FAILURE,
                                new VoltTable[0], "Procedure "+procName+" not in catalog",
                                task.clientHandle);
                return errorResponse;
            }

            vt[i] = new VoltTable(new VoltTable.ColumnInfo( "SQL_STATEMENT", VoltType.STRING),
                                  new VoltTable.ColumnInfo( "EXECUTION_PLAN", VoltType.STRING));

            for( Statement stmt : proc.getStatements() ) {
                vt[i].addRow( stmt.getSqltext()+"\n", Encoder.hexDecodeToString( stmt.getExplainplan() ) );
            }
        }

        ClientResponseImpl response =
                new ClientResponseImpl(
                        ClientResponseImpl.SUCCESS,
                        ClientResponse.UNINITIALIZED_APP_STATUS_CODE,
                        null,
                        vt,
                        null);
        response.setClientHandle( task.clientHandle );
        ByteBuffer buf = ByteBuffer.allocate(response.getSerializedSize() + 4);
        buf.putInt(buf.capacity() - 4);
        response.flattenToBuffer(buf);
        buf.flip();
        ccxn.writeStream().enqueue(buf);
        return null;
    }

    private final ClientResponseImpl dispatchAdHoc(StoredProcedureInvocation task,
            ClientInputHandler handler, Connection ccxn, boolean isExplain, AuthSystem.AuthUser user) {
        ParameterSet params = task.getParams();
        Object[] paramArray = params.toArray();
        String sql = (String) paramArray[0];
        Object[] userParams = null;
        if (params.size() > 1) {
            userParams = Arrays.copyOfRange(paramArray, 1, paramArray.length);
        }
        dispatchAdHocCommon(task, handler, ccxn, isExplain, sql, userParams, null, user);
        return null;
    }

    private final ClientResponseImpl dispatchAdHocSpForTest(StoredProcedureInvocation task,
            ClientInputHandler handler, Connection ccxn, boolean isExplain, AuthSystem.AuthUser user) {
        ParameterSet params = task.getParams();
        assert(params.size() > 1);
        Object[] paramArray = params.toArray();
        String sql = (String) paramArray[0];
        // get the partition param which must exist
        Object[] userPartitionKey = Arrays.copyOfRange(paramArray, 1, 2);
        Object[] userParams = null;
        // There's no reason (any more) that AdHocSP's can't have '?' parameters, but
        // note that the explicit partition key argument is not considered one of them.
        if (params.size() > 2) {
            userParams = Arrays.copyOfRange(paramArray, 2, paramArray.length);
        }
        dispatchAdHocCommon(task, handler, ccxn, isExplain, sql, userParams, userPartitionKey, user);
        return null;
    }

    private final void dispatchAdHocCommon(StoredProcedureInvocation task,
            ClientInputHandler handler, Connection ccxn, boolean isExplain,
            String sql, Object[] userParams, Object[] userPartitionKey, AuthSystem.AuthUser user) {
        List<String> sqlStatements = MiscUtils.splitSQLStatements(sql);
        String[] stmtsArray = sqlStatements.toArray(new String[sqlStatements.size()]);

        AdHocPlannerWork ahpw = new AdHocPlannerWork(
                m_siteId,
                task.clientHandle, handler.connectionId(),
                handler.isAdmin(), ccxn,
                sql, stmtsArray, userParams, null, isExplain,
                userPartitionKey == null, userPartitionKey,
                task.procName, task.type, task.originalTxnId, task.originalUniqueId,
                VoltDB.instance().getReplicationRole() == ReplicationRole.REPLICA,
<<<<<<< HEAD
                VoltDB.instance().getCatalogContext().cluster.getUseadhocschema(),
                m_adhocCompletionHandler, user);
=======
                VoltDB.instance().getCatalogContext().cluster.getUseddlschema(),
                m_adhocCompletionHandler, handler.m_username);
>>>>>>> c263b5e0
        LocalObjectMessage work = new LocalObjectMessage( ahpw );

        m_mailbox.send(m_plannerSiteId, work);
    }

    ClientResponseImpl dispatchUpdateApplicationCatalog(StoredProcedureInvocation task,
            ClientInputHandler handler, Connection ccxn, AuthSystem.AuthUser user)
    {
        ParameterSet params = task.getParams();
        // default catalogBytes to null, when passed along, will tell the
        // catalog change planner that we want to use the current catalog.
        byte[] catalogBytes = null;
        Object catalogObj = params.toArray()[0];
        if (catalogObj != null) {
            if (catalogObj instanceof String) {
                // treat an empty string as no catalog provided
                String catalogString = (String) catalogObj;
                if (!catalogString.isEmpty()) {
                    catalogBytes = Encoder.hexDecode(catalogString);
                }
            } else if (catalogObj instanceof byte[]) {
                // treat an empty array as no catalog provided
                byte[] catalogArr = (byte[]) catalogObj;
                if (catalogArr.length != 0) {
                    catalogBytes = catalogArr;
                }
            }
        }
        String deploymentString = (String) params.toArray()[1];
        LocalObjectMessage work = new LocalObjectMessage(
                new CatalogChangeWork(
                    m_siteId,
                    task.clientHandle, handler.connectionId(), ccxn.getHostnameAndIPAndPort(),
                    handler.isAdmin(), ccxn, catalogBytes, deploymentString,
                    task.procName, task.type, task.originalTxnId, task.originalUniqueId,
                    VoltDB.instance().getReplicationRole() == ReplicationRole.REPLICA,
<<<<<<< HEAD
                    VoltDB.instance().getCatalogContext().cluster.getUseadhocschema(),
                    m_adhocCompletionHandler, user));
=======
                    VoltDB.instance().getCatalogContext().cluster.getUseddlschema(),
                    m_adhocCompletionHandler, handler.m_username));
>>>>>>> c263b5e0

        m_mailbox.send(m_plannerSiteId, work);
        return null;
    }

    /**
     * Coward way out of the legacy hashinator hell. LoadSinglepartitionTable gets the
     * partitioning parameter as a byte array. Legacy hashinator hashes numbers and byte arrays
     * differently, so have to convert it back to long if it's a number. UGLY!!!
     */
    ClientResponseImpl dispatchLoadSinglepartitionTable(ByteBuffer buf,
                                                        Procedure catProc,
                                                        StoredProcedureInvocation task,
                                                        ClientInputHandler handler,
                                                        Connection ccxn)
    {
        int partition = -1;
        try {
            CatalogMap<Table> tables = m_catalogContext.get().database.getTables();
            int partitionParamType = getLoadSinglePartitionTablePartitionParamType(tables, task);
            byte[] valueToHash = (byte[])task.getParameterAtIndex(0);
            partition = TheHashinator.getPartitionForParameter(partitionParamType, valueToHash);
        }
        catch (Exception e) {
            authLog.warn(e.getMessage());
            return new ClientResponseImpl(ClientResponseImpl.UNEXPECTED_FAILURE,
                                          new VoltTable[0], e.getMessage(), task.clientHandle);
        }
        assert(partition != -1);
        createTransaction(handler.connectionId(),
                          task,
                          catProc.getReadonly(),
                          catProc.getSinglepartition(),
                          catProc.getEverysite(),
                          partition,
                          buf.capacity(),
                          System.nanoTime());
        return null;
    }

    /**
     * XXX: This should go away when we get rid of the legacy hashinator.
     */
    private static int getLoadSinglePartitionTablePartitionParamType(CatalogMap<Table> tables,
                                                                     StoredProcedureInvocation spi)
        throws Exception
    {
        String tableName = (String) spi.getParameterAtIndex(1);

        // get the table from the catalog
        Table catTable = tables.getIgnoreCase(tableName);
        if (catTable == null) {
            throw new Exception(String .format("Unable to find target table \"%s\" for LoadSinglepartitionTable.",
                                               tableName));
        }

        Column pCol = catTable.getPartitioncolumn();
        return pCol.getType();
    }

    /**
     * Send a multipart sentinel to all partitions. This is only used when the
     * multipart didn't generate any sentinels for partitions, e.g. DR
     * @LoadMultipartitionTable.
     *
     * @param txnId
     */
    void sendSentinelsToAllPartitions(long txnId)
    {
        for (int partition : m_allPartitions) {
            final long initiatorHSId = m_cartographer.getHSIdForSinglePartitionMaster(partition);
            /*
             * HACK! DR LoadMultipartitionTable generates sentinels here,
             * they pretend to be for replay so that the SPIs won't generate responses for them.
             */
            sendSentinel(txnId, initiatorHSId, -1, -1, true);
        }
    }

    /**
     * Send a multipart sentinel to the specified partition. This comes from the
     * DR agent in prepare of a multipart transaction.
     *
     * @param connectionId
     * @param now
     * @param size
     * @param invocation
     */
    void dispatchSendSentinel(long connectionId, long nowNanos, int size,
                              StoredProcedureInvocation invocation)
    {
        ClientInterfaceHandleManager cihm = m_cihm.get(connectionId);
        // First parameter of the invocation is the partition ID
        int pid = (Integer) invocation.getParameterAtIndex(0);
        final long initiatorHSId = m_cartographer.getHSIdForSinglePartitionMaster(pid);
        long handle = cihm.getHandle(true, pid, invocation.getClientHandle(), size, nowNanos,
                invocation.getProcName(), initiatorHSId, true, false);

        /*
         * Sentinels will be deduped by ReplaySequencer. They don't advance the
         * last replayed txnIds.
         */
        sendSentinel(invocation.getOriginalTxnId(), initiatorHSId, handle, connectionId, false);
    }

    ClientResponseImpl dispatchStatistics(OpsSelector selector, StoredProcedureInvocation task, Connection ccxn)
    {
        try {
            OpsAgent agent = VoltDB.instance().getOpsAgent(selector);
            if (agent != null) {
                agent.performOpsAction(ccxn, task.clientHandle, selector, task.getParams());
            }
            else {
                return errorResponse(ccxn, task.clientHandle, ClientResponse.GRACEFUL_FAILURE,
                        "Unknown OPS selector", null, true);
            }

            return null;
        } catch (Exception e) {
            return errorResponse( ccxn, task.clientHandle, ClientResponse.UNEXPECTED_FAILURE, null, e, true);
        }
    }

    ClientResponseImpl dispatchPromote(Procedure sysProc,
                                       ByteBuffer buf,
                                       StoredProcedureInvocation task,
                                       ClientInputHandler handler,
                                       Connection ccxn)
    {
        if (VoltDB.instance().getReplicationRole() == ReplicationRole.NONE)
        {
            return new ClientResponseImpl(ClientResponseImpl.GRACEFUL_FAILURE,
                    new VoltTable[0], "@Promote issued on master cluster." +
                    " No action taken.",
                    task.clientHandle);
        }

        // This only happens on one node so we don't need to pick a leader.
        createTransaction(
                handler.connectionId(),
                task,
                sysProc.getReadonly(),
                sysProc.getSinglepartition(),
                sysProc.getEverysite(),
                0,//No partition needed for multi-part
                buf.capacity(),
                System.nanoTime());

        return null;
    }

    /**
     *
     * @param port
     * * return True if an error was generated and needs to be returned to the client
     */
    final ClientResponseImpl handleRead(ByteBuffer buf, ClientInputHandler handler, Connection ccxn) throws IOException {
        final long nowNanos = System.nanoTime();
        StoredProcedureInvocation task = new StoredProcedureInvocation();
        try {
            task.initFromBuffer(buf);
        } catch (Exception ex) {
            return new ClientResponseImpl(
                    ClientResponseImpl.UNEXPECTED_FAILURE,
                    new VoltTable[0], ex.getMessage(), ccxn.connectionId());
        }
        ClientResponseImpl error = null;

        // Check for admin mode restrictions before proceeding any further
        VoltDBInterface instance = VoltDB.instance();
        if (instance.getMode() == OperationMode.PAUSED && !handler.isAdmin())
        {
            return new ClientResponseImpl(ClientResponseImpl.SERVER_UNAVAILABLE,
                    new VoltTable[0], "Server is currently unavailable; try again later",
                    task.clientHandle);
        }

        // Deserialize the client's request and map to a catalog stored procedure
        final CatalogContext catalogContext = m_catalogContext.get();
        final AuthSystem.AuthUser user = catalogContext.authSystem.getUser(handler.m_username);

        Procedure catProc = catalogContext.procedures.get(task.procName);

        if (catProc == null) {
            String proc = task.procName;
            if (task.procName.equals("@AdHoc") || task.procName.equals("@AdHocSpForTest")) {
                // Map @AdHoc... to @AdHoc_RW_MP for validation. In the future if security is
                // configured differently for @AdHoc... variants this code will have to
                // change in order to use the proper variant based on whether the work
                // is single or multi partition and read-only or read-write.
                proc = "@AdHoc_RW_MP";
            }
            else if (task.procName.equals("@UpdateClasses")) {
                // Icky.  Map @UpdateClasses to @UpdateApplicationCatalog.  We want the
                // permissions and replication policy for @UAC, and we'll deal with the
                // parameter validation stuff separately (the different name will
                // skip the @UAC-specific policy)
                proc = "@UpdateApplicationCatalog";
            }
            Config sysProc = SystemProcedureCatalog.listing.get(proc);
            if (sysProc != null) {
                catProc = sysProc.asCatalogProcedure();
            }
        }

        if (user == null) {
            authLog.info("User " + handler.m_username + " has been removed from the system via a catalog update");
            return new ClientResponseImpl(ClientResponseImpl.UNEXPECTED_FAILURE,
                    new VoltTable[0], "User " + handler.m_username +
                    " has been removed from the system via a catalog update",
                    task.clientHandle);
        }

        if (catProc == null) {
            String errorMessage = "Procedure " + task.procName + " was not found";
            RateLimitedLogger.tryLogForMessage(System.currentTimeMillis(),
                            60, TimeUnit.SECONDS,
                            authLog,
                            Level.WARN, errorMessage + ". This message is rate limited to once every 60 seconds.");
            return new ClientResponseImpl(
                    ClientResponseImpl.UNEXPECTED_FAILURE,
                    new VoltTable[0], errorMessage, task.clientHandle);
        }

        final ProcedurePartitionInfo ppi = (ProcedurePartitionInfo)catProc.getAttachment();

        //Check permissions
        if ((error = m_permissionValidator.shouldAccept(task.procName, user, task, catProc)) != null) {
            return error;
        }

        //Check param deserialization policy for sysprocs
        if ((error = m_invocationValidator.shouldAccept(task.procName, user, task, catProc)) != null) {
            return error;
        }

        if (catProc.getSystemproc()) {
            // COMMUNITY SYSPROC SPECIAL HANDLING

            // ping just responds as fast as possible to show the connection is alive
            // nb: ping is not a real procedure, so this is checked before other "sysprocs"
            if (task.procName.equals("@Ping")) {
                return new ClientResponseImpl(ClientResponseImpl.SUCCESS, new VoltTable[0], "", task.clientHandle);
            }
            else if (task.procName.equals("@GetPartitionKeys")) {
                return dispatchGetPartitionKeys(task);
            }
            else if (task.procName.equals("@Subscribe")) {
                return dispatchSubscribe( handler, task);
            }
            else if (task.procName.equals("@Statistics")) {
                return dispatchStatistics(OpsSelector.STATISTICS, task, ccxn);
            }
            else if (task.procName.equals("@SystemCatalog")) {
                return dispatchStatistics(OpsSelector.SYSTEMCATALOG, task, ccxn);
            }
            else if (task.procName.equals("@SystemInformation")) {
                return dispatchStatistics(OpsSelector.SYSTEMINFORMATION, task, ccxn);
            }
            else if (task.procName.equals("@GC")) {
                return dispatchSystemGC(handler, task);
            }
            else if (task.procName.equals("@StopNode")) {
                return dispatchStopNode(task);
            }

            else if (task.procName.equals("@Explain")) {
                return dispatchAdHoc(task, handler, ccxn, true, user);
            }
            else if (task.procName.equals("@ExplainProc")) {
                return dispatchExplainProcedure(task, handler, ccxn);
            }
            else if (task.procName.equals("@SendSentinel")) {
                dispatchSendSentinel(handler.connectionId(), nowNanos, buf.capacity(), task);
                return null;
            }

            else if (task.procName.equals("@AdHoc")) {
                return dispatchAdHoc(task, handler, ccxn, false, user);
            }
            else if (task.procName.equals("@AdHocSpForTest")) {
                return dispatchAdHocSpForTest(task, handler, ccxn, false, user);
            }
            else if (task.procName.equals("@LoadMultipartitionTable")) {
                /*
                 * For IV2 DR: This will generate a sentinel for each partition,
                 * but doesn't initiate the invocation. It will fall through to
                 * the shared dispatch of sysprocs.
                 */
                if (task.getType() == ProcedureInvocationType.REPLICATED) {
                    sendSentinelsToAllPartitions(task.getOriginalTxnId());
                }
            }
            else if (task.procName.equals("@LoadSinglepartitionTable")) {
                // FUTURE: When we get rid of the legacy hashinator, this should go away
                return dispatchLoadSinglepartitionTable(buf, catProc, task, handler, ccxn);
            }

            // ERROR MESSAGE FOR PRO SYSPROC USE IN COMMUNITY

            if (!MiscUtils.isPro()) {
                SystemProcedureCatalog.Config sysProcConfig = SystemProcedureCatalog.listing.get(task.procName);
                if ((sysProcConfig != null) && (sysProcConfig.commercial)) {
                    return new ClientResponseImpl(ClientResponseImpl.GRACEFUL_FAILURE,
                            new VoltTable[0],
                            task.procName + " is available in the Enterprise Edition of VoltDB only.",
                            task.clientHandle);
                }
            }

            // PRO SYSPROC SPECIAL HANDLING

            if (task.procName.equals("@UpdateApplicationCatalog")) {
                return dispatchUpdateApplicationCatalog(task, handler, ccxn, user);
            }
            else if (task.procName.equals("@UpdateClasses")) {
                return dispatchUpdateApplicationCatalog(task, handler, ccxn, user);
            }
            else if (task.procName.equals("@SnapshotSave")) {
                m_snapshotDaemon.requestUserSnapshot(task, ccxn);
                return null;
            }
            else if (task.procName.equals("@Promote")) {
                return dispatchPromote(catProc, buf, task, handler, ccxn);
            }
            else if (task.procName.equals("@SnapshotStatus")) {
                // SnapshotStatus is really through @Statistics now, but preserve the
                // legacy calling mechanism
                Object[] params = new Object[1];
                params[0] = "SNAPSHOTSTATUS";
                task.setParams(params);
                return dispatchStatistics(OpsSelector.STATISTICS, task, ccxn);
            }
            else if (task.procName.equals("@SnapshotScan")) {
                return dispatchStatistics(OpsSelector.SNAPSHOTSCAN, task, ccxn);
            }
            else if (task.procName.equals("@SnapshotDelete")) {
                return dispatchStatistics(OpsSelector.SNAPSHOTDELETE, task, ccxn);
            }
            else if (task.procName.equals("@SnapshotRestore")) {
                ClientResponseImpl retval = SnapshotUtil.transformRestoreParamsToJSON(task);
                if (retval != null) return retval;
            }

            // If you're going to copy and paste something, CnP the pattern
            // up above.  -rtb.

            // Verify that admin mode sysprocs are called from a client on the
            // admin port, otherwise return a failure
            if (task.procName.equals("@Pause") || task.procName.equals("@Resume")) {
                if (!handler.isAdmin()) {
                    return new ClientResponseImpl(ClientResponseImpl.UNEXPECTED_FAILURE,
                            new VoltTable[0],
                            "" + task.procName + " is not available to this client",
                            task.clientHandle);
                }
            }
        }

        int partition = -1;
        if (catProc.getSinglepartition()) {
            // break out the Hashinator and calculate the appropriate partition
            try {
                partition =
                        getPartitionForProcedure(
                                ppi.index,
                                ppi.type,
                                task);
            } catch (Exception e) {
                // unable to hash to a site, return an error
                return getMispartitionedErrorResponse(task, catProc, e);
            }
        }
        boolean success =
                createTransaction(handler.connectionId(),
                        task,
                        catProc.getReadonly(),
                        catProc.getSinglepartition(),
                        catProc.getEverysite(),
                        partition,
                        buf.capacity(),
                        nowNanos);
        if (!success) {
            // HACK: this return is for the DR agent so that it
            // will move along on duplicate replicated transactions
            // reported by the slave cluster.  We report "SUCCESS"
            // to keep the agent from choking.  ENG-2334
            return new ClientResponseImpl(ClientResponseImpl.UNEXPECTED_FAILURE,
                    new VoltTable[0],
                    ClientResponseImpl.IGNORED_TRANSACTION,
                    task.clientHandle);
        }
        return null;
    }

    //Run System.gc() in it's own thread because it will block
    //until collection is complete and we don't want to do that from an application thread
    //because the collector is partially concurrent and we can still make progress
    private final ExecutorService m_systemGCThread =
            CoreUtils.getCachedSingleThreadExecutor("System.gc() invocation thread", 1000);

    /*
     * Allow System.gc() to be invoked remotely even when JMX isn't enabled.
     * Can be used to perform old gen GCs on a schedule during non-peak times
     */
    private ClientResponseImpl dispatchSystemGC(final ClientInputHandler handler,
                                                final StoredProcedureInvocation task) {
        m_systemGCThread.execute(new Runnable() {
            @Override
            public void run() {
                final long start = System.nanoTime();
                System.gc();
                final long duration = System.nanoTime() - start;
                VoltTable vt = new VoltTable(
                        new ColumnInfo[] { new ColumnInfo("SYSTEM_GC_DURATION_NANOS", VoltType.BIGINT) });
                vt.addRow(duration);
                final ClientResponseImpl response = new ClientResponseImpl(
                        ClientResponseImpl.SUCCESS,
                        new VoltTable[] { vt },
                        null,
                        task.clientHandle);
                ByteBuffer buf = ByteBuffer.allocate(response.getSerializedSize() + 4);
                buf.putInt(buf.capacity() - 4);
                response.flattenToBuffer(buf).flip();

                ClientInterfaceHandleManager cihm = m_cihm.get(handler.connectionId());
                if (cihm == null) return;
                cihm.connection.writeStream().enqueue(buf);
            }
        });
        return null;
    }

    private ClientResponseImpl dispatchSubscribe(ClientInputHandler c, StoredProcedureInvocation task) {
        final ParameterSet ps = task.getParams();
        final Object params[] = ps.toArray();
        String err = null;
        final ClientInterfaceHandleManager cihm = m_cihm.get(c.connectionId());
        //Not sure if it can actually be null, not really important if it is
        if (cihm == null) return null;
        for (int ii = 0; ii < params.length; ii++) {
            final Object param = params[ii];
            if (param == null) {
                err = "Parameter index " + ii + " was null"; break;
            }
            if (!(param instanceof String)) {
                err = "Parameter index " + ii + " was not a String"; break;
            }

            if (param.equals("TOPOLOGY")) {
                cihm.setWantsTopologyUpdates(true);
            } else {
                err = "Parameter \"" + param + "\" is not recognized/supported"; break;
            }
        }
        return new ClientResponseImpl(
                       err == null ? ClientResponse.SUCCESS : ClientResponse.GRACEFUL_FAILURE,
                       new VoltTable[] { },
                       err,
                       task.clientHandle);
    }

    private ClientResponseImpl dispatchGetPartitionKeys(StoredProcedureInvocation task) {
        Object params[] = task.getParams().toArray();
        String typeString = "the type of partition key to return and can be one of " +
                            "INTEGER, STRING or VARCHAR (equivalent), or VARBINARY";
        if (params.length != 1 || params[0] == null) {
            return new ClientResponseImpl(
                    ClientResponse.GRACEFUL_FAILURE,
                    new VoltTable[0],
                    "GetPartitionKeys must have one string parameter specifying " + typeString,
                    task.clientHandle);
        }
        if (!(params[0] instanceof String)) {
            return new ClientResponseImpl(
                    ClientResponse.GRACEFUL_FAILURE,
                    new VoltTable[0],
                    "GetPartitionKeys must have one string parameter specifying " + typeString +
                    " provided type was " + params[0].getClass().getName(),
                    task.clientHandle);
        }
        VoltType voltType = null;
        String typeStr = ((String)params[0]).trim().toUpperCase();
        if (typeStr.equals("INTEGER")) voltType = VoltType.INTEGER;
        else if (typeStr.equals("STRING") || typeStr.equals("VARCHAR")) voltType = VoltType.STRING;
        else if (typeStr.equals("VARBINARY")) voltType = VoltType.VARBINARY;
        else {
            return new ClientResponseImpl(
                    ClientResponse.GRACEFUL_FAILURE,
                    new VoltTable[0],
                    "Type " + typeStr + " is not a supported type of partition key, " + typeString,
                    task.clientHandle);
        }
        VoltTable partitionKeys = TheHashinator.getPartitionKeys(voltType);
        if (partitionKeys == null) {
            return new ClientResponseImpl(
                    ClientResponse.GRACEFUL_FAILURE,
                    new VoltTable[0],
                    "Type " + typeStr + " is not a supported type of partition key, " + typeString,
                    task.clientHandle);
        }
        return new ClientResponseImpl(ClientResponse.SUCCESS, new VoltTable[] { partitionKeys }, null, task.clientHandle);
    }

    private ClientResponseImpl dispatchStopNode(StoredProcedureInvocation task) {
        Object params[] = task.getParams().toArray();
        if (params.length != 1 || params[0] == null) {
            return new ClientResponseImpl(
                    ClientResponse.GRACEFUL_FAILURE,
                    new VoltTable[0],
                    "@StopNode must provide hostId",
                    task.clientHandle);
        }
        if (!(params[0] instanceof Integer)) {
            return new ClientResponseImpl(
                    ClientResponse.GRACEFUL_FAILURE,
                    new VoltTable[0],
                    "@StopNode must have one Integer parameter specified. Provided type was " + params[0].getClass().getName(),
                    task.clientHandle);
        }
        int ihid = (Integer) params[0];
        List<Integer> liveHids = VoltDB.instance().getHostMessenger().getLiveHostIds();
        if (!liveHids.contains(ihid)) {
            return new ClientResponseImpl(
                    ClientResponse.GRACEFUL_FAILURE,
                    new VoltTable[0],
                    "Invalid Host Id or Host Id not member of cluster: " + ihid,
                    task.clientHandle);
        }
        if (!m_cartographer.isClusterSafeIfNodeDies(liveHids, ihid)) {
            hostLog.info("Its unsafe to shutdown node with hostId: " + ihid
                    + " Cannot stop the requested node. Stopping individual nodes is only allowed on a K-safe cluster."
                    + " Use shutdown to stop the cluster.");
            return new ClientResponseImpl(
                    ClientResponse.GRACEFUL_FAILURE,
                    new VoltTable[0],
                    "Cannot stop the requested node. Stopping individual nodes is only allowed on a K-safe cluster."
                            + " Use shutdown to stop the cluster.", task.clientHandle);
        }

        int hid = VoltDB.instance().getHostMessenger().getHostId();
        if (hid == ihid) {
            //Killing myself no pill needs to be sent
            VoltDB.instance().halt();
        } else {
            //Send poison pill with target to kill
            VoltDB.instance().getHostMessenger().sendPoisonPill("@StopNode", ihid, ForeignHost.CRASH_ME);
        }
        return new ClientResponseImpl(ClientResponse.SUCCESS, new VoltTable[0], "SUCCESS", task.clientHandle);
    }

    void createAdHocTransaction(final AdHocPlannedStmtBatch plannedStmtBatch, Connection c)
            throws VoltTypeException
    {
        ByteBuffer buf = null;
        try {
            buf = plannedStmtBatch.flattenPlanArrayToBuffer();
        }
        catch (IOException e) {
            VoltDB.crashLocalVoltDB(e.getMessage(), true, e);
        }
        assert(buf.hasArray());

        // create the execution site task
        StoredProcedureInvocation task = new StoredProcedureInvocation();
        // DR stuff
        task.type = plannedStmtBatch.work.invocationType;
        task.originalTxnId = plannedStmtBatch.work.originalTxnId;
        task.originalUniqueId = plannedStmtBatch.work.originalUniqueId;
        // pick the sysproc based on the presence of partition info
        // HSQL does not specifically implement AdHoc SP -- instead, use its always-SP implementation of AdHoc
        boolean isSinglePartition = plannedStmtBatch.isSinglePartitionCompatible() || m_isConfiguredForHSQL;
        int partition = -1;

        if (isSinglePartition) {
            if (plannedStmtBatch.isReadOnly()) {
                task.procName = "@AdHoc_RO_SP";
            }
            else {
                task.procName = "@AdHoc_RW_SP";
            }
            int type = VoltType.NULL.getValue();
            // replicated table read is single-part without a partitioning param
            // I copied this from below, but I'm not convinced that the above statement is correct
            // or that the null behavior here either (a) ever actually happens or (b) has the
            // desired intent.
            Object partitionParam = plannedStmtBatch.partitionParam();
            byte[] param = null;
            if (partitionParam != null) {
                type = VoltType.typeFromClass(partitionParam.getClass()).getValue();
                param = TheHashinator.valueToBytes(partitionParam);
            }
            partition = TheHashinator.getPartitionForParameter(type, partitionParam);

            // Send the partitioning parameter and its type along so that the site can check if
            // it's mis-partitioned. Type is needed to re-hashinate for command log re-init.
            task.setParams(param, (byte)type, buf.array());
        }
        else {
            if (plannedStmtBatch.isReadOnly()) {
                task.procName = "@AdHoc_RO_MP";
            }
            else {
                task.procName = "@AdHoc_RW_MP";
            }
            task.setParams(buf.array());
        }
        task.clientHandle = plannedStmtBatch.clientHandle;

        ClientResponseImpl error = null;
        if ((error = m_permissionValidator.shouldAccept(task.procName, plannedStmtBatch.work.user, task,
                SystemProcedureCatalog.listing.get(task.procName).asCatalogProcedure())) != null) {
            ByteBuffer buffer = ByteBuffer.allocate(error.getSerializedSize() + 4);
            buffer.putInt(buffer.capacity() - 4);
            error.flattenToBuffer(buffer).flip();
            c.writeStream().enqueue(buffer);
        }
        else {
            /*
             * Round trip the invocation to initialize it for command logging
             */
            try {
                task = MiscUtils.roundTripForCL(task);
            } catch (Exception e) {
                VoltDB.crashLocalVoltDB(e.getMessage(), true, e);
            }

            // initiate the transaction
            createTransaction(plannedStmtBatch.connectionId, task,
                    plannedStmtBatch.isReadOnly(), isSinglePartition, false,
                    partition,
                    task.getSerializedSize(), System.nanoTime());
        }
    }

    /*
     * Invoked from the AsyncCompilerWorkCompletionHandler from the AsyncCompilerAgent thread.
     * Has the effect of immediately handing the completed work to the network thread of the
     * client instance that created the work and then dispatching it.
     */
    public ListenableFutureTask<?> processFinishedCompilerWork(final AsyncCompilerResult result) {
        /*
         * Do the task in the network thread associated with the connection
         * so that access to the CIHM can be lock free for fast path work.
         * Can't access the CIHM from this thread without adding locking.
         */
        final Connection c = (Connection)result.clientData;
        final ListenableFutureTask<?> ft = ListenableFutureTask.create(new Runnable() {
            @Override
            public void run() {
                if (result.errorMsg == null) {
                    if (result instanceof AdHocPlannedStmtBatch) {
                        final AdHocPlannedStmtBatch plannedStmtBatch = (AdHocPlannedStmtBatch) result;

                        // assume all stmts have the same catalog version
                        if ((plannedStmtBatch.getPlannedStatementCount() > 0) &&
                            (plannedStmtBatch.getPlannedStatement(0).core.catalogVersion != m_catalogContext.get().catalogVersion)) {

                            /* The adhoc planner learns of catalog updates after the EE and the
                               rest of the system. If the adhoc sql was planned against an
                               obsolete catalog, re-plan. */
                            LocalObjectMessage work = new LocalObjectMessage(
                                    AdHocPlannerWork.rework(plannedStmtBatch.work, m_adhocCompletionHandler));

                            m_mailbox.send(m_plannerSiteId, work);
                        }
                        else if( plannedStmtBatch.isExplainWork() ) {
                            processExplainPlannedStmtBatch( plannedStmtBatch );
                        }
                        else {
                            try {
                                createAdHocTransaction(plannedStmtBatch, c);
                            }
                            catch (VoltTypeException vte) {
                                String msg = "Unable to execute adhoc sql statement(s): " +
                                        vte.getMessage();
                                ClientResponseImpl errorResponse =
                                    new ClientResponseImpl(
                                            ClientResponseImpl.GRACEFUL_FAILURE,
                                            new VoltTable[0], msg,
                                            result.clientHandle);
                                ByteBuffer buf = ByteBuffer.allocate(errorResponse.getSerializedSize() + 4);
                                buf.putInt(buf.capacity() - 4);
                                errorResponse.flattenToBuffer(buf);
                                buf.flip();
                                c.writeStream().enqueue(buf);
                            }
                        }
                    }
                    else if (result instanceof CatalogChangeResult) {
                        final CatalogChangeResult changeResult = (CatalogChangeResult) result;

                        // if the catalog change is a null change
                        if (changeResult.encodedDiffCommands.trim().length() == 0) {
                            ClientResponseImpl shortcutResponse =
                                    new ClientResponseImpl(
                                            ClientResponseImpl.SUCCESS,
                                            new VoltTable[0], "Catalog update with no changes was skipped.",
                                            result.clientHandle);
                            ByteBuffer buf = ByteBuffer.allocate(shortcutResponse.getSerializedSize() + 4);
                            buf.putInt(buf.capacity() - 4);
                            shortcutResponse.flattenToBuffer(buf);
                            buf.flip();
                            c.writeStream().enqueue(buf);
                        }
                        else {
                            // create the execution site task
                            StoredProcedureInvocation task = new StoredProcedureInvocation();
                            task.procName = "@UpdateApplicationCatalog";
                            task.setParams(changeResult.encodedDiffCommands,
                                           changeResult.catalogHash,
                                           changeResult.catalogBytes,
                                           changeResult.expectedCatalogVersion,
                                           changeResult.deploymentString,
                                           changeResult.tablesThatMustBeEmpty,
                                           changeResult.reasonsForEmptyTables,
                                           changeResult.requiresSnapshotIsolation ? 1 : 0,
                                           changeResult.worksWithElastic ? 1 : 0,
                                           changeResult.deploymentHash);
                            task.clientHandle = changeResult.clientHandle;
                            // DR stuff
                            task.type = changeResult.invocationType;
                            task.originalTxnId = changeResult.originalTxnId;
                            task.originalUniqueId = changeResult.originalUniqueId;

                            ClientResponseImpl error = null;
                            if ((error = m_permissionValidator.shouldAccept(task.procName, result.user, task,
                                    SystemProcedureCatalog.listing.get(task.procName).asCatalogProcedure())) != null) {
                                ByteBuffer buffer = ByteBuffer.allocate(error.getSerializedSize() + 4);
                                buffer.putInt(buffer.capacity() - 4);
                                error.flattenToBuffer(buffer).flip();
                                c.writeStream().enqueue(buffer);
                            }
                            else {
                                /*
                                 * Round trip the invocation to initialize it for command logging
                                 */
                                try {
                                    task = MiscUtils.roundTripForCL(task);
                                } catch (Exception e) {
                                    hostLog.fatal(e);
                                    VoltDB.crashLocalVoltDB(e.getMessage(), true, e);
                                }

                                // initiate the transaction. These hard-coded values from catalog
                                // procedure are horrible, horrible, horrible.
                                createTransaction(changeResult.connectionId,
                                        task, false, false, false, 0, task.getSerializedSize(),
                                        System.nanoTime());
                            }
                        }
                    }
                    else {
                        throw new RuntimeException(
                                "Should not be able to get here (ClientInterface.checkForFinishedCompilerWork())");
                    }
                }
                else {
                    ClientResponseImpl errorResponse =
                        new ClientResponseImpl(
                                ClientResponseImpl.GRACEFUL_FAILURE,
                                new VoltTable[0], result.errorMsg,
                                result.clientHandle);
                    ByteBuffer buf = ByteBuffer.allocate(errorResponse.getSerializedSize() + 4);
                    buf.putInt(buf.capacity() - 4);
                    errorResponse.flattenToBuffer(buf);
                    buf.flip();
                    c.writeStream().enqueue(buf);
                }
            }
        }, null);
        if (c != null) {
            c.queueTask(ft);
        }

        /*
         * Add error handling in case of an unexpected exception
         */
        ft.addListener(new Runnable() {
            @Override
            public void run() {
                try {
                     ft.get();
                } catch (Exception e) {
                    String realReason = result.errorMsg;
                    // Prefer adding detail to reporting an anonymous exception.
                    // This helped debugging when it caught a programming error
                    // -- not sure if this ever should catch anything in production code
                    // that could be explained in friendlier user terms.
                    // In that case, the root cause stack trace might be more of a distraction.
                    if (realReason == null) {
                        StringWriter sw = new StringWriter();
                        PrintWriter pw = new PrintWriter(sw);
                        e.printStackTrace(pw);
                        Throwable cause = e.getCause();
                        if (cause != null) {
                            cause.printStackTrace(pw);
                        }
                        pw.flush();
                        realReason = sw.toString();
                    }
                    ClientResponseImpl errorResponse =
                            new ClientResponseImpl(
                                    ClientResponseImpl.UNEXPECTED_FAILURE,
                                    new VoltTable[0], realReason,
                                    result.clientHandle);
                    ByteBuffer buf = ByteBuffer.allocate(errorResponse.getSerializedSize() + 4);
                    buf.putInt(buf.capacity() - 4);
                    errorResponse.flattenToBuffer(buf);
                    buf.flip();
                    c.writeStream().enqueue(buf);
                }
            }
        }, CoreUtils.SAMETHREADEXECUTOR);

        //Return the future task for test code
        return ft;
    }

    private ScheduledFuture<?> m_deadConnectionFuture;
    private ScheduledFuture<?> m_topologyCheckFuture;
    public void schedulePeriodicWorks() {
        m_deadConnectionFuture = VoltDB.instance().scheduleWork(new Runnable() {
            @Override
            public void run() {
                try {
                    //Using the current time makes this vulnerable to NTP weirdness...
                    checkForDeadConnections(EstTime.currentTimeMillis());
                } catch (Exception ex) {
                    log.warn("Exception while checking for dead connections", ex);
                }
            }
        }, 200, 200, TimeUnit.MILLISECONDS);
        /*
         * Every five seconds check if the topology of the cluster has changed,
         * and if it has push an update to the clients. This should be an inexpensive operation
         * that operates on cached data and it ensures that clients eventually converge on the current
         * topology
         */
        m_topologyCheckFuture = VoltDB.instance().scheduleWork(new Runnable() {
            @Override
            public void run() {
                checkForTopologyChanges();
            }
        }, 0, TOPOLOGY_CHANGE_CHECK_MS, TimeUnit.MILLISECONDS);
    }

    /*
     * Boiler plate for a supplier to provide to the client notifier that allows new versions of
     * the topology to be published to the supplier
     *
     * Also a predicate for filtering out clients that don't actually want the updates
     */
    private final AtomicReference<DeferredSerialization> m_currentTopologyValues =
            new AtomicReference<>(null);
    private final Supplier<DeferredSerialization> m_currentTopologySupplier = new Supplier<DeferredSerialization>() {
        @Override
        public DeferredSerialization get() {
            return m_currentTopologyValues.get();
        }
    };

    /*
     * A predicate to allow the client notifier to skip clients
     * that don't want a specific kind of update
     */
    private final Predicate<ClientInterfaceHandleManager> m_wantsTopologyUpdatesPredicate =
            new Predicate<ClientInterfaceHandleManager>() {
                @Override
                public boolean apply(ClientInterfaceHandleManager input) {
                    return input.wantsTopologyUpdates();
                }};

    /*
     * Submit a task to the stats agent to retrieve the topology. Supply a dummy
     * client response adapter to fake a connection. The adapter converts the response
     * to a listenable future and we add a listener to pick up the resulting topology
     * and check if it has changed. If it has changed, queue a task to the notifier
     * to propagate the update to clients.
     */
    private void checkForTopologyChanges() {
        final Pair<SimpleClientResponseAdapter, ListenableFuture<ClientResponseImpl>> p =
                SimpleClientResponseAdapter.getAsListenableFuture();
        final ListenableFuture<ClientResponseImpl> fut = p.getSecond();
        fut.addListener(new Runnable() {
            @Override
            public void run() {
                try {
                    final ClientResponseImpl r = fut.get();
                    if (r.getStatus() != ClientResponse.SUCCESS) {
                        hostLog.warn("Received error response retrieving topology: " + r.getStatusString());
                        return;
                    }

                    final int size = r.getSerializedSize();
                    final ByteBuffer buf = ByteBuffer.allocate(size + 4);
                    buf.putInt(size);
                    r.flattenToBuffer(buf);
                    buf.flip();

                    //Check for no change
                    ByteBuffer oldValue = null;
                    DeferredSerialization ds = m_currentTopologyValues.get();
                    if (ds != null) {
                        oldValue = ByteBuffer.allocate(ds.getSerializedSize());
                        ds.serialize(oldValue);
                    }

                    if (buf.equals(oldValue)) return;

                    m_currentTopologyValues.set(new DeferredSerialization() {
                        @Override
                        public void serialize(ByteBuffer outbuf) throws IOException {
                            outbuf.put(buf.duplicate());
                        }
                        @Override
                        public void cancel() {}

                        @Override
                        public int getSerializedSize() {
                            return buf.remaining();
                        }
                    });
                    if (oldValue != null) {
                        m_notifier.queueNotification(
                                m_cihm.values(),
                                m_currentTopologySupplier,
                                m_wantsTopologyUpdatesPredicate);
                    }

                } catch (Throwable t) {
                    hostLog.error("Error checking for topology updates", Throwables.getRootCause(t));
                }
            }
        }, CoreUtils.SAMETHREADEXECUTOR);
        final StoredProcedureInvocation spi = new StoredProcedureInvocation();
        spi.setProcName("@Statistics");
        spi.setParams("TOPO", 0);
        spi.setClientHandle(ASYNC_TOPO_HANDLE);
        dispatchStatistics(OpsSelector.STATISTICS, spi, p.getFirst());
    }

    private static final long CLIENT_HANGUP_TIMEOUT = Long.getLong("CLIENT_HANGUP_TIMEOUT", 30000);

    /**
     * Check for dead connections by providing each connection with the current
     * time so it can calculate the delta between now and the time the oldest message was
     * queued for sending.
     * @param now Current time in milliseconds
     */
    private final void checkForDeadConnections(final long now) {
        final ArrayList<Pair<Connection, Integer>> connectionsToRemove = new ArrayList<Pair<Connection, Integer>>();
        for (final ClientInterfaceHandleManager cihm : m_cihm.values()) {
            // Internal connections don't implement calculatePendingWriteDelta(), so check for real connection first
            if (VoltPort.class == cihm.connection.getClass()) {
                final int delta = cihm.connection.writeStream().calculatePendingWriteDelta(now);
                if (delta > CLIENT_HANGUP_TIMEOUT) {
                    connectionsToRemove.add(Pair.of(cihm.connection, delta));
                }
            }
        }

        for (final Pair<Connection, Integer> p : connectionsToRemove) {
            Connection c = p.getFirst();
            networkLog.warn("Closing connection to " + c +
                    " because it hasn't read a response that was pending for " +  p.getSecond() + " milliseconds");
            c.unregister();
        }
    }

    // BUG: this needs some more serious thinking
    // probably should be able to schedule a shutdown event
    // to the dispatcher..  Or write a "stop reading and flush
    // all your read buffers" events .. or something ..
    protected void shutdown() throws InterruptedException {
        if (m_deadConnectionFuture != null) {
            m_deadConnectionFuture.cancel(false);
            try {m_deadConnectionFuture.get();} catch (Throwable t) {}
        }
        if (m_topologyCheckFuture != null) {
            m_topologyCheckFuture.cancel(false);
            try {m_topologyCheckFuture.get();} catch (Throwable t) {}
        }
        if (m_maxConnectionUpdater != null) {
            m_maxConnectionUpdater.cancel(false);
        }
        if (m_acceptor != null) {
            m_acceptor.shutdown();
        }
        if (m_adminAcceptor != null)
        {
            m_adminAcceptor.shutdown();
        }
        if (m_snapshotDaemon != null) {
            m_snapshotDaemon.shutdown();
        }
        if (m_localReplicasBuilder != null) {
            m_localReplicasBuilder.join(10000);
            if (m_localReplicasBuilder.isAlive()) {
                hostLog.error("Local replica map builder took more than ten seconds, probably hung");
            }
            m_localReplicasBuilder.join();
        }
        m_notifier.shutdown();
    }

    private volatile Thread m_localReplicasBuilder = null;
    public void startAcceptingConnections() throws IOException {
        /*
         * This does a ZK lookup which apparently is full of fail
         * if you run TestRejoinEndToEnd. Kind of lame, but initializing this data
         * immediately is not critical, request routing works without it.
         *
         * Populate the map in the background and it will be used to route
         * requests to local replicas once the info is available
         */
        m_localReplicasBuilder = new Thread() {
            @Override
            public void run() {
                    /*
                     * Assemble a map of all local replicas that will be used to determine
                     * if single part reads can be delivered and executed at local replicas
                     */
                final int thisHostId = CoreUtils.getHostIdFromHSId(m_mailbox.getHSId());
                ImmutableMap.Builder<Integer, Long> localReplicas = ImmutableMap.builder();
                for (int partition : m_cartographer.getPartitions()) {
                    for (Long replica : m_cartographer.getReplicasForPartition(partition)) {
                        if (CoreUtils.getHostIdFromHSId(replica) == thisHostId) {
                            localReplicas.put(partition, replica);
                        }
                    }
                }
                m_localReplicas = localReplicas.build();
            }
        };
        m_localReplicasBuilder.start();

        /*
         * Periodically check the limit on the number of open files
         */
        m_maxConnectionUpdater = VoltDB.instance().scheduleWork(new Runnable() {
            @Override
            public void run() {
                Integer limit = org.voltdb.utils.CLibrary.getOpenFileLimit();
                if (limit != null) {
                    //Leave 300 files open for "stuff"
                    MAX_CONNECTIONS.set(limit - 300);
                }
            }
        }, 0, 10, TimeUnit.MINUTES);
        m_acceptor.start();
        if (m_adminAcceptor != null)
        {
            m_adminAcceptor.start();
        }
        mayActivateSnapshotDaemon();
        m_notifier.start();
    }

    /**
     * Identify the partition for an execution site task.
     * @return The partition best set up to execute the procedure.
     * @throws Exception
     */
    static int getPartitionForProcedure(int partitionIndex, VoltType partitionType,
                                        StoredProcedureInvocation task)
            throws Exception
    {
        Object invocationParameter = task.getParameterAtIndex(partitionIndex);
        return TheHashinator.getPartitionForParameter(partitionType, invocationParameter);
    }

    @Override
    public void initiateSnapshotDaemonWork(final String procedureName, long clientData, final Object params[]) {
        final Config sysProc = SystemProcedureCatalog.listing.get(procedureName);
        if (sysProc == null) {
            throw new RuntimeException("SnapshotDaemon attempted to invoke " + procedureName +
            " which is not a known procedure");
        }
        Procedure catProc = sysProc.asCatalogProcedure();
        StoredProcedureInvocation spi = new StoredProcedureInvocation();
        spi.procName = procedureName;
        spi.params = new FutureTask<ParameterSet>(new Callable<ParameterSet>() {
            @Override
            public ParameterSet call() {
                ParameterSet paramSet = ParameterSet.fromArrayWithCopy(params);
                return paramSet;
            }
        });
        spi.clientHandle = clientData;
        // Ugh, need to consolidate this with handleRead() somehow but not feeling it at the moment
        if (procedureName.equals("@SnapshotScan")) {
            dispatchStatistics(OpsSelector.SNAPSHOTSCAN, spi, m_snapshotDaemonAdapter);
            return;
        }
        else if (procedureName.equals("@SnapshotDelete")) {
            dispatchStatistics(OpsSelector.SNAPSHOTDELETE, spi, m_snapshotDaemonAdapter);
            return;
        }
        // initiate the transaction
        createTransaction(m_snapshotDaemonAdapter.connectionId(),
                spi, catProc.getReadonly(),
                catProc.getSinglepartition(), catProc.getEverysite(),
                0,
                0, System.nanoTime());
    }

    /**
     * A dummy connection to provide to the DTXN. It routes
     * ClientResponses back to the daemon
     *
     */
    private class SnapshotDaemonAdapter implements Connection, WriteStream {

        @Override
        public void disableReadSelection() {
            throw new UnsupportedOperationException();
        }

        @Override
        public void enableReadSelection() {
            throw new UnsupportedOperationException();
        }

        @Override
        public NIOReadStream readStream() {
            throw new UnsupportedOperationException();
        }

        @Override
        public WriteStream writeStream() {
            return this;
        }

        @Override
        public int calculatePendingWriteDelta(long now) {
            throw new UnsupportedOperationException();
        }

        @Override
        public boolean hadBackPressure() {
            throw new UnsupportedOperationException();
        }

        @Override
        public boolean isEmpty() {
            throw new UnsupportedOperationException();
        }

        @Override
        public String getHostnameAndIPAndPort() {
            return "SnapshotDaemon";
        }

        @Override
        public String getHostnameOrIP() {
            return "SnapshotDaemon";
        }

        @Override
        public int getRemotePort() {
            return -1;
        }

        @Override
        public InetSocketAddress getRemoteSocketAddress() {
            return null;
        }

        @Override
        public Future<?> unregister() {
            return null;
        }

        @Override
        public long connectionId()
        {
            return Long.MIN_VALUE;
        }

        @Override
        public int getOutstandingMessageCount()
        {
            throw new UnsupportedOperationException();
        }

        @Override
        public void fastEnqueue(final org.voltcore.utils.DeferredSerialization ds) {
            enqueue(ds);
        }

        @Override
        public void enqueue(final org.voltcore.utils.DeferredSerialization ds)
        {

            m_snapshotDaemon.processClientResponse(new Callable<ClientResponseImpl>() {
                @Override
                public ClientResponseImpl call() throws Exception {
                    ClientResponseImpl resp = new ClientResponseImpl();
                    ByteBuffer b = ByteBuffer.allocate(ds.getSerializedSize());
                    ds.serialize(b);
                    b.position(4);
                    resp.initFromBuffer(b);
                    return resp;
                }
            });
        }

        @Override
        public void enqueue(final ByteBuffer b)
        {
            m_snapshotDaemon.processClientResponse(new Callable<ClientResponseImpl>() {
                @Override
                public ClientResponseImpl call() throws Exception {
                    ClientResponseImpl resp = new ClientResponseImpl();
                    b.position(4);
                    resp.initFromBuffer(b);
                    return resp;
                }
            });
        }

        @Override
        public void enqueue(ByteBuffer[] b)
        {
            if (b.length == 1)
            {
                // Buffer chains are currently not used, just hand the first
                // buffer to the single buffer handler
                enqueue(b[0]);
            }
            else
            {
                log.error("Something is using buffer chains with enqueue");
            }
        }

        @Override
        public void queueTask(Runnable r) {
            // Called when node failure happens
            r.run();
        }
    }

    public Map<Long, Pair<String, long[]>> getLiveClientStats()
    {
        final Map<Long, Pair<String, long[]>> client_stats =
            new HashMap<Long, Pair<String, long[]>>();

        // m_cihm hashes connectionId to a ClientInterfaceHandleManager
        // ClientInterfaceHandleManager has the connection object.
        for (Map.Entry<Long, ClientInterfaceHandleManager> e : m_cihm.entrySet()) {
            // The internal CI adapters report negative connection ids and
            // aren't included in public stats.
            if (e.getKey() > 0) {
                long adminMode = e.getValue().isAdmin ? 1 : 0;
                long readWait = e.getValue().connection.readStream().dataAvailable();
                long writeWait = e.getValue().connection.writeStream().getOutstandingMessageCount();
                long outstandingTxns = e.getValue().getOutstandingTxns();
                client_stats.put(
                        e.getKey(), new Pair<String, long[]>(
                            e.getValue().connection.getHostnameOrIP(),
                            new long[] {adminMode, readWait, writeWait, outstandingTxns}));
            }
        }
        return client_stats;
    }

    public SnapshotDaemon getSnapshotDaemon() {
        return m_snapshotDaemon;
    }

    /**
     * Send a command log replay sentinel to the given partition.
     * @param txnId
     * @param partitionId
     */
    public void sendSentinel(long txnId, int partitionId) {
        final long initiatorHSId = m_cartographer.getHSIdForSinglePartitionMaster(partitionId);
        sendSentinel(txnId, initiatorHSId, -1, -1, true);
    }

    private void sendSentinel(long txnId, long initiatorHSId, long ciHandle,
                              long connectionId, boolean forReplay) {
        //The only field that is relevant is txnid, and forReplay.
        MultiPartitionParticipantMessage mppm =
                new MultiPartitionParticipantMessage(
                        m_siteId,
                        initiatorHSId,
                        txnId,
                        ciHandle,
                        connectionId,
                        false,  // isReadOnly
                        forReplay);  // isForReplay
        m_mailbox.send(initiatorHSId, mppm);
    }

    /**
     * Sends an end of log message to the master of that partition. This should
     * only be called at the end of replay.
     *
     * @param partitionId
     */
    public void sendEOLMessage(int partitionId) {
        final long initiatorHSId = m_cartographer.getHSIdForMaster(partitionId);
        Iv2EndOfLogMessage message = new Iv2EndOfLogMessage(partitionId);
        m_mailbox.send(initiatorHSId, message);
    }

    public List<Iterator<Map.Entry<Long, Map<String, InvocationInfo>>>> getIV2InitiatorStats() {
        ArrayList<Iterator<Map.Entry<Long, Map<String, InvocationInfo>>>> statsIterators =
                new ArrayList<Iterator<Map.Entry<Long, Map<String, InvocationInfo>>>>();
        for(AdmissionControlGroup acg : m_allACGs) {
            statsIterators.add(acg.getInitiationStatsIterator());
        }
        return statsIterators;
    }

    public List<AbstractHistogram> getLatencyStats() {
        List<AbstractHistogram> latencyStats = new ArrayList<AbstractHistogram>();
        for (AdmissionControlGroup acg : m_allACGs) {
            latencyStats.add(acg.getLatencyInfo());
        }
        return latencyStats;
    }

    //Generate a mispartitioned response also log the message.
    private ClientResponseImpl getMispartitionedErrorResponse(StoredProcedureInvocation task,
            Procedure catProc, Exception ex) {
        Object invocationParameter = null;
        try {
            invocationParameter = task.getParameterAtIndex(catProc.getPartitionparameter());
        } catch (Exception ex2) {
        }
        String exMsg = "Unknown";
        if (ex != null) {
            exMsg = ex.getMessage();
        }
        String errorMessage = "Error sending procedure " + task.procName
                + " to the correct partition. Make sure parameter values are correct."
                + " Parameter value " + invocationParameter
                + ", partition column " + catProc.getPartitioncolumn().getName()
                + " type " + catProc.getPartitioncolumn().getType()
                + " Message: " + exMsg;
        authLog.warn(errorMessage);
        ClientResponseImpl clientResponse = new ClientResponseImpl(ClientResponse.UNEXPECTED_FAILURE,
                new VoltTable[0], errorMessage, task.clientHandle);
        return clientResponse;
    }

}<|MERGE_RESOLUTION|>--- conflicted
+++ resolved
@@ -1438,13 +1438,8 @@
                 userPartitionKey == null, userPartitionKey,
                 task.procName, task.type, task.originalTxnId, task.originalUniqueId,
                 VoltDB.instance().getReplicationRole() == ReplicationRole.REPLICA,
-<<<<<<< HEAD
-                VoltDB.instance().getCatalogContext().cluster.getUseadhocschema(),
+                VoltDB.instance().getCatalogContext().cluster.getUseddlschema(),
                 m_adhocCompletionHandler, user);
-=======
-                VoltDB.instance().getCatalogContext().cluster.getUseddlschema(),
-                m_adhocCompletionHandler, handler.m_username);
->>>>>>> c263b5e0
         LocalObjectMessage work = new LocalObjectMessage( ahpw );
 
         m_mailbox.send(m_plannerSiteId, work);
@@ -1481,13 +1476,8 @@
                     handler.isAdmin(), ccxn, catalogBytes, deploymentString,
                     task.procName, task.type, task.originalTxnId, task.originalUniqueId,
                     VoltDB.instance().getReplicationRole() == ReplicationRole.REPLICA,
-<<<<<<< HEAD
-                    VoltDB.instance().getCatalogContext().cluster.getUseadhocschema(),
+                    VoltDB.instance().getCatalogContext().cluster.getUseddlschema(),
                     m_adhocCompletionHandler, user));
-=======
-                    VoltDB.instance().getCatalogContext().cluster.getUseddlschema(),
-                    m_adhocCompletionHandler, handler.m_username));
->>>>>>> c263b5e0
 
         m_mailbox.send(m_plannerSiteId, work);
         return null;
