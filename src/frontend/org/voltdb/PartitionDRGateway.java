/* This file is part of VoltDB.
 * Copyright (C) 2008-2012 VoltDB Inc.
 *
 * VoltDB is free software: you can redistribute it and/or modify
 * it under the terms of the GNU General Public License as published by
 * the Free Software Foundation, either version 3 of the License, or
 * (at your option) any later version.
 *
 * VoltDB is distributed in the hope that it will be useful,
 * but WITHOUT ANY WARRANTY; without even the implied warranty of
 * MERCHANTABILITY or FITNESS FOR A PARTICULAR PURPOSE.  See the
 * GNU General Public License for more details.
 *
 * You should have received a copy of the GNU General Public License
 * along with VoltDB.  If not, see <http://www.gnu.org/licenses/>.
 */

package org.voltdb;

import java.io.IOException;
import java.lang.reflect.Constructor;

import org.voltdb.licensetool.LicenseApi;

/**
 * Stub class that provides a gateway to the InvocationBufferServer when
 * DR is enabled. If no DR, then it acts as a noop stub.
 *
 */
public class PartitionDRGateway {
    protected final boolean m_iv2Enabled;

    /**
     * Load the full subclass if it should, otherwise load the
     * noop stub.
     * @param partitionId partition id
     * @param overflowDir
     * @return Instance of PartitionDRGateway
     */
    public static PartitionDRGateway getInstance(int partitionId,
                                                 NodeDRGateway nodeGateway,
                                                 boolean iv2Enabled)
    {
        final VoltDBInterface vdb = VoltDB.instance();
        LicenseApi api = vdb.getLicenseApi();
        final boolean licensedToDR = api.isDrReplicationAllowed();

        // if this is a primary cluster in a DR-enabled scenario
        // try to load the real version of this class
        PartitionDRGateway pdrg = null;
        if (licensedToDR && nodeGateway != null) {
            pdrg = tryToLoadProVersion(iv2Enabled);
        }
        if (pdrg == null) {
            pdrg = new PartitionDRGateway(iv2Enabled);
        }

        // init the instance and return
        try {
            pdrg.init(partitionId, nodeGateway);
        } catch (IOException e) {
            VoltDB.crashLocalVoltDB(e.getMessage(), false, e);
        }
        return pdrg;
    }

    private static PartitionDRGateway tryToLoadProVersion(boolean iv2Enalbed)
    {
        try {
            Class<?> pdrgiClass = Class.forName("org.voltdb.dr.PartitionDRGatewayImpl");
            Constructor<?> constructor = pdrgiClass.getConstructor(boolean.class);
            Object obj = constructor.newInstance(iv2Enalbed);
            return (PartitionDRGateway) obj;
        } catch (Exception e) {
        }
        return null;
    }

    public PartitionDRGateway(boolean iv2Enabled)
    {
        m_iv2Enabled = iv2Enabled;
    }

    // empty methods for community edition
    protected void init(int partitionId,
                        NodeDRGateway gateway) throws IOException {}
<<<<<<< HEAD
    public void onSuccessfulProcedureCall(long txnId, long uniqueId,
                                          StoredProcedureInvocation spi,
                                          ClientResponseImpl response) {}
    public void onSuccessfulMPCall(long spHandle, long txnId, long uniqueId,
=======
    public void onSuccessfulProcedureCall(long txnId, long timestamp, int hash,
                                          StoredProcedureInvocation spi,
                                          ClientResponseImpl response) {}
    public void onSuccessfulMPCall(long spHandle, long txnId, long timestamp, int hash,
>>>>>>> a01bf36b
                                   StoredProcedureInvocation spi,
                                   ClientResponseImpl response) {}
    public void tick(long txnId) {}
}<|MERGE_RESOLUTION|>--- conflicted
+++ resolved
@@ -84,17 +84,10 @@
     // empty methods for community edition
     protected void init(int partitionId,
                         NodeDRGateway gateway) throws IOException {}
-<<<<<<< HEAD
-    public void onSuccessfulProcedureCall(long txnId, long uniqueId,
+    public void onSuccessfulProcedureCall(long txnId, long uniqueId, int hash,
                                           StoredProcedureInvocation spi,
                                           ClientResponseImpl response) {}
-    public void onSuccessfulMPCall(long spHandle, long txnId, long uniqueId,
-=======
-    public void onSuccessfulProcedureCall(long txnId, long timestamp, int hash,
-                                          StoredProcedureInvocation spi,
-                                          ClientResponseImpl response) {}
-    public void onSuccessfulMPCall(long spHandle, long txnId, long timestamp, int hash,
->>>>>>> a01bf36b
+    public void onSuccessfulMPCall(long spHandle, long txnId, long uniqueId, int hash,
                                    StoredProcedureInvocation spi,
                                    ClientResponseImpl response) {}
     public void tick(long txnId) {}
