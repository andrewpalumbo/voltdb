--- conflicted
+++ resolved
@@ -88,23 +88,16 @@
 
     // empty methods for community edition
     protected void init(int partitionId,
-<<<<<<< HEAD
                         NodeDRGateway gateway) throws IOException {}
     public void onSuccessfulProcedureCall(long txnId, long timestamp,
                                           StoredProcedureInvocation spi,
-                                          ClientResponseImpl response) {}
+                                          ClientResponseImpl response,
+                                          String adHocParam) {}
     public void onSuccessfulProcedureCall(long txnId, long timestamp,
                                           boolean isMultipart,
                                           StoredProcedureInvocation spi,
-                                          ClientResponseImpl response) {}
-=======
-                        boolean replicationActive,
-                        File overflowDir) throws IOException {}
-    public void onSuccessfulProcedureCall(long txnId,
-                                          StoredProcedureInvocation spi,
                                           ClientResponseImpl response,
                                           String adHocParam) {}
->>>>>>> e71cc075
     public void tick(long txnId) {}
     protected void shutdownInternal() {}
 
