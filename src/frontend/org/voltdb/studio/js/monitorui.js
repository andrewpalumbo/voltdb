(function( window, undefined ){

var IMonitorUI = (function(){

this.Speed = 'pau';
this.Interval = null;
this.Monitors = {};

<<<<<<< HEAD
=======
function Histogram(lowestTrackableValue, highestTrackableValue, nSVD, totalCount) {
    this.lowestTrackableValue = lowestTrackableValue;
    this.highestTrackableValue = highestTrackableValue;
    this.nSVD = nSVD;
    this.totalCount = totalCount;
    this.count = [];
    this.init();
}

Histogram.prototype.init = function() {
    var largestValueWithSingleUnitResolution = 2 * Math.pow(10, this.nSVD);
    this.unitMagnitude = Math.floor(Math.log(this.lowestTrackableValue)/Math.log(2));
    var subBucketCountMagnitude = Math.ceil(Math.log(largestValueWithSingleUnitResolution)/Math.log(2));
    this.subBucketHalfCountMagnitude = ((subBucketCountMagnitude > 1) ? subBucketCountMagnitude : 1) - 1;
    this.subBucketCount = Math.pow(2, (this.subBucketHalfCountMagnitude + 1));
    this.subBucketMask = (this.subBucketCount - 1) << this.unitMagnitude;
    var trackableValue = (this.subBucketCount - 1) << this.unitMagnitude;
    var bucketsNeeded = 1;
    while (trackableValue < this.highestTrackableValue) {
        trackableValue *= 2;
        bucketsNeeded++;
    }
    this.bucketCount = bucketsNeeded;

    this.countsArrayLength = (this.bucketCount + 1) * (this.subBucketCount / 2);
}

Histogram.prototype.diff = function(newer) {
    var h = new Histogram(newer.lowestTrackableValue, newer.highestTrackableValue, newer.nSVD, newer.totalCount - this.totalCount);
    for (var i = 0; i < h.countsArrayLength; i++) {
        h.count[i] = newer.count[i] - this.count[i];
    }
    return h;
}

Histogram.prototype.getCountAt = function(bucketIndex, subBucketIndex) {
    var bucketBaseIndex = (bucketIndex + 1) << this.subBucketHalfCountMagnitude;
    var offsetInBucket = subBucketIndex - this.subBucketHalfCount;
    var countIndex = bucketBaseIndex + offsetInBucket;
    return this.count[countIndex];
}

Histogram.prototype.valueFromIndex = function(bucketIndex, subBucketIndex) {
    return subBucketIndex * Math.pow(2, bucketIndex + unitMagnitude);
}

Histogram.prototype.getValueAtPercentile = function(percentile) {
    var totalToCurrentIJ = 0;
    var countAtPercentile = ((percentile / 100.0) * this.totalCount) + 0.5; // round to nearest
    for (var i = 0; i < this.bucketCount; i++) {
        var j = (i == 0) ? 0 : (this.subBucketCount / 2);
        for (; j < this.subBucketCount; j++) {
            totalToCurrentIJ += this.getCountAt(i, j);
            if (totalToCurrentIJ >= countAtPercentile) {
                var valueAtIndex = valueFromIndex(i, j);
                return valueAtIndex;
            }
        }
    }
}

function GetLatencyStats()
{
    $.ajax({
        type: 'GET',
        url: 'http://localhost:8080/api/1.0/?Procedure=@Statistics&Parameters=[%22LATENCY_HISTOGRAM%22,1]&jsonp=?',
        async: false,
        jsonpCallback: 'get_histogram',
        contentType: "application/json",
        dataType: 'jsonp',
        success: function(json) {
            MonitorUI.json = json;
        }
    });
}

>>>>>>> 9e17140c
function swap32(val) {
    return ((val & 0xFF) << 24)
           | ((val & 0xFF00) << 8)
           | ((val >> 8) & 0xFF00)
           | ((val >> 24) & 0xFF);
}

function read32(str) {
    var s1 = str.substring(0, 2);
    var s2 = str.substring(2, 4);
    var s3 = str.substring(4, 6);
    var s4 = str.substring(6, 8);
    return s4 + s3 + s2 + s1;
}

function read64(str) {
    var s1 = read32(str);
    var s2 = read32(str.substring(8, 16));
    return s2 + s1;
}

function convert2Histogram(str) {
    // Read lowestTrackableValue
    var lowestTrackableValue = parseInt(read64(str), 16);
    str = str.substring(16, str.length);
    
    // Read highestTrackableValue
    var highestTrackableValue = parseInt(read64(str), 16);
    str = str.substring(16, str.length);
    
    // Read numberOfSignificantValueDigits
    var nSVD = parseInt(read32(str), 16);
    str = str.substring(8, str.length);
    
    // Read totalCount
    var totalCount = parseInt(read64(str), 16);
    str = str.substring(16, str.length);
    
    var histogram = new Histogram(lowestTrackableValue, highestTrackableValue, nSVD, totalCount);
    
    var i = 0;
    while (str.length >= 16) {
        var value = parseInt(read64(str), 16);
        histogram.count[i] = value;
        str = str.substring(16, str.length);
        i++;
    }
    return histogram;
}

function InitializeChart(id, chart, metric)
{
	$('#'+chart+'chart-'+id).empty();
	var data = MonitorUI.Monitors[id][metric+'Data'];
	var max = MonitorUI.Monitors[id][metric+'Max'];
	var tickValues = MonitorUI.Monitors[id].tickValues;
	var opt = null;
	switch(metric)
	{
		case 'lat':
		    opt = {
		    	axes: { xaxis: { showTicks: false, min:0, max:120, ticks: tickValues }, y2axis: { min: 0, max: max, numberTicks: 5, tickOptions:{formatString:'%.2f'} } },
		    	series: [{showMarker:false, color:'Lime', yaxis:'y2axis', lineWidth: 1.5, shadow: false}],
		    	grid: { shadow:false, background:'#000', borderWidth: 1, borderColor: 'DarkGreen', gridLineColor:'DarkGreen'}
		    };
			break;
		case 'tps':
		    opt = {
		    	axes: { xaxis: { showTicks: false, min:0, max:120, ticks: tickValues }, y2axis: { min: 0, max: max, numberTicks: 5, tickOptions:{formatString:"%'d"} } },
		    	series: [{showMarker:false, color:'Lime', yaxis:'y2axis', lineWidth: 1.5, shadow: false}],
		    	grid: { shadow:false, background:'#000', borderWidth: 1, borderColor: 'DarkGreen', gridLineColor:'DarkGreen'}
		    };
			break;
		case 'mem':
		    opt = {
		    	axes: { xaxis: { showTicks: false, min:0, max:120, ticks: tickValues }, y2axis: { min: 0, max: max, numberTicks: 5, tickOptions:{formatString:'%.2f'} } },
		    	series: [{showMarker:false, color:'Lime', yaxis:'y2axis', lineWidth: 1.5, shadow: false}],
		    	grid: { shadow:false, background:'#000', borderWidth: 1, borderColor: 'DarkGreen', gridLineColor:'DarkGreen'}
		    };
			break;
		case 'str':
			var siteCount = VoltDB.GetConnection(id.substr(2)).Metadata['siteCount'];
			var seriesStr = [];
		    for(var j=0;j<siteCount;j++)
		    	seriesStr.push({showMarker:false, yaxis:'y2axis', lineWidth: 2, shadow: false, label: (j+1)});
		    opt = {
		    	axes: { xaxis: { showTicks: false, min:0, max:120, ticks: tickValues }, y2axis: { min: 0, max: max, numberTicks: 5, tickOptions:{formatString:"%.2f"} } },
		    	series: seriesStr,
		    	grid: { shadow:false, background:'#000', borderWidth: 1, borderColor: 'DarkGreen', gridLineColor:'DarkGreen'},
		    	legend: {show: true, location: 'sw', placement: 'insideGrid', renderer: $.jqplot.EnhancedLegendRenderer, rendererOptions: {numberRows:1} }
		    };
			break;
	}
	// test code
	if (MonitorUI.json != undefined) {
        var str = MonitorUI.json.results[0].data[0][4];
        var results = convert2Histogram(str);
    }
	
    var plot = $.jqplot(chart+'chart-'+id,data,opt);
    
    MonitorUI.Monitors[id][chart+'Plot'] = plot;
}
this.ChangeChartMetric = function(id,chart,metric)
{
	MonitorUI.Monitors[id][chart+'Metric'] = metric;
	InitializeChart(id, chart, metric);
}
this.AddMonitor = function(tab)
{
	var id = $(tab).attr('id');
	var partitionCount = VoltDB.GetConnection(id.substr(2)).Metadata['partitionCount'];
	var siteCount = VoltDB.GetConnection(id.substr(2)).Metadata['siteCount'];
	
	var data = [];
    for(var i = 0;i<121;i++)
    	data[i] = [i,0];
	
    var tickValues = [];
    for(var i=0;i<121;i+=6)
    	tickValues.push(i);
    	
	var dataStr = [];
    for(var j=0;j<siteCount;j++)
    	dataStr.push(data);
    
    MonitorUI.Monitors[id] = { 'id': id
    , 'tab': tab
    , 'leftPlot': null //lplot
    , 'rightPlot': null //rplot
    , 'bottomPlot': null //bplot
    , 'memStatsCallback': function(response) {MonitorUI.Monitors[id].memStatsResponse = response;}
    , 'procStatsCallback': function(response) {MonitorUI.Monitors[id].procStatsResponse = response;}
    , 'starvStatsCallback': function(response) {MonitorUI.Monitors[id].starvStatsResponse = response;}
    , 'latStatsCallback': function(response) {MonitorUI.Monitors[id].latStatsResponse = response;}
    , 'memStatsResponse': null
    , 'procStatsResponse': null
    , 'starvStatsResponse': null
    , 'latStatsResponse': null
    , 'lastTimedTransactionCount': -1
    , 'noTransactionCount': 0
    , 'lastTimerTick': -1
    , 'leftMetric': 'lat'
    , 'rightMetric': 'tps'
    , 'latData': [data]
    , 'tpsData': [data]
    , 'memData': [data]
    , 'strData': dataStr
    , 'latMax': 1
    , 'tpsMax': 1
    , 'memMax': 1
    , 'strMax': 100
    , 'tickValues': tickValues
    , 'partitionCount': partitionCount
    , 'siteCount': siteCount
    };

    InitializeChart(id, 'left', 'lat');
    InitializeChart(id, 'right', 'tps');

    if(MonitorUI.Interval == null)
    	MonitorUI.RefreshMonitorData(id);
	MonitorUI.SetRefreshSpeed();
}
this.RemoveMonitor = function(id)
{
    if (!(id in MonitorUI.Monitors))
        return;
	$(MonitorUI.Monitors[id].tab.find('.monitoritemselection')).attr('disabled','disabled');
	$('a[href=#' + id + ']').text('Monitor: Disconnected');
	delete MonitorUI.Monitors[id];
	MonitorUI.SetRefreshSpeed();
}
this.SetRefreshSpeed = function()
{
	var speed = $('#'+$('#monitor-speed label[aria-pressed=true]').attr('for'))[0].value;
	if (Object.size(MonitorUI.Monitors) == 0)
	{
		if (MonitorUI.Interval != null)
		{
			clearInterval(MonitorUI.Interval);
			MonitorUI.Interval = null;
		}
	}
	else
	{
		if (speed != MonitorUI.Speed)
		{
			if (MonitorUI.Interval != null)
			{
				clearInterval(MonitorUI.Interval);
				MonitorUI.Interval = null;
			}
		}
		if ((speed != 'pau') && (MonitorUI.Interval == null))
			MonitorUI.Interval = setInterval(function() {MonitorUI.RefreshData();}, (speed == 'hig' ? 1 : (speed == 'nor' ? 2 : 10))*500);
		MonitorUI.Speed = speed;
	}
}
this.Redraw = function()
{
	for(var id in this.Monitors)
	{
        try
        {
    		MonitorUI.Monitors[id].leftPlot.replot();
	    	MonitorUI.Monitors[id].rightPlot.replot();
        } catch(x) {} // Will happen if charts are hidden
	}
}

this.RefreshMonitorData = function(id)
{
	if (id in MonitorUI.Monitors)
    {
		var connection = VoltDB.GetConnection(id.substring(2));
		if (connection == null)
		{
			MonitorUI.RemoveMonitor(id);
			return;
		}
		connection.getQueue().Start()
                			.BeginExecute('@Statistics', ['MEMORY', 0], MonitorUI.Monitors[id].memStatsCallback)
    			            .BeginExecute('@Statistics', ['PROCEDUREPROFILE', 0], MonitorUI.Monitors[id].procStatsCallback)
    			            .BeginExecute('@Statistics', ['STARVATION', 1], MonitorUI.Monitors[id].starvStatsCallback)
				    .BeginExecute('@Statistics', ['LATENCY_HISTOGRAM', 0], MonitorUI.Monitors[id].latStatsCallback)
    	                	.End(MonitorUI.RefreshMonitor, id);
    }
}
this.RefreshData = function()
{
	for(var id in MonitorUI.Monitors)
        this.RefreshMonitorData(id);
}

this.RefreshMonitor = function(id, Success)
{
    if (!(id in MonitorUI.Monitors))
        return;

    var monitor = MonitorUI.Monitors[id];

	if (!Success)
	{
		$(monitor.tab.find('.monitoritemselection')).attr('disabled','disabled');
		MonitorUI.RemoveMonitor(id);
		return;
	}
	if (!(id in MonitorUI.Monitors))
		return;

	if ((monitor.starvStatsResponse == null) || (monitor.strData == null))
        return;

	var currentTimerTick = 0;
	var latData = monitor.latData;
	var tpsData = monitor.tpsData;
	var memData = monitor.memData;
	var strData = monitor.strData;
	
	var dataMem = memData[0];
	var dataLat = latData[0];
	var dataTPS = tpsData[0];
	var dataIdx  = dataMem[dataMem.length-1][0]+1;
	var Mem = 0;
	// Compute the memory statistics
	var table = monitor.memStatsResponse.results[0].data;
	for(var j = 0; j < table.length; j++)
		Mem += table[j][3]*1.0/1048576.0;
	dataMem = dataMem.slice(1);
	dataMem.push([dataIdx, Mem]);

	// Compute latency statistics 
	table = monitor.procStatsResponse.results[0].data;
	var latStats = parseHistogramString(table[0][4])

	var procStats = {};
    // Compute procedure statistics 
	table = monitor.procStatsResponse.results[0].data;
	for(var j = 0; j < table.length; j++)
	{
		var srcData = table[j];
		var data = null;
                currentTimerTick = srcData[0];
		if (srcData[1] in procStats)
		{
			data = procStats[srcData[1]];
			data[1] = srcData[3]; // invocations
			data[2] = srcData[2]; // %
			data[3] = srcData[5]; // min latency
            data[4] = srcData[4]; // ave latency
            data[5] = srcData[6]; // max latency
		}
		else
			data = [srcData[1], srcData[3], srcData[2], srcData[5], srcData[4], srcData[6]];
		procStats[srcData[1]] = data;
	}
    // Compute memory usage 
	table = monitor.starvStatsResponse.results[0].data;
	var starvStats = {}
	for(var j=0;j<table.length;j++)
	{
		var data = null;
		if(table[j][3] in starvStats)
		{
			data = starvStats[table[j][3]];
			data[0] = table[j][5];
			data[1] += 1.0;
		}
		else
			data = [table[j][5],1.0];
		starvStats[table[j][3]] = data;
	}
	var currentTimedTransactionCount = 0.0;
	for(var proc in procStats)
	{
		currentTimedTransactionCount += procStats[proc][1];
	}
	
	if (monitor.lastTimedTransactionCount > 0 && monitor.lastTimerTick > 0 && monitor.lastTimerTick != currentTimerTick)
	{
		var delta = currentTimedTransactionCount - monitor.lastTimedTransactionCount;
		dataTPS = dataTPS.slice(1);
		dataTPS.push([dataIdx, delta*1000.0 / (currentTimerTick - monitor.lastTimerTick)]);
	}
	// Update procedure statistics table
	if ($('#stats-' + id + ' tbody tr').size() == Object.size(procStats))
	{
		var rows = $('#stats-' + id + ' tbody tr');
		for(var j in procStats)
		{
			for(var k = 0;k<rows.size();k++)
			{
				var cells = $(rows[k]).find('td');
				if ($(cells[0]).text() == procStats[j][0])
				{
                    $(cells[1]).text(procStats[j][1]);
                    $(cells[2]).text(procStats[j][2]);
					$(cells[3]).text((Math.round(procStats[j][3]/10.0/1000.0)/100.0));
					$(cells[4]).text((Math.round(procStats[j][4]/10.0/1000.0)/100.0));
					$(cells[5]).text((Math.round(procStats[j][5]/10.0/1000.0)/100.0));
				}
			}
		}
		
	}
	else
	{
		var src = '<table id="stats-' + id + '" class="sortable tablesorter statstable" border="0" cellpadding="0" cellspacing="1"><thead class="ui-widget-header noborder"><tr>';
		src += '<th>Procedure</th><th>Invocations</th><th>Weighted Percentage (%)</th><th>Min (ms)</th><th>Avg (ms)</th><th>Max (ms)</th>';
		src += '</tr></thead><tbody>';
		for(var j in procStats)
		{
			src += '<tr>';
            src += '<td align="left">' + procStats[j][0] + '</td>';
			src += '<td align="right">' + procStats[j][1] + '</td>';
            src += '<td align="right">'  + procStats[j][2] + '</td>';
			for(var k = 3; k < 6; k++)
				src += '<td align="right">' + (Math.round(procStats[j][k]/10.0/1000.00)/100.0) + '</td>';
			src += '</tr>';
		}
		src += '</tbody></table>';
		$(monitor.tab.find('.tablebar')).html(src);
	}
	sorttable.makeSortable(document.getElementById('stats-' + id));
	
	monitor.lastTimedTransactionCount = currentTimedTransactionCount;
	
    var keys = [];
	for(var k in starvStats)
        keys.push(k);
    keys.sort();

    for(var k=0;k<keys.length;k++)
    {
		var dataStarv = strData[k];
        if (dataStarv != null)
        {
		    dataStarv = dataStarv.slice(1);
		    dataStarv.push([dataIdx,starvStats[keys[k]][0]/starvStats[keys[k]][1]]);
		    strData[k] = dataStarv;
        }
    }

	var lymax = 0.25;
	var rymax = 0.05;
	var ry2max = 1000;
	for(var j=0;j<121;j++)
	{
		if (lymax < dataMem[j][1])
			lymax = dataMem[j][1];
		if (rymax < dataLat[j][1])
			rymax = dataLat[j][1];
		if (ry2max < dataTPS[j][1])
			ry2max = dataTPS[j][1];
	}
	ry2max = Math.ceil(ry2max/1000)*1000;
	var tickValues = [];
	tickValues.push(dataIdx-120);
	for(var j=(dataIdx-120)+6-((dataIdx-120)%6);j<dataIdx+1;j+=6)
		tickValues.push(j);
	tickValues.push(dataIdx);
	
	monitor.latMax = rymax;
	monitor.tpsMax = ry2max;
	monitor.memMax = lymax;
	monitor.strMax = 100;
	
	monitor.latData = [dataLat];
	monitor.tpsData = [dataTPS];
	monitor.memData = [dataMem];
	monitor.strData = strData;

	monitor.tickValues = tickValues;
	// Update the monitor graphs
	var lmax = 1;
	var rmax = 1;
	switch(monitor.leftMetric)
	{
		case 'lat':
			monitor.leftPlot.series[0].data = dataLat;
			lmax = rymax;
			break;
		case 'tps':
			monitor.leftPlot.series[0].data = dataTPS;
			lmax = ry2max;
			break;
		case 'mem':
			monitor.leftPlot.series[0].data = dataMem;
			lmax = lymax;
			break;
		case 'str':
			for(var k=0;k<strData.length;k++)
            {
				monitor.leftPlot.series[k].data = strData[k];
				monitor.leftPlot.series[k].label = keys[k];
            }
			lmax = 100;
			break;
	}
	switch(monitor.rightMetric)
	{
		case 'lat':
			monitor.rightPlot.series[0].data = dataLat;
			rmax = rymax;
			break;
		case 'tps':
			monitor.rightPlot.series[0].data = dataTPS;
			rmax = ry2max;
			break;
		case 'mem':
			monitor.rightPlot.series[0].data = dataMem;
			rmax = lymax;
			break;
		case 'str':
			for(var k=0;k<strData.length;k++)
            {
				monitor.rightPlot.series[k].data = strData[k];
				monitor.rightPlot.series[k].label = keys[k];
            }
			rmax = 100;
			break;
	}

	try
	{
		monitor.leftPlot.replot({clear:true, resetAxes: true, axes: { xaxis: { showTicks: false, min:dataIdx-120, max:dataIdx, ticks:tickValues }, y2axis: { min: 0, max: lmax, numberTicks: 5 } }});
		monitor.rightPlot.replot({clear:true, resetAxes: true, axes: { xaxis: { showTicks: false, min:dataIdx-120, max:dataIdx, ticks:tickValues }, y2axis: { min: 0, max: rmax, numberTicks: 5 } }});
	} catch (x) {}

	MonitorUI.UpdateMonitorItem(id);
	monitor.lastTimerTick = currentTimerTick;
	MonitorUI.Monitors[id] = monitor;

}

this.UpdateMonitorItem = function(id)
{
	if (!(id in MonitorUI.Monitors))
		return;
		
	var item = $(MonitorUI.Monitors[id].tab.find('.monitoritemselection')).val();
	var data = [];
	switch(item)
	{
		case 'm':
			data = MonitorUI.Monitors[id].memData[0];
			break;
		case 'l':
			data = MonitorUI.Monitors[id].latData[0];
			break;
		case 't':
			data = MonitorUI.Monitors[id].tpsData[0];
			break;
	}
	var counters = [data[data.length-1][1], 1000000000,-1,0]
	if (data != null)
	{
		var cnt = 0;
		for(var i = 0; i < data.length; i++)
		{
			if (data[i][0] > 120)
			{
				if (counters[1] > data[i][1]) counters[1] = data[i][1];
				if (counters[2] < data[i][1]) counters[2] = data[i][1];
				counters[3] += data[i][1];
				cnt++;
			}
		}
		counters[3] = counters[3]/cnt;
	}
	var targets = MonitorUI.Monitors[id].tab.find('.monitoritem');
	for(var i = 0; i < 4; i++)
		$(targets[i]).text(Math.round(counters[i]*100)/100);
}
});
window.MonitorUI = MonitorUI = new IMonitorUI();
})(window);<|MERGE_RESOLUTION|>--- conflicted
+++ resolved
@@ -6,8 +6,6 @@
 this.Interval = null;
 this.Monitors = {};
 
-<<<<<<< HEAD
-=======
 function Histogram(lowestTrackableValue, highestTrackableValue, nSVD, totalCount) {
     this.lowestTrackableValue = lowestTrackableValue;
     this.highestTrackableValue = highestTrackableValue;
@@ -23,6 +21,7 @@
     var subBucketCountMagnitude = Math.ceil(Math.log(largestValueWithSingleUnitResolution)/Math.log(2));
     this.subBucketHalfCountMagnitude = ((subBucketCountMagnitude > 1) ? subBucketCountMagnitude : 1) - 1;
     this.subBucketCount = Math.pow(2, (this.subBucketHalfCountMagnitude + 1));
+    this.subBucketHalfCount = this.subBucketCount / 2;
     this.subBucketMask = (this.subBucketCount - 1) << this.unitMagnitude;
     var trackableValue = (this.subBucketCount - 1) << this.unitMagnitude;
     var bucketsNeeded = 1;
@@ -51,45 +50,22 @@
 }
 
 Histogram.prototype.valueFromIndex = function(bucketIndex, subBucketIndex) {
-    return subBucketIndex * Math.pow(2, bucketIndex + unitMagnitude);
+    return subBucketIndex * Math.pow(2, bucketIndex + this.unitMagnitude);
 }
 
 Histogram.prototype.getValueAtPercentile = function(percentile) {
     var totalToCurrentIJ = 0;
-    var countAtPercentile = ((percentile / 100.0) * this.totalCount) + 0.5; // round to nearest
+    var countAtPercentile = Math.floor(((percentile / 100.0) * this.totalCount) + 0.5); // round to nearest
     for (var i = 0; i < this.bucketCount; i++) {
         var j = (i == 0) ? 0 : (this.subBucketCount / 2);
         for (; j < this.subBucketCount; j++) {
             totalToCurrentIJ += this.getCountAt(i, j);
             if (totalToCurrentIJ >= countAtPercentile) {
-                var valueAtIndex = valueFromIndex(i, j);
+                var valueAtIndex = this.valueFromIndex(i, j);
                 return valueAtIndex;
             }
         }
     }
-}
-
-function GetLatencyStats()
-{
-    $.ajax({
-        type: 'GET',
-        url: 'http://localhost:8080/api/1.0/?Procedure=@Statistics&Parameters=[%22LATENCY_HISTOGRAM%22,1]&jsonp=?',
-        async: false,
-        jsonpCallback: 'get_histogram',
-        contentType: "application/json",
-        dataType: 'jsonp',
-        success: function(json) {
-            MonitorUI.json = json;
-        }
-    });
-}
-
->>>>>>> 9e17140c
-function swap32(val) {
-    return ((val & 0xFF) << 24)
-           | ((val & 0xFF00) << 8)
-           | ((val >> 8) & 0xFF00)
-           | ((val >> 24) & 0xFF);
 }
 
 function read32(str) {
@@ -178,11 +154,6 @@
 		    };
 			break;
 	}
-	// test code
-	if (MonitorUI.json != undefined) {
-        var str = MonitorUI.json.results[0].data[0][4];
-        var results = convert2Histogram(str);
-    }
 	
     var plot = $.jqplot(chart+'chart-'+id,data,opt);
     
@@ -229,6 +200,7 @@
     , 'lastTimerTick': -1
     , 'leftMetric': 'lat'
     , 'rightMetric': 'tps'
+    , 'latHistogram': null
     , 'latData': [data]
     , 'tpsData': [data]
     , 'memData': [data]
@@ -358,8 +330,16 @@
 	dataMem.push([dataIdx, Mem]);
 
 	// Compute latency statistics 
-	table = monitor.procStatsResponse.results[0].data;
-	var latStats = parseHistogramString(table[0][4])
+	table = monitor.latStatsResponse.results[0].data;
+	var latStats = convert2Histogram(table[0][4]);
+	var lat = 0;
+	if (monitor.latHistogram == null)
+		lat = latStats.getValueAtPercentile(99);
+	else
+		lat = monitor.latHistogram.diff(latStats).getValueAtPercentile(99);
+	monitor.latHistogram = latStats;
+	dataLat = dataLat.slice(1);
+	dataLat.push([dataIdx, lat]);
 
 	var procStats = {};
     // Compute procedure statistics 
