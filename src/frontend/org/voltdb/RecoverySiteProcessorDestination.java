--- conflicted
+++ resolved
@@ -580,18 +580,10 @@
     public void handleSiteFaults(HashSet<Long> failedSites,
             SiteTracker tracker) {
         for (Map.Entry<Integer, RecoveryTable> entry : m_tables.entrySet()) {
-<<<<<<< HEAD
             if (failedSites.contains(entry.getValue().m_sourceHSId)) {
-                recoveryLog.fatal("Node fault during recovery of Site " + m_HSId +
+                VoltDB.crashLocalVoltDB("Node fault during recovery of Site " + m_HSId +
                         " resulted in source Site " + entry.getValue().m_sourceHSId +
-                        " becoming unavailable. Failing recovering node.");
-                VoltDB.crashVoltDB();
-=======
-            if (failedSites.contains(entry.getValue().m_sourceSiteId)) {
-                VoltDB.crashLocalVoltDB("Node fault during recovery of Site " + m_siteId +
-                        " resulted in source Site " + entry.getValue().m_sourceSiteId +
                         " becoming unavailable. Failing recovering node.", false, null);
->>>>>>> 131baec2
             }
         }
     }
@@ -617,13 +609,8 @@
         sourceSites.remove(new Long(HSId));
 
         if (sourceSites.isEmpty()) {
-<<<<<<< HEAD
-            recoveryLog.fatal("Could not find a source site for HSId " + HSId + " partition id " + partitionId);
-            VoltDB.crashVoltDB();
-=======
-            VoltDB.crashLocalVoltDB("Could not find a source site for siteId " + siteId +
+            VoltDB.crashLocalVoltDB("Could not find a source site for HSId " + HSId +
                     " partition id " + partitionId, false, null);
->>>>>>> 131baec2
         }
 
         HashMap<Pair<String, Integer>, Long> tableToSourceSite =
