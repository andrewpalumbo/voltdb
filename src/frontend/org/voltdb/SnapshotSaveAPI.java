--- conflicted
+++ resolved
@@ -490,7 +490,6 @@
             m_taskListsForHSIds.clear();
             m_createSuccess.set(true);
             m_createResult.set(result);
-<<<<<<< HEAD
 
             m_taskListsForHSIds.putAll(plan.getTaskListsForHSIds());
 
@@ -498,36 +497,12 @@
             // this snapshot.  We're going to create an empty list of tasks for one of the sites to do
             // so that we'll have a SnapshotSiteProcessor which will do the logSnapshotCompleteToZK.
             if (m_taskListsForHSIds.isEmpty()) {
-                SNAP_LOG.debug("Node had no snapshot work to do.  Creating a null task to drive completion.");
+                SNAP_LOG.info("Node had no snapshot work to do.  Creating a null task to drive completion.");
                 m_taskListsForHSIds.put(context.getSiteId(), new ArrayDeque<SnapshotTableTask>());
-=======
-            if (!abort) {
-                m_taskListsForHSIds.putAll(plan.getTaskListsForHSIds());
-                m_snapshotDataTargets.addAll(plan.getSnapshotDataTargets());
-                // HACK HACK HACK.  If the task list is empty, this host has no work to do for
-                // this snapshot.  We're going to create an empty list of tasks for one of the sites to do
-                // so that we'll have a SnapshotSiteProcessor which will do the logSnapshotCompleteToZK.
-                if (m_taskListsForHSIds.isEmpty()) {
-                    SNAP_LOG.info("Node had no snapshot work to do.  Creating a null task to drive completion.");
-                    m_taskListsForHSIds.put(context.getSiteId(), new ArrayDeque<SnapshotTableTask>());
-                }
-                SNAP_LOG.info("Planned tasks: " +
-                        CoreUtils.hsIdCollectionToString(plan.getTaskListsForHSIds().keySet()));
-                SNAP_LOG.info("Created tasks for HSIds: " +
-                        CoreUtils.hsIdCollectionToString(m_taskListsForHSIds.keySet()));
-                /*
-                 * Inform the SnapshotCompletionMonitor of what the partition specific txnids for
-                 * this snapshot were so it can forward that to completion interests.
-                 */
-                VoltDB.instance().getSnapshotCompletionMonitor().registerPartitionTxnIdsForSnapshot(
-                        txnId, partitionTransactionIds);
-                // Provide the truncation request ID so the monitor can recognize a specific snapshot.
-                logSnapshotStartToZK( txnId, context, file_path, file_nonce, truncReqId);
->>>>>>> d151f1e4
-            }
-            SNAP_LOG.debug("Planned tasks: " +
+            }
+            SNAP_LOG.info("Planned tasks: " +
                            CoreUtils.hsIdCollectionToString(plan.getTaskListsForHSIds().keySet()));
-            SNAP_LOG.debug("Created tasks for HSIds: " +
+            SNAP_LOG.info("Created tasks for HSIds: " +
                            CoreUtils.hsIdCollectionToString(m_taskListsForHSIds.keySet()));
         }
     }
