/* This file is part of VoltDB.
 * Copyright (C) 2008-2013 VoltDB Inc.
 *
 * This program is free software: you can redistribute it and/or modify
 * it under the terms of the GNU Affero General Public License as
 * published by the Free Software Foundation, either version 3 of the
 * License, or (at your option) any later version.
 *
 * This program is distributed in the hope that it will be useful,
 * but WITHOUT ANY WARRANTY; without even the implied warranty of
 * MERCHANTABILITY or FITNESS FOR A PARTICULAR PURPOSE.  See the
 * GNU Affero General Public License for more details.
 *
 * You should have received a copy of the GNU Affero General Public License
 * along with VoltDB.  If not, see <http://www.gnu.org/licenses/>.
 */

package org.voltdb;

import org.voltcore.network.Connection;
import org.voltdb.dtxn.TransactionCreator;

/**
 * Provide the Iv2 transaction routing/creation required by
 * RestoreAgent in a way consumable by the agent.
 */
public class Iv2TransactionCreator implements TransactionCreator
{
    private final ClientInterface m_ci;

    Iv2TransactionCreator(ClientInterface ci)
    {
        m_ci = ci;
    }

    @Override
    public final boolean createTransaction(long connectionId,
            StoredProcedureInvocation invocation, boolean isReadOnly,
            boolean isSinglePartition, boolean isEverySite, int partition, int messageSize, long now)
    {
        return m_ci.createTransaction(connectionId,
                invocation,
                isReadOnly,
                isSinglePartition,
                isEverySite,
                partition,
                messageSize,
                now);
    }

    @Override
    public final boolean createTransaction(long connectionId,
            long txnId,
            long uniqueId,
            StoredProcedureInvocation invocation, boolean isReadOnly,
            boolean isSinglePartition, boolean isEverySite, int partition, int messageSize, long now)
    {
        return m_ci.createTransaction(connectionId,
                txnId,
                uniqueId,
                invocation,
                isReadOnly,
                isSinglePartition,
                isEverySite,
                partition,
                messageSize,
                now,
                true);
    }

    @Override
    public void sendSentinel(long txnId, int partitionId) {
        m_ci.sendSentinel(txnId, partitionId);
    }

    @Override
    public void sendEOLMessage(int partitionId)
    {
        m_ci.sendEOLMessage(partitionId);
    }
<<<<<<< HEAD
=======

    @Override
    public void setSendHeartbeats(boolean val)
    {
        // Iv2 does not require heartbeating.
    }

    @Override
    public void sendHeartbeat(long txnId)
    {
        // Iv2 does not require heartbeating.
    }

    @Override
    public boolean isOnBackPressure()
    {
        return false;
    }

    @Override
    public void bindAdapter(Connection adapter) {
        m_ci.bindAdapter(adapter);
    }

>>>>>>> fde29c3a
}
<|MERGE_RESOLUTION|>--- conflicted
+++ resolved
@@ -78,31 +78,9 @@
     {
         m_ci.sendEOLMessage(partitionId);
     }
-<<<<<<< HEAD
-=======
-
-    @Override
-    public void setSendHeartbeats(boolean val)
-    {
-        // Iv2 does not require heartbeating.
-    }
-
-    @Override
-    public void sendHeartbeat(long txnId)
-    {
-        // Iv2 does not require heartbeating.
-    }
-
-    @Override
-    public boolean isOnBackPressure()
-    {
-        return false;
-    }
 
     @Override
     public void bindAdapter(Connection adapter) {
         m_ci.bindAdapter(adapter);
     }
-
->>>>>>> fde29c3a
 }
