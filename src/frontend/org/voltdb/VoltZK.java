--- conflicted
+++ resolved
@@ -60,12 +60,8 @@
      * "partitionId" field.
      */
     public static enum MailboxType {
-<<<<<<< HEAD
         ClientInterface, ExecutionSite, Initiator, StatsAgent,
-        MpInitiator
-=======
-        ClientInterface, ExecutionSite, Initiator, StatsAgent, OTHER
->>>>>>> e24970b1
+        MpInitiator, OTHER
     }
     public static final String mailboxes = "/db/mailboxes";
 
