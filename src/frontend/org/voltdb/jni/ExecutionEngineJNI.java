--- conflicted
+++ resolved
@@ -465,20 +465,14 @@
     }
 
     @Override
-<<<<<<< HEAD
     public Pair<Long, int[]> tableStreamSerializeMore(int tableId,
                                                       TableStreamType streamType,
                                                       List<BBContainer> outputBuffers) {
+        //Clear is destructive, do it before the native call
+        deserializer.clear();
         byte[] bytes = outputBuffers != null
                             ? SnapshotUtil.OutputBuffersToBytes(outputBuffers)
                             : null;
-=======
-    public int[] tableStreamSerializeMore(int tableId,
-                                          TableStreamType streamType,
-                                          List<BBContainer> outputBuffers) {
-        //Clear is destructive, do it before the native call
-        deserializer.clear();
->>>>>>> 626c0b25
         long remaining = nativeTableStreamSerializeMore(pointer,
                                                         tableId,
                                                         streamType.ordinal(),
