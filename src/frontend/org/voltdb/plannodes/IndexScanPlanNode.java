/* This file is part of VoltDB.
 * Copyright (C) 2008-2013 VoltDB Inc.
 *
 * This program is free software: you can redistribute it and/or modify
 * it under the terms of the GNU Affero General Public License as
 * published by the Free Software Foundation, either version 3 of the
 * License, or (at your option) any later version.
 *
 * This program is distributed in the hope that it will be useful,
 * but WITHOUT ANY WARRANTY; without even the implied warranty of
 * MERCHANTABILITY or FITNESS FOR A PARTICULAR PURPOSE.  See the
 * GNU Affero General Public License for more details.
 *
 * You should have received a copy of the GNU Affero General Public License
 * along with VoltDB.  If not, see <http://www.gnu.org/licenses/>.
 */

package org.voltdb.plannodes;

import java.util.ArrayList;
import java.util.Collection;
import java.util.Collections;
import java.util.List;

import org.json_voltpatches.JSONException;
import org.json_voltpatches.JSONObject;
import org.json_voltpatches.JSONString;
import org.json_voltpatches.JSONStringer;
import org.voltdb.catalog.Cluster;
import org.voltdb.catalog.Column;
import org.voltdb.catalog.ColumnRef;
import org.voltdb.catalog.Database;
import org.voltdb.catalog.Index;
import org.voltdb.catalog.Table;
import org.voltdb.compiler.DatabaseEstimates;
import org.voltdb.compiler.ScalarValueHints;
import org.voltdb.expressions.AbstractExpression;
import org.voltdb.expressions.ExpressionUtil;
import org.voltdb.expressions.TupleValueExpression;
import org.voltdb.types.ExpressionType;
import org.voltdb.types.IndexLookupType;
import org.voltdb.types.IndexType;
import org.voltdb.types.PlanNodeType;
import org.voltdb.types.SortDirectionType;
import org.voltdb.utils.CatalogUtil;

public class IndexScanPlanNode extends AbstractScanPlanNode {

    public enum Members {
        TARGET_INDEX_NAME,
        END_EXPRESSION,
        SEARCHKEY_EXPRESSIONS,
        INITIAL_EXPRESSION,
        KEY_ITERATE,
        LOOKUP_TYPE,
        DETERMINISM_ONLY,
        SORT_DIRECTION;
    }

    /**
     * Attributes
     * NOTE: The IndexScanPlanNode will use AbstractScanPlanNode's m_predicate
     * as the "Post-Scan Predicate Expression". When this is defined, the EE will
     * run a tuple through an additional predicate to see whether it qualifies.
     * This is necessary when we have a predicate that includes columns that are not
     * all in the index that was selected.
     */

    // The index to use in the scan operation
    protected String m_targetIndexName;

    // When this expression evaluates to true, we will stop scanning
    protected AbstractExpression m_endExpression;

    // This list of expressions corresponds to the values that we will use
    // at runtime in the lookup on the index
    protected final List<AbstractExpression> m_searchkeyExpressions = new ArrayList<AbstractExpression>();

    // for reverse scan LTE only. used to do forward scan to find the correct starting point
    protected AbstractExpression m_initialExpression;

    // ???
    protected Boolean m_keyIterate = false;

    // The overall index lookup operation type
    protected IndexLookupType m_lookupType = IndexLookupType.EQ;

    // The sorting direction
    protected SortDirectionType m_sortDirection = SortDirectionType.INVALID;

    // A reference to the Catalog index object which defined the index which
    // this index scan is going to use
    protected Index m_catalogIndex = null;

    private ArrayList<AbstractExpression> m_bindings = new ArrayList<AbstractExpression>();;

    private boolean m_forDeterminismOnly = false;

    public IndexScanPlanNode() {
        super();
    }

    public IndexScanPlanNode(AbstractScanPlanNode srcNode, AggregatePlanNode apn, Index index, SortDirectionType sortDirection) {
        super();
        m_tableSchema = srcNode.m_tableSchema;
        m_predicate = srcNode.m_predicate;
        m_targetTableAlias = srcNode.m_targetTableAlias;
        m_targetTableName = srcNode.m_targetTableName;
        m_tableScanSchema = srcNode.m_tableScanSchema.clone();
        for (AbstractPlanNode inlineChild : srcNode.getInlinePlanNodes().values()) {
            addInlinePlanNode(inlineChild);
        }
        m_catalogIndex = index;
        m_targetIndexName = index.getTypeName();
        m_lookupType = IndexLookupType.GTE;    // a safe way
        m_sortDirection = sortDirection;
        if (apn != null) {
            m_outputSchema = apn.m_outputSchema.clone();
        }
    }

    @Override
    public PlanNodeType getPlanNodeType() {
        return PlanNodeType.INDEXSCAN;
    }

    @Override
    public void getTablesAndIndexes(Collection<String> tablesRead, Collection<String> tableUpdated,
                                    Collection<String> indexes)
    {
        super.getTablesAndIndexes(tablesRead, tableUpdated, indexes);
        assert(m_targetIndexName.length() > 0);
        if (indexes != null) {
            assert(m_targetIndexName.length() > 0);
            indexes.add(m_targetIndexName);
        }
    }

    @Override
    public void validate() throws Exception {
        super.validate();

        // There needs to be at least one search key expression
        if (m_searchkeyExpressions.isEmpty()) {
            throw new Exception("ERROR: There were no search key expressions defined for " + this);
        }

        // Validate Expression Trees
        if (m_endExpression != null) {
            m_endExpression.validate();
        }
        for (AbstractExpression exp : m_searchkeyExpressions) {
            exp.validate();
        }
    }

    /**
     * Accessor for flag marking the plan as guaranteeing an identical result/effect
     * when "replayed" against the same database state, such as during replication or CL recovery.
     * @return true for unique index scans
     */
    @Override
    public boolean isOrderDeterministic() {
        if (m_catalogIndex.getUnique()) {
            // Any unique index scan capable of returning multiple rows will return them in a fixed order.
            // XXX: This may not be strictly true if/when we support order-determinism based on a mix of columns
            // from different joined tables -- an equality filter based on a non-ordered column from the other table
            // would not produce predictably ordered results even when the other table is ordered by all of its display columns
            // but NOT the column used in the equality filter.
            return true;
        }
        // Assuming (?!) that the relative order of the "multiple entries" in a non-unique index can not be guaranteed,
        // the only case in which a non-unique index can guarantee determinism is for an indexed-column-only scan,
        // because it would ignore any differences in the entries.
        // TODO: return true for an index-only scan --
        // That would require testing for an inline projection node consisting solely
        // of (functions of?) the indexed columns.
        m_nondeterminismDetail = "index scan may provide insufficient ordering";
        return false;
    }

    public void setCatalogIndex(Index index)
    {
        m_catalogIndex = index;
    }

    public Index getCatalogIndex()
    {
        return m_catalogIndex;
    }

    /**
     *
     * @param keyIterate
     */
    public void setKeyIterate(Boolean keyIterate) {
        m_keyIterate = keyIterate;
    }

    /**
     *
     * @return Does this scan iterate over values in the index.
     */
    public Boolean getKeyIterate() {
        return m_keyIterate;
    }

    /**
     *
     * @return The type of this lookup.
     */
    public IndexLookupType getLookupType() {
        return m_lookupType;
    }

    /**
     * @return The sorting direction.
     */
    public SortDirectionType getSortDirection() {
        return m_sortDirection;
    }

    /**
     *
     * @param lookupType
     */
    public void setLookupType(IndexLookupType lookupType) {
        m_lookupType = lookupType;
    }

    /**
     * @param sortDirection
     *            the sorting direction
     */
    public void setSortDirection(SortDirectionType sortDirection) {
        m_sortDirection = sortDirection;
    }

    /**
     * @return the target_index_name
     */
    public String getTargetIndexName() {
        return m_targetIndexName;
    }

    /**
     * @param targetIndexName the target_index_name to set
     */
    public void setTargetIndexName(String targetIndexName) {
        m_targetIndexName = targetIndexName;
    }

    /**
     * @return the post_predicate
     */
    public AbstractExpression getEndExpression() {
        return m_endExpression;
    }

    /**
     * @param endExpression the end expression to set
     */
    public void setEndExpression(AbstractExpression endExpression)
    {
        if (endExpression != null)
        {
            // PlanNodes all need private deep copies of expressions
            // so that the resolveColumnIndexes results
            // don't get bashed by other nodes or subsequent planner runs
            m_endExpression = (AbstractExpression) endExpression.clone();
        }
    }

    public void addEndExpression(AbstractExpression newExpr)
    {
        if (newExpr != null)
        {
            List<AbstractExpression> newEndExpressions = ExpressionUtil.uncombine(m_endExpression);
            newEndExpressions.add((AbstractExpression)newExpr.clone());
            m_endExpression = ExpressionUtil.combine(newEndExpressions);
        }
    }

    public void clearSearchKeyExpression()
    {
        m_searchkeyExpressions.clear();
    }

    public void addSearchKeyExpression(AbstractExpression expr)
    {
        if (expr != null)
        {
            // PlanNodes all need private deep copies of expressions
            // so that the resolveColumnIndexes results
            // don't get bashed by other nodes or subsequent planner runs
            m_searchkeyExpressions.add((AbstractExpression) expr.clone());
        }
    }

    public void removeLastSearchKey()
    {
        int size = m_searchkeyExpressions.size();
        if (size <= 1) {
            clearSearchKeyExpression();
        } else {
            m_searchkeyExpressions.remove(size - 1);
        }
    }

    // CAUTION: only used in MIN/MAX optimization of reverse scan
    // we know this plan should be chosen, so we can change it safely
    public void resetPredicate()
    {
        m_predicate = null;
    }

    /**
     * @return the searchkey_expressions
     */
    // Please don't use me to add search key expressions.  Use
    // addSearchKeyExpression() so that the expression gets cloned
    public List<AbstractExpression> getSearchKeyExpressions() {
        return Collections.unmodifiableList(m_searchkeyExpressions);
    }

    public void setInitialExpression(AbstractExpression expr) {
        if (expr != null) {
            m_initialExpression = (AbstractExpression)expr.clone();
        }
    }

    public AbstractExpression getInitialExpression() {
        return m_initialExpression;
    }

    public boolean isReverseScan() {
        return m_sortDirection == SortDirectionType.DESC ||
                m_lookupType == IndexLookupType.LT || m_lookupType == IndexLookupType.LTE;
    }


    @Override
    public void resolveColumnIndexes()
    {
        // IndexScanPlanNode has TVEs that need index resolution in:
        // m_searchkeyExpressions
        // m_endExpression

        // Collect all the TVEs in the end expression and search key expressions
        List<TupleValueExpression> index_tves =
            new ArrayList<TupleValueExpression>();
        index_tves.addAll(ExpressionUtil.getTupleValueExpressions(m_endExpression));
        for (AbstractExpression search_exp : m_searchkeyExpressions)
        {
            index_tves.addAll(ExpressionUtil.getTupleValueExpressions(search_exp));
        }
        // and update their indexes against the table schema
        for (TupleValueExpression tve : index_tves)
        {
            int index = m_tableSchema.getIndexOfTve(tve);
            tve.setColumnIndex(index);
        }
        // now do the common scan node work
        super.resolveColumnIndexes();
    }

    @Override
    public void computeCostEstimates(long childOutputTupleCountEstimate, Cluster cluster, Database db, DatabaseEstimates estimates, ScalarValueHints[] paramHints) {

        // HOW WE COST INDEXES
        // unique, covering index always wins
        // otherwise, pick the index with the most columns covered otherwise
        // count non-equality scans as -0.5 coverage
        // prefer array to hash to tree, all else being equal

        // FYI: Index scores should range between 2 and 800003 (I think)

        Table target = db.getTables().getIgnoreCase(m_targetTableName);
        assert(target != null);
        DatabaseEstimates.TableEstimates tableEstimates = estimates.getEstimatesForTable(target.getTypeName());

        // get the width of the index and number of columns used
        // need doubles for math
        double colCount = CatalogUtil.getCatalogIndexSize(m_catalogIndex);
        double keyWidth = m_searchkeyExpressions.size();
        assert(keyWidth <= colCount);

        // count a range scan as a half covered column
        if (keyWidth > 0.0 && m_lookupType != IndexLookupType.EQ) {
            keyWidth -= 0.5;
        }
        // When there is no start key, count an end-key as a single-column range scan key.
        else if (keyWidth == 0.0 && m_endExpression != null) {
            // TODO: ( (double) ExpressionUtil.uncombineAny(m_endExpression).size() ) - 0.5
            // might give a result that is more in line with multi-component start-key-only scans.
            keyWidth = 0.5;
        }


        // Estimate the cost of the scan (AND each projection and sort thereafter).
        // This "tuplesToRead" is not strictly speaking an expected count of tuples.
        // Its multiple uses are explained below.
        int tuplesToRead = 0;

        // Assign minor priorities for different index types (tiebreakers).
        if (m_catalogIndex.getType() == IndexType.HASH_TABLE.getValue()) {
            tuplesToRead = 2;
        }
        else if ((m_catalogIndex.getType() == IndexType.BALANCED_TREE.getValue()) ||
                 (m_catalogIndex.getType() == IndexType.BTREE.getValue())) {
            tuplesToRead = 3;
        }
        assert(tuplesToRead > 0);

        // If not a unique, covering index, favor (discount)
        // the choice with the most columns pre-filtered by the index.
        if (!m_catalogIndex.getUnique() || (colCount > keyWidth)) {
            // Cost starts at 90% of a comparable seqscan AND
            // gets scaled down by an additional factor of 0.1 for each fully covered indexed column.
            // One intentional benchmark is for a single range-covered
            // (i.e. half-covered, keyWidth == 0.5) column to have less than 1/3 the cost of a
            // "for ordering purposes only" index scan (keyWidth == 0).
            // This is to completely compensate for the up to 3X final cost resulting from
            // the "order by" and non-inlined "projection" nodes that must be added later to the
            // inconveniently ordered scan result.
            // Using a factor of 0.1 per FULLY covered (equality-filtered) column,
            // the effective scale factor for a single PARTIALLY covered (range-filtered) column
            // comes to SQRT(0.1) which is just under 32% FTW!
            tuplesToRead += (int) (tableEstimates.maxTuples * 0.90 * Math.pow(0.10, keyWidth));

            // With all this discounting, make sure that any non-"covering unique" index scan costs more
            // than any "covering unique" one, no matter how many indexed column filters get piled on.
            // It's theoretically possible to be wrong here -- that a not-strictly-unique combination of
            // indexed column filters statistically selects fewer (fractional) rows per scan
            // than a unique index, but we favor the unique index anyway because:
            // -- the "unique" declaration guarantees a worse-case upper limit of 1 row per scan.
            // -- the per-indexed-column selectivity factors used above are highly fictionalized
            //    -- actual cardinality for individual components of compound indexes MIGHT be very low,
            //       making them much less selective than estimated.
            if (tuplesToRead < 4) {
                tuplesToRead = 4; // i.e. costing 1 unit more than a covered unique btree.
            }
        }

        // This tuplesToRead value estimates the number of base table tuples
        // fetched from the index scan.
        // It's a vague measure of the cost of the scan whose accuracy depends a lot
        // on what kind of post-filtering needs to happen.
        // The tuplesRead value is also used here to estimate the number of RESULT rows.
        // This value is estimated without regard to any post-filtering effect there might be
        // -- as if all rows found in the index passed any additional post-filter conditions.
        // This ignoring of post-filter effects is at least consistent with the SeqScanPlanNode.
        // In effect, it gives index scans an "unfair" advantage
        // -- follow-on sorts (etc.) are costed lower as if they are operating on fewer rows
        // than would have come out of the seqscan, though that's nonsense.
        // It's just an artifact of how SeqScanPlanNode costing ignores ALL filters but
        // IndexScanPlanNode costing only ignores post-filters.
        // In any case, it's important to keep this code roughly in synch with any changes to
        // SeqScanPlanNode's costing to make sure that SeqScanPlanNode never gains an unfair advantage.
        m_estimatedOutputTupleCount = tuplesToRead;
        m_estimatedProcessedTupleCount = tuplesToRead;

        // special case a unique match for the output count
        if (m_catalogIndex.getUnique() && (colCount == keyWidth)) {
            m_estimatedOutputTupleCount = 1;
        }

        LimitPlanNode limit = (LimitPlanNode)m_inlineNodes.get(PlanNodeType.LIMIT);
        if (limit != null) {
            int limitInt = limit.getLimit();
            if (limitInt == -1) {
                // If Limit ?, it's likely to be a small number. So pick up 50 here.
                limitInt = 50;
            }

            m_estimatedOutputTupleCount = Math.min(m_estimatedOutputTupleCount, limitInt);
            int offsetInt = limit.getOffset();

            if (m_predicate == null && offsetInt == 0) {
                m_estimatedProcessedTupleCount = limitInt;
            }
        }
    }

    @Override
    public void toJSONString(JSONStringer stringer) throws JSONException {
        super.toJSONString(stringer);
        stringer.key(Members.KEY_ITERATE.name()).value(m_keyIterate);
        stringer.key(Members.LOOKUP_TYPE.name()).value(m_lookupType.toString());
        stringer.key(Members.SORT_DIRECTION.name()).value(m_sortDirection.toString());
        if (m_forDeterminismOnly) {
            stringer.key(Members.DETERMINISM_ONLY.name()).value(true);
        }
        stringer.key(Members.TARGET_INDEX_NAME.name()).value(m_targetIndexName);
        stringer.key(Members.END_EXPRESSION.name());
        stringer.value(m_endExpression);

        if (m_initialExpression != null) {
            stringer.key(Members.INITIAL_EXPRESSION.name()).value(m_initialExpression);
        }

        stringer.key(Members.SEARCHKEY_EXPRESSIONS.name()).array();
        for (AbstractExpression ae : m_searchkeyExpressions) {
            assert (ae instanceof JSONString);
            stringer.value(ae);
        }
        stringer.endArray();
    }

    //all members loaded
    @Override
    public void loadFromJSONObject( JSONObject jobj, Database db ) throws JSONException {
        super.loadFromJSONObject(jobj, db);
        m_keyIterate = jobj.getBoolean( Members.KEY_ITERATE.name() );
        m_lookupType = IndexLookupType.get( jobj.getString( Members.LOOKUP_TYPE.name() ) );
        m_sortDirection = SortDirectionType.get( jobj.getString( Members.SORT_DIRECTION.name() ) );
        m_forDeterminismOnly = jobj.optBoolean(Members.DETERMINISM_ONLY.name());
        m_targetIndexName = jobj.getString(Members.TARGET_INDEX_NAME.name());
        m_catalogIndex = db.getTables().get(super.m_targetTableName).getIndexes().get(m_targetIndexName);
        //load end_expression
        m_endExpression = AbstractExpression.fromJSONChild(jobj, Members.END_EXPRESSION.name());
        // load initial_expression
        m_initialExpression = AbstractExpression.fromJSONChild(jobj, Members.INITIAL_EXPRESSION.name());
        //load searchkey_expressions
        AbstractExpression.loadFromJSONArrayChild(m_searchkeyExpressions, jobj,
                Members.SEARCHKEY_EXPRESSIONS.name());
    }

    @Override
    protected String explainPlanForNode(String indent) {
        assert(m_catalogIndex != null);

        int indexSize = CatalogUtil.getCatalogIndexSize(m_catalogIndex);
        int keySize = m_searchkeyExpressions.size();

        // When there is no start key, count a range scan key for each ANDed end condition.
        if (keySize == 0 && m_endExpression != null) {
            keySize = ExpressionUtil.uncombineAny(m_endExpression).size();
        }

        String usageInfo;
        String predicatePrefix;
        if (keySize == 0) {
            // The plan is easy to explain if it isn't using indexed expressions.
            // Just explain why an index scan was chosen
            // -- either for determinism or for an explicit ORDER BY requirement.
            if (m_forDeterminismOnly) {
                usageInfo = " (for deterministic order only)";
            } else {
                usageInfo = " (for sort order only)";
            }
            // Introduce on its own indented line, any unrelated post-filter applied to the result.
            // e.g. " filter by OTHER_COL = 1"
            predicatePrefix = "\n" + indent + " filter by ";
        }
        else {
            String[] asIndexed = new String[indexSize];
            // Not really expecting to need these fall-back labels,
            // but in the case of an unexpected error accessing the catalog data,
            // they beat an NPE.
            for (int ii = 0; ii < keySize; ++ii) {
                asIndexed[ii] = "(index key " + ii + ")";
            }
            String jsonExpr = m_catalogIndex.getExpressionsjson();
            // if this is a pure-column index...
            if (jsonExpr.isEmpty()) {
                // grab the short names of the indexed columns in use.
                for (ColumnRef cref : m_catalogIndex.getColumns()) {
                    Column col = cref.getColumn();
                    asIndexed[cref.getIndex()] = col.getName();
                }
            }
            else {
                try {
                    List<AbstractExpression> indexExpressions =
                        AbstractExpression.fromJSONArrayString(jsonExpr);
                    int ii = 0;
                    for (AbstractExpression ae : indexExpressions) {
                        asIndexed[ii++] = ae.explain(m_targetTableName);
                    }
                } catch (JSONException e) {
                    // If something unexpected went wrong,
                    // just fall back on the positional key labels.
                }
            }

            // Explain the search criteria that describe the start of the index scan, like
            // "(event_type = 1 AND event_start > x.start_time)"
            String start = explainSearchKeys(asIndexed, keySize);
            if (m_lookupType == IndexLookupType.EQ) {
                // qualify whether the equality matching is for a unique value.
                // " uniquely match (event_id = 1)" vs.
                // " scan matches for (event_type = 1) AND (event_location = x.region)"
                if (m_catalogIndex.getUnique()) {
                    usageInfo = "\n" + indent + " uniquely match " + start;
                }
                else {
                    usageInfo = "\n" + indent + " scan matches for " + start;
                }
            }
            else {
                usageInfo = "\n" + indent;
                if (isReverseScan()) {
                    usageInfo += "reverse ";
                }
                // qualify whether the inequality matching covers all or only some index key components
                // " " range-scan covering from (event_type = 1) AND (event_start > x.start_time)" vs
                // " " range-scan on 1 of 2 cols from event_type = 1"
                if (indexSize == keySize) {
                    usageInfo += "range-scan covering from " + start;
                }
                else {
                    usageInfo += String.format("range-scan on %d of %d cols from %s", keySize, indexSize, start);
                }
                // Explain the criteria for continuinuing the scan such as
                // "while (event_type = 1 AND event_start < x.start_time+30)"
                // or label it as a scan "to the end"
                usageInfo += explainEndKeys();
            }
            // Introduce any additional filters not related to the index
            // that could cause rows to be skipped.
            // e.g. "... scan ... from ... while ..., filter by OTHER_COL = 1"
            predicatePrefix = ", filter by ";
        }
        // Describe any additional filters not related to the index
        // e.g. "...filter by OTHER_COL = 1".
        String predicate = explainPredicate(predicatePrefix);
        // Describe the table name and either a user-provided name of the index or
        // its user-specified role ("primary key").
        String retval = "INDEX SCAN of \"" + m_targetTableName + "\"";
        String indexDescription = " using \"" + m_targetIndexName + "\"";
        // Replace ugly system-generated index name with a description of its user-specified role.
        if (m_targetIndexName.startsWith("SYS_IDX_PK_") ||
            m_targetIndexName.startsWith("SYS_IDX_SYS_PK_") ||
            m_targetIndexName.startsWith("MATVIEW_PK_INDEX") ) {
            indexDescription = " using its primary key index";
        }
        // Bring all the pieces together describing the index, how it is scanned,
        // and whatever extra filter processing is done to the result.
        retval += indexDescription;
        retval += usageInfo + predicate;
        return retval;
    }

    /// Explain that this index scan begins at the "start" of the index
    /// or at a particular key, possibly compound.
    private String explainSearchKeys(String[] asIndexed, int nCovered)
    {
        // By default, indexing starts at the start of the index.
        if (m_searchkeyExpressions.isEmpty()) {
            return "start";
        }
        String conjunction = "";
        String result = "(";
        int prefixSize = nCovered - 1;
        for (int ii = 0; ii < prefixSize; ++ii) {
            result += conjunction +
                asIndexed[ii] + " = " + m_searchkeyExpressions.get(ii).explain(m_targetTableName);
            conjunction = ") AND (";
        }
        // last element
        result += conjunction +
            asIndexed[prefixSize] + " " + m_lookupType.getSymbol() + " " +
                m_searchkeyExpressions.get(prefixSize).explain(m_targetTableName) + ")";
        return result;
    }

    /// Explain that this index scans "to end" of the index
    /// or only "while" an end expression involving indexed key values remains true.
    private String explainEndKeys()
    {
        // By default, indexing starts at the start of the index.
        if (m_endExpression == null) {
            return " to end";
        }
        return " while " + m_endExpression.explain(m_targetTableName);
    }

    public void setBindings(ArrayList<AbstractExpression> bindings) {
        m_bindings  = bindings;
    }

    public ArrayList<AbstractExpression> getBindings() {
        return m_bindings;
    }

    public void addBindings(List<AbstractExpression> bindings) {
        m_bindings.addAll(bindings);
    }

    public void setForDeterminismOnly() {
        m_forDeterminismOnly = true;
    }

    // Called by ReplaceWithIndexLimit and ReplaceWithIndexCounter
    // only apply those optimization if it has no (post-)predicates
    // except those (post-)predicates are artifact predicates we
    // added for reverse scan purpose only
    public boolean isPredicatesOptimizableForAggregate() {
        // for reverse scan, need to examine "added" predicates
        List<AbstractExpression> predicates = ExpressionUtil.uncombine(m_predicate);
        // if the size of predicates doesn't equal 1, can't be our added artifact predicates
        if (predicates.size() != 1) {
            return false;
        }
        // examin the possible "added" predicates: NOT NULL expr.
        AbstractExpression expr = predicates.get(0);
<<<<<<< HEAD
=======
        if (expr.getExpressionType() != ExpressionType.COMPARE_LESSTHAN &&
                expr.getExpressionType() != ExpressionType.COMPARE_LESSTHANOREQUALTO) {
            return false;
        }
        int searchKeyCount = m_searchkeyExpressions.size();
        String exprsjson = m_catalogIndex.getExpressionsjson();
        AbstractExpression left = expr.getLeft();
        if (exprsjson.isEmpty()) {
            if (left.getExpressionType() != ExpressionType.VALUE_TUPLE) {
                return false;
            }
            if (((TupleValueExpression)left).getColumnIndex() !=
                    CatalogUtil.getSortedCatalogItems(m_catalogIndex.getColumns(), "index").get(searchKeyCount - 1).getColumn().getIndex()) {
                return false;
            }
        } else {
            List<AbstractExpression> indexedExprs = null;
            try {
                indexedExprs = AbstractExpression.fromJSONArrayString(exprsjson);
            } catch (JSONException e) {
                e.printStackTrace();
                assert(false);
                return false;
            }
            if (left.equals(indexedExprs.get(searchKeyCount - 1))) {
                return false;
            }
        }
        if (!expr.getRight().equals(m_searchkeyExpressions.get(searchKeyCount - 1))) {
            return false;
        }
        expr = predicates.get(1);
>>>>>>> 13d268da
        if (expr.getExpressionType() != ExpressionType.OPERATOR_NOT) {
            return false;
        }
        if (expr.getLeft().getExpressionType() != ExpressionType.OPERATOR_IS_NULL) {
            return false;
        }
        // Not reverse scan.
        if (m_lookupType != IndexLookupType.LT && m_lookupType != IndexLookupType.LTE) {
            return false;
        }

        return true;
    }
}<|MERGE_RESOLUTION|>--- conflicted
+++ resolved
@@ -705,41 +705,6 @@
         }
         // examin the possible "added" predicates: NOT NULL expr.
         AbstractExpression expr = predicates.get(0);
-<<<<<<< HEAD
-=======
-        if (expr.getExpressionType() != ExpressionType.COMPARE_LESSTHAN &&
-                expr.getExpressionType() != ExpressionType.COMPARE_LESSTHANOREQUALTO) {
-            return false;
-        }
-        int searchKeyCount = m_searchkeyExpressions.size();
-        String exprsjson = m_catalogIndex.getExpressionsjson();
-        AbstractExpression left = expr.getLeft();
-        if (exprsjson.isEmpty()) {
-            if (left.getExpressionType() != ExpressionType.VALUE_TUPLE) {
-                return false;
-            }
-            if (((TupleValueExpression)left).getColumnIndex() !=
-                    CatalogUtil.getSortedCatalogItems(m_catalogIndex.getColumns(), "index").get(searchKeyCount - 1).getColumn().getIndex()) {
-                return false;
-            }
-        } else {
-            List<AbstractExpression> indexedExprs = null;
-            try {
-                indexedExprs = AbstractExpression.fromJSONArrayString(exprsjson);
-            } catch (JSONException e) {
-                e.printStackTrace();
-                assert(false);
-                return false;
-            }
-            if (left.equals(indexedExprs.get(searchKeyCount - 1))) {
-                return false;
-            }
-        }
-        if (!expr.getRight().equals(m_searchkeyExpressions.get(searchKeyCount - 1))) {
-            return false;
-        }
-        expr = predicates.get(1);
->>>>>>> 13d268da
         if (expr.getExpressionType() != ExpressionType.OPERATOR_NOT) {
             return false;
         }
