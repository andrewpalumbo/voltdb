/* This file is part of VoltDB.
 * Copyright (C) 2008-2015 VoltDB Inc.
 *
 * This program is free software: you can redistribute it and/or modify
 * it under the terms of the GNU Affero General Public License as
 * published by the Free Software Foundation, either version 3 of the
 * License, or (at your option) any later version.
 *
 * This program is distributed in the hope that it will be useful,
 * but WITHOUT ANY WARRANTY; without even the implied warranty of
 * MERCHANTABILITY or FITNESS FOR A PARTICULAR PURPOSE.  See the
 * GNU Affero General Public License for more details.
 *
 * You should have received a copy of the GNU Affero General Public License
 * along with VoltDB.  If not, see <http://www.gnu.org/licenses/>.
 */

package org.voltdb.plannodes;

import java.util.ArrayList;
import java.util.Collection;
import java.util.List;

import org.json_voltpatches.JSONArray;
import org.json_voltpatches.JSONException;
import org.json_voltpatches.JSONObject;
import org.json_voltpatches.JSONStringer;
import org.voltdb.catalog.Database;
import org.voltdb.expressions.AbstractExpression;
import org.voltdb.expressions.AbstractSubqueryExpression;
import org.voltdb.expressions.ExpressionUtil;
import org.voltdb.expressions.TupleValueExpression;
import org.voltdb.types.ExpressionType;
import org.voltdb.types.PlanNodeType;

public class AggregatePlanNode extends AbstractPlanNode {

    public enum Members {
        PRE_PREDICATE,   // ENG-1565: to accelerate min() / max() using index purpose only
        POST_PREDICATE,
        AGGREGATE_COLUMNS,
        AGGREGATE_TYPE,
        AGGREGATE_DISTINCT,
        AGGREGATE_OUTPUT_COLUMN,
        AGGREGATE_EXPRESSION,
        GROUPBY_EXPRESSIONS,
        PARTIAL_GROUPBY_COLUMNS
        ;
    }

    protected List<ExpressionType> m_aggregateTypes = new ArrayList<ExpressionType>();
    // a list of whether the aggregate is over distinct elements
    // 0 is not distinct, 1 is distinct
    protected List<Integer> m_aggregateDistinct = new ArrayList<Integer>();
    // a list of column offsets/indexes not plan column guids.
    protected List<Integer> m_aggregateOutputColumns = new ArrayList<Integer>();
    // List of the input TVEs into the aggregates.  Maybe should become
    // a list of SchemaColumns someday
    protected List<AbstractExpression> m_aggregateExpressions =
        new ArrayList<AbstractExpression>();

    // At the moment these are guaranteed to be TVES.  This might always be true
    protected List<AbstractExpression> m_groupByExpressions
        = new ArrayList<AbstractExpression>();

    // This list is only used for the special case of instances of PartialAggregatePlanNode.
    protected List<Integer> m_partialGroupByColumns = null;

    // True if this aggregate node is the coordinator summary aggregator
    // for an aggregator that was pushed down. Must know to correctly
    // decide if other nodes can be pushed down / past this node.
    public boolean m_isCoordinatingAggregator = false;

    protected AbstractExpression m_prePredicate;
    protected AbstractExpression m_postPredicate;

    public AggregatePlanNode() {
        super();
    }

    @Override
    public PlanNodeType getPlanNodeType() {
        return PlanNodeType.AGGREGATE;
    }

    @Override
    public void validate() throws Exception {
        super.validate();
        //
        // We need to have an aggregate type and column
        // We're not checking that it's a valid ExpressionType because this plannode is a temporary hack
        //
        if (m_aggregateTypes.size() != m_aggregateDistinct.size() ||
            m_aggregateDistinct.size() != m_aggregateExpressions.size() ||
            m_aggregateExpressions.size() != m_aggregateOutputColumns.size())
        {
            throw new Exception("ERROR: Mismatched number of aggregate expression column attributes for PlanNode '" + this + "'");
        } else if (m_aggregateTypes.isEmpty()|| m_aggregateTypes.contains(ExpressionType.INVALID)) {
            throw new Exception("ERROR: Invalid Aggregate ExpressionType or No Aggregate Expression types for PlanNode '" + this + "'");
        } else if (m_aggregateExpressions.isEmpty()) {
            throw new Exception("ERROR: No Aggregate Expressions for PlanNode '" + this + "'");
        }
    }

    public boolean isTableCountStar() {
        if (m_groupByExpressions.isEmpty() == false)
            return false;
        if (m_aggregateTypes.size() != 1)
            return false;
        if (m_aggregateTypes.get(0).equals(ExpressionType.AGGREGATE_COUNT_STAR) == false)
            return false;

        return true;
    }

    // single min() without GROUP BY?
    public boolean isTableMin() {
        // do not support GROUP BY for now
        if (m_groupByExpressions.isEmpty() == false)
            return false;
        if (m_aggregateTypes.size() != 1)
            return false;
        if (m_aggregateTypes.get(0).equals(ExpressionType.AGGREGATE_MIN) == false)
            return false;

        return true;
    }

    // single max() without GROUP BY?
    public boolean isTableMax() {
        // do not support GROUP BY for now
        if (m_groupByExpressions.isEmpty() == false)
            return false;
        if (m_aggregateTypes.size() != 1)
            return false;
        if (m_aggregateTypes.get(0).equals(ExpressionType.AGGREGATE_MAX) == false)
            return false;

        return true;
    }

    // set predicate for SELECT MAX(X) FROM T WHERE X > / >= ? case
    public void setPrePredicate(AbstractExpression predicate) {
        m_prePredicate = predicate;
    }

    public void setPostPredicate(AbstractExpression predicate) {
        m_postPredicate = predicate;
    }

    public AbstractExpression getPostPredicate() {
        return m_postPredicate;
    }

    // for single min() / max(), return the single aggregate expression
    public AbstractExpression getFirstAggregateExpression() {
        return m_aggregateExpressions.get(0);
    }

    public int getAggregateTypesSize () {
        return m_aggregateTypes.size();
    }

    public List<AbstractExpression> getGroupByExpressions() {
        return m_groupByExpressions;
    }

    public int getGroupByExpressionsSize () {
        return m_groupByExpressions.size();
    }

    public void setOutputSchema(NodeSchema schema)
    {
        // aggregates currently have their output schema specified
        m_outputSchema = schema.clone();
        m_hasSignificantOutputSchema = true;
    }

    @Override
    public void generateOutputSchema(Database db)
    {
        // aggregate's output schema is pre-determined
        if (m_children.size() == 1) {
            m_children.get(0).generateOutputSchema(db);

            assert(m_hasSignificantOutputSchema);
        }
        // Possible subquery expressions
<<<<<<< HEAD
        generateSubqueryExpressionOutputSchema(m_postPredicate, db);
        generateSubqueryExpressionOutputSchema(m_prePredicate, db);
=======
        Collection<AbstractExpression> exprs = findAllExpressionsOfClass(AbstractSubqueryExpression.class);
        for (AbstractExpression expr: exprs) {
            ExpressionUtil.generateSubqueryExpressionOutputSchema(expr, db);
        }
        return;
>>>>>>> bc4b0143
    }

    @Override
    public void resolveColumnIndexes()
    {
        // Aggregates need to resolve indexes for the output schema but don't need
        // to reorder it.  Some of the outputs may be local aggregate columns and
        // won't have a TVE to resolve.
        assert (m_children.size() == 1);
        m_children.get(0).resolveColumnIndexes();
        NodeSchema input_schema = m_children.get(0).getOutputSchema();

        resolveColumnIndexesUsingSchema(input_schema);
    }

    void resolveColumnIndexesUsingSchema(NodeSchema input_schema)
    {
        // get all the TVEs in the output columns
        List<TupleValueExpression> output_tves = new ArrayList<TupleValueExpression>();
        for (SchemaColumn col : m_outputSchema.getColumns()) {
            output_tves.addAll(ExpressionUtil.getTupleValueExpressions(col.getExpression()));
        }
        for (TupleValueExpression tve : output_tves) {
            int index = tve.resolveColumnIndexesUsingSchema(input_schema);
            if (index == -1) {
                // check to see if this TVE is the aggregate output
                // XXX SHOULD MODE THIS STRING TO A STATIC DEF SOMEWHERE
                if (!tve.getTableName().equals("VOLT_TEMP_TABLE")) {
                    throw new RuntimeException("Unable to find index for column: " +
                                               tve.getColumnName());
                }
            }
            else
            {
                tve.setColumnIndex(index);
            }
        }

        // Aggregates also need to resolve indexes for aggregate inputs
        // Find the proper index for the sort columns.  Not quite
        // sure these should be TVEs in the long term.
        List<TupleValueExpression> agg_tves =
            new ArrayList<TupleValueExpression>();
        for (AbstractExpression agg_exp : m_aggregateExpressions)
        {
            agg_tves.addAll(ExpressionUtil.getTupleValueExpressions(agg_exp));
        }
        for (TupleValueExpression tve : agg_tves)
        {
            int index = tve.resolveColumnIndexesUsingSchema(input_schema);
            tve.setColumnIndex(index);
        }

        // Aggregates also need to resolve indexes for group_by inputs
        List<TupleValueExpression> group_tves =
            new ArrayList<TupleValueExpression>();
        for (AbstractExpression group_exp : m_groupByExpressions)
        {
            group_tves.addAll(ExpressionUtil.getTupleValueExpressions(group_exp));
        }
        for (TupleValueExpression tve : group_tves)
        {
            int index = tve.resolveColumnIndexesUsingSchema(input_schema);
            tve.setColumnIndex(index);
        }

        // Post filter also needs to resolve indexes.
        List<TupleValueExpression> postFilter_tves =
                ExpressionUtil.getTupleValueExpressions(m_postPredicate);
        for (TupleValueExpression tve : postFilter_tves)
        {
            int index = m_outputSchema.getIndexOfTve(tve);
            tve.setColumnIndex(index);
        }

        // Possible subquery expressions
        Collection<AbstractExpression> exprs = findAllExpressionsOfClass(AbstractSubqueryExpression.class);
        for (AbstractExpression expr: exprs) {
            ExpressionUtil.resolveSubqueryExpressionColumnIndexes(expr);
        }
    }

    /**
     * Add an aggregate to this plan node.
     * @param aggType
     * @param isDistinct  Is distinct being applied to the argument of this aggregate?
     * @param aggOutputColumn  Which output column in the output schema this
     *        aggregate should occupy
     * @param aggInputExpr  The input expression which should get aggregated
     */
    public void addAggregate(ExpressionType aggType,
                             boolean isDistinct,
                             Integer aggOutputColumn,
                             AbstractExpression aggInputExpr)
    {
        m_aggregateTypes.add(aggType);
        if (isDistinct)
        {
            m_aggregateDistinct.add(1);
        }
        else
        {
            m_aggregateDistinct.add(0);
        }
        m_aggregateOutputColumns.add(aggOutputColumn);
        if (aggType == ExpressionType.AGGREGATE_COUNT_STAR) {
            assert(aggInputExpr == null);
            m_aggregateExpressions.add(null);
        } else {
            assert(aggInputExpr != null);
            m_aggregateExpressions.add((AbstractExpression) aggInputExpr.clone());
        }
    }

    public void addGroupByExpression(AbstractExpression expr)
    {
        if (expr == null) {
            return;
        }
        m_groupByExpressions.add((AbstractExpression) expr.clone());
    }

    @Override
    public void toJSONString(JSONStringer stringer) throws JSONException {
        super.toJSONString(stringer);

        stringer.key("AGGREGATE_COLUMNS");
        stringer.array();
        for (int ii = 0; ii < m_aggregateTypes.size(); ii++) {
            stringer.object();
            stringer.key(Members.AGGREGATE_TYPE.name()).value(m_aggregateTypes.get(ii).name());
            stringer.key(Members.AGGREGATE_DISTINCT.name()).value(m_aggregateDistinct.get(ii));
            stringer.key(Members.AGGREGATE_OUTPUT_COLUMN.name()).value(m_aggregateOutputColumns.get(ii));
            AbstractExpression ae = m_aggregateExpressions.get(ii);
            if (ae != null) {
                stringer.key(Members.AGGREGATE_EXPRESSION.name());
                stringer.object();
                ae.toJSONString(stringer);
                stringer.endObject();
            }
            stringer.endObject();
        }
        stringer.endArray();

        if (! m_groupByExpressions.isEmpty()) {
            stringer.key(Members.GROUPBY_EXPRESSIONS.name()).array();
            for (int i = 0; i < m_groupByExpressions.size(); i++) {
                stringer.object();
                m_groupByExpressions.get(i).toJSONString(stringer);
                stringer.endObject();
            }
            stringer.endArray();

            if (m_partialGroupByColumns != null) {
                assert(! m_partialGroupByColumns.isEmpty());
                stringer.key(Members.PARTIAL_GROUPBY_COLUMNS.name()).array();
                for (Integer ith: m_partialGroupByColumns) {
                    stringer.value(ith.longValue());
                }
                stringer.endArray();
            }
        }

        if (m_prePredicate != null) {
            stringer.key(Members.PRE_PREDICATE.name()).value(m_prePredicate);
        }
        if (m_postPredicate != null) {
            stringer.key(Members.POST_PREDICATE.name()).value(m_postPredicate);
        }
    }

    @Override
    protected String explainPlanForNode(String indent) {
        StringBuilder sb = new StringBuilder();
        String optionalTableName = "*NO MATCH -- USE ALL TABLE NAMES*";
        String aggType = "Hash";
        if (getPlanNodeType() == PlanNodeType.AGGREGATE) {
            aggType = "Serial";
        } else if (getPlanNodeType() == PlanNodeType.PARTIALAGGREGATE) {
            aggType = "Partial";
        } else {
            assert(getPlanNodeType() == PlanNodeType.HASHAGGREGATE);
        }

        sb.append(aggType + " AGGREGATION ops: ");
        int ii = 0;
        for (ExpressionType e : m_aggregateTypes) {
            sb.append(e.symbol());
            if (e != ExpressionType.AGGREGATE_COUNT_STAR) {
                if (m_aggregateDistinct.get(ii) == 1) {
                    sb.append(" DISTINCT");
                }
                sb.append("(");
                AbstractExpression ae = m_aggregateExpressions.get(ii);
                if (ae != null) {
                    sb.append(ae.explain(optionalTableName));
                }
                sb.append("), ");
            }
            ++ii;
        }
        // trim the last ", " from the string
        sb.setLength(sb.length() - 2);
        if (m_prePredicate != null) {
            sb.append(" ONLY IF " + m_prePredicate.explain(optionalTableName));
        }
        if (m_postPredicate != null) {
            // HAVING is always defined WRT to the current outputSchema (NOT inputschema).
            // This might be a little surprising to the user
            // -- maybe we can find some better way to describe the TVEs, here.
            sb.append(" HAVING " + m_postPredicate.explain("VOLT_TEMP_TABLE"));
        }

        return sb.toString();
    }

    @Override
    public void loadFromJSONObject( JSONObject jobj, Database db ) throws JSONException {
        helpLoadFromJSONObject(jobj, db);
        JSONArray jarray = jobj.getJSONArray( Members.AGGREGATE_COLUMNS.name() );
        int size = jarray.length();
        for (int i = 0; i < size; i++) {
            JSONObject tempObj = jarray.getJSONObject( i );
            m_aggregateTypes.add( ExpressionType.get( tempObj.getString( Members.AGGREGATE_TYPE.name() )));
            m_aggregateDistinct.add( tempObj.getInt( Members.AGGREGATE_DISTINCT.name() ) );
            m_aggregateOutputColumns.add( tempObj.getInt( Members.AGGREGATE_OUTPUT_COLUMN.name() ));

            if (tempObj.isNull(Members.AGGREGATE_EXPRESSION.name())) {
                m_aggregateExpressions.add(null);
            }
            else {
                m_aggregateExpressions.add(
                    AbstractExpression.fromJSONChild(tempObj, Members.AGGREGATE_EXPRESSION.name()));
            }
        }
        AbstractExpression.loadFromJSONArrayChild(m_groupByExpressions, jobj,
                                                  Members.GROUPBY_EXPRESSIONS.name(), null);

        if ( ! jobj.isNull(Members.PARTIAL_GROUPBY_COLUMNS.name())) {
            JSONArray jarray2 = jobj.getJSONArray(Members.PARTIAL_GROUPBY_COLUMNS.name());
            int numCols = jarray2.length();
            m_partialGroupByColumns = new ArrayList<>(numCols);
            for (int ii = 0; ii < numCols; ++ii) {
                m_partialGroupByColumns.add(jarray2.getInt(ii));
            }
        }

        m_prePredicate = AbstractExpression.fromJSONChild(jobj, Members.PRE_PREDICATE.name());
        m_postPredicate = AbstractExpression.fromJSONChild(jobj, Members.POST_PREDICATE.name());
    }

    public static AggregatePlanNode getInlineAggregationNode(AbstractPlanNode node) {
        AggregatePlanNode aggNode =
                (AggregatePlanNode) (node.getInlinePlanNode(PlanNodeType.AGGREGATE));
        if (aggNode == null) {
            aggNode = (HashAggregatePlanNode) (node.getInlinePlanNode(PlanNodeType.HASHAGGREGATE));
        }
        if (aggNode == null) {
            aggNode = (PartialAggregatePlanNode) (node.getInlinePlanNode(PlanNodeType.PARTIALAGGREGATE));
        }

        return aggNode;
    }

    @Override
    public Collection<AbstractExpression> findAllExpressionsOfClass(Class< ? extends AbstractExpression> aeClass) {
        Collection<AbstractExpression> collected = super.findAllExpressionsOfClass(aeClass);

        collected.addAll(ExpressionUtil.findAllExpressionsOfClass(m_prePredicate, aeClass));
        collected.addAll(ExpressionUtil.findAllExpressionsOfClass(m_postPredicate, aeClass));
        for (AbstractExpression ae : m_aggregateExpressions) {
            collected.addAll(ExpressionUtil.findAllExpressionsOfClass(ae, aeClass));
        }
        for (AbstractExpression ae : m_groupByExpressions) {
            collected.addAll(ExpressionUtil.findAllExpressionsOfClass(ae, aeClass));
        }
        return collected;
    }

}<|MERGE_RESOLUTION|>--- conflicted
+++ resolved
@@ -186,16 +186,10 @@
             assert(m_hasSignificantOutputSchema);
         }
         // Possible subquery expressions
-<<<<<<< HEAD
-        generateSubqueryExpressionOutputSchema(m_postPredicate, db);
-        generateSubqueryExpressionOutputSchema(m_prePredicate, db);
-=======
         Collection<AbstractExpression> exprs = findAllExpressionsOfClass(AbstractSubqueryExpression.class);
         for (AbstractExpression expr: exprs) {
             ExpressionUtil.generateSubqueryExpressionOutputSchema(expr, db);
         }
-        return;
->>>>>>> bc4b0143
     }
 
     @Override
