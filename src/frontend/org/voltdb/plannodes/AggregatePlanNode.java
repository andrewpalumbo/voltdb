/* This file is part of VoltDB.
 * Copyright (C) 2008-2013 VoltDB Inc.
 *
 * This program is free software: you can redistribute it and/or modify
 * it under the terms of the GNU Affero General Public License as
 * published by the Free Software Foundation, either version 3 of the
 * License, or (at your option) any later version.
 *
 * This program is distributed in the hope that it will be useful,
 * but WITHOUT ANY WARRANTY; without even the implied warranty of
 * MERCHANTABILITY or FITNESS FOR A PARTICULAR PURPOSE.  See the
 * GNU Affero General Public License for more details.
 *
 * You should have received a copy of the GNU Affero General Public License
 * along with VoltDB.  If not, see <http://www.gnu.org/licenses/>.
 */

package org.voltdb.plannodes;

import java.util.ArrayList;
import java.util.List;

import org.json_voltpatches.JSONArray;
import org.json_voltpatches.JSONException;
import org.json_voltpatches.JSONObject;
import org.json_voltpatches.JSONStringer;
import org.voltdb.catalog.Database;
import org.voltdb.expressions.AbstractExpression;
import org.voltdb.expressions.ExpressionUtil;
import org.voltdb.expressions.TupleValueExpression;
import org.voltdb.types.ExpressionType;
import org.voltdb.types.PlanNodeType;

public class AggregatePlanNode extends AbstractPlanNode {

    public enum Members {
        PRE_PREDICATE,   // ENG-1565: to accelerate min() / max() using index purpose only
        POST_PREDICATE,
        AGGREGATE_COLUMNS,
        AGGREGATE_TYPE,
        AGGREGATE_DISTINCT,
        AGGREGATE_OUTPUT_COLUMN,
        AGGREGATE_EXPRESSION,
        GROUPBY_EXPRESSIONS;
    }

    protected List<ExpressionType> m_aggregateTypes = new ArrayList<ExpressionType>();
    // a list of whether the aggregate is over distinct elements
    // 0 is not distinct, 1 is distinct
    protected List<Integer> m_aggregateDistinct = new ArrayList<Integer>();
    // a list of column offsets/indexes not plan column guids.
    protected List<Integer> m_aggregateOutputColumns = new ArrayList<Integer>();
    // List of the input TVEs into the aggregates.  Maybe should become
    // a list of SchemaColumns someday
    protected List<AbstractExpression> m_aggregateExpressions =
        new ArrayList<AbstractExpression>();

    // At the moment these are guaranteed to be TVES.  This might always be true
    protected List<AbstractExpression> m_groupByExpressions
        = new ArrayList<AbstractExpression>();

    // True if this aggregate node is the coordinator summary aggregator
    // for an aggregator that was pushed down. Must know to correctly
    // decide if other nodes can be pushed down / past this node.
    public boolean m_isCoordinatingAggregator = false;

    protected AbstractExpression m_prePredicate;
    protected AbstractExpression m_postPredicate;

    public AggregatePlanNode() {
        super();
    }

    @Override
    public PlanNodeType getPlanNodeType() {
        return PlanNodeType.AGGREGATE;
    }

    @Override
    public void validate() throws Exception {
        super.validate();
        //
        // We need to have an aggregate type and column
        // We're not checking that it's a valid ExpressionType because this plannode is a temporary hack
        //
        if (m_aggregateTypes.size() != m_aggregateDistinct.size() ||
            m_aggregateDistinct.size() != m_aggregateExpressions.size() ||
            m_aggregateExpressions.size() != m_aggregateOutputColumns.size())
        {
            throw new Exception("ERROR: Mismatched number of aggregate expression column attributes for PlanNode '" + this + "'");
        } else if (m_aggregateTypes.isEmpty()|| m_aggregateTypes.contains(ExpressionType.INVALID)) {
            throw new Exception("ERROR: Invalid Aggregate ExpressionType or No Aggregate Expression types for PlanNode '" + this + "'");
        } else if (m_aggregateExpressions.isEmpty()) {
            throw new Exception("ERROR: No Aggregate Expressions for PlanNode '" + this + "'");
        }
    }

    public boolean isTableCountStar() {
        if (m_groupByExpressions.isEmpty() == false)
            return false;
        if (m_aggregateTypes.size() != 1)
            return false;
        if (m_aggregateTypes.get(0).equals(ExpressionType.AGGREGATE_COUNT_STAR) == false)
            return false;

        return true;
    }

    // single min() without GROUP BY?
    public boolean isTableMin() {
        // do not support GROUP BY for now
        if (m_groupByExpressions.isEmpty() == false)
            return false;
        if (m_aggregateTypes.size() != 1)
            return false;
        if (m_aggregateTypes.get(0).equals(ExpressionType.AGGREGATE_MIN) == false)
            return false;

        return true;
    }

    // single max() without GROUP BY?
    public boolean isTableMax() {
        // do not support GROUP BY for now
        if (m_groupByExpressions.isEmpty() == false)
            return false;
        if (m_aggregateTypes.size() != 1)
            return false;
        if (m_aggregateTypes.get(0).equals(ExpressionType.AGGREGATE_MAX) == false)
            return false;

        return true;
    }

    // set predicate for SELECT MAX(X) FROM T WHERE X > / >= ? case
    public void setPrePredicate(AbstractExpression predicate) {
        m_prePredicate = predicate;
    }

    public void setPostPredicate(AbstractExpression predicate) {
        m_postPredicate = predicate;
    }

    // for single min() / max(), return the single aggregate expression
    public AbstractExpression getFirstAggregateExpression() {
        return m_aggregateExpressions.get(0);
    }

    public int getAggregateTypesSize () {
        return m_aggregateTypes.size();
    }

    public int getGroupByExpressionsSize () {
        return m_groupByExpressions.size();
    }

    public void setOutputSchema(NodeSchema schema)
    {
        // aggregates currently have their output schema specified
        m_outputSchema = schema.clone();
        m_hasSignificantOutputSchema = true;
    }


    @Override
    public void generateOutputSchema(Database db)
    {
        assert(m_children.size() == 1);
        m_children.get(0).generateOutputSchema(db);
        // aggregate's output schema is pre-determined, don't touch
        return;
    }

    @Override
    public void resolveColumnIndexes()
    {
        // Aggregates need to resolve indexes for the output schema but don't need
        // to reorder it.  Some of the outputs may be local aggregate columns and
        // won't have a TVE to resolve.
        assert(m_children.size() == 1);
        m_children.get(0).resolveColumnIndexes();
        NodeSchema input_schema = m_children.get(0).getOutputSchema();

        // get all the TVEs in the output columns
        List<TupleValueExpression> output_tves = new ArrayList<TupleValueExpression>();
        for (SchemaColumn col : m_outputSchema.getColumns()) {
            output_tves.addAll(ExpressionUtil.getTupleValueExpressions(col.getExpression()));
        }
        for (TupleValueExpression tve : output_tves)
        {
            int index = input_schema.getIndexOfTve(tve);
            if (index == -1)
            {
                // check to see if this TVE is the aggregate output
                // XXX SHOULD MODE THIS STRING TO A STATIC DEF SOMEWHERE
                if (!tve.getTableName().equals("VOLT_TEMP_TABLE"))
                {
                    throw new RuntimeException("Unable to find index for column: " +
                                               tve.getColumnName());
                }
            }
            else
            {
                tve.setColumnIndex(index);
            }
        }

        // Aggregates also need to resolve indexes for aggregate inputs
        // Find the proper index for the sort columns.  Not quite
        // sure these should be TVEs in the long term.
        List<TupleValueExpression> agg_tves =
            new ArrayList<TupleValueExpression>();
        for (AbstractExpression agg_exp : m_aggregateExpressions)
        {
            agg_tves.addAll(ExpressionUtil.getTupleValueExpressions(agg_exp));
        }
        for (TupleValueExpression tve : agg_tves)
        {
            int index = input_schema.getIndexOfTve(tve);
            tve.setColumnIndex(index);
        }

        // Aggregates also need to resolve indexes for group_by inputs
        List<TupleValueExpression> group_tves =
            new ArrayList<TupleValueExpression>();
        for (AbstractExpression group_exp : m_groupByExpressions)
        {
            group_tves.addAll(ExpressionUtil.getTupleValueExpressions(group_exp));
        }
        for (TupleValueExpression tve : group_tves)
        {
            int index = input_schema.getIndexOfTve(tve);
            tve.setColumnIndex(index);
        }

        // Post filter also needs to resolve indexes.
        List<TupleValueExpression> postFilter_tves =
                ExpressionUtil.getTupleValueExpressions(m_postPredicate);
        for (TupleValueExpression tve : postFilter_tves)
        {
            int index = m_outputSchema.getIndexOfTve(tve);
            tve.setColumnIndex(index);
        }
    }

    /**
     * Add an aggregate to this plan node.
     * @param aggType
     * @param isDistinct  Is distinct being applied to the argument of this aggregate?
     * @param aggOutputColumn  Which output column in the output schema this
     *        aggregate should occupy
     * @param aggInputExpr  The input expression which should get aggregated
     */
    public void addAggregate(ExpressionType aggType,
                             boolean isDistinct,
                             Integer aggOutputColumn,
                             AbstractExpression aggInputExpr)
    {
        m_aggregateTypes.add(aggType);
        if (isDistinct)
        {
            m_aggregateDistinct.add(1);
        }
        else
        {
            m_aggregateDistinct.add(0);
        }
        m_aggregateOutputColumns.add(aggOutputColumn);
        if (aggType == ExpressionType.AGGREGATE_COUNT_STAR) {
            assert(aggInputExpr == null);
            m_aggregateExpressions.add(null);
        } else {
            assert(aggInputExpr != null);
            m_aggregateExpressions.add((AbstractExpression) aggInputExpr.clone());
        }
    }

    public void addGroupByExpression(AbstractExpression expr)
    {
        if (expr != null)
        {
            m_groupByExpressions.add((AbstractExpression) expr.clone());
        }
    }

    @Override
    public void toJSONString(JSONStringer stringer) throws JSONException {
        super.toJSONString(stringer);

        stringer.key("AGGREGATE_COLUMNS");
        stringer.array();
        for (int ii = 0; ii < m_aggregateTypes.size(); ii++) {
            stringer.object();
            stringer.key(Members.AGGREGATE_TYPE.name()).value(m_aggregateTypes.get(ii).name());
            stringer.key(Members.AGGREGATE_DISTINCT.name()).value(m_aggregateDistinct.get(ii));
            stringer.key(Members.AGGREGATE_OUTPUT_COLUMN.name()).value(m_aggregateOutputColumns.get(ii));
            AbstractExpression ae = m_aggregateExpressions.get(ii);
            if (ae != null) {
                stringer.key(Members.AGGREGATE_EXPRESSION.name());
                stringer.object();
                ae.toJSONString(stringer);
                stringer.endObject();
            }
            stringer.endObject();
        }
        stringer.endArray();

        if (!m_groupByExpressions.isEmpty())
        {
            stringer.key(Members.GROUPBY_EXPRESSIONS.name()).array();
            for (int i = 0; i < m_groupByExpressions.size(); i++) {
                stringer.object();
                m_groupByExpressions.get(i).toJSONString(stringer);
                stringer.endObject();
            }
            stringer.endArray();
        }
        if (m_prePredicate != null) {
            stringer.key(Members.PRE_PREDICATE.name()).value(m_prePredicate);
        }
        if (m_postPredicate != null) {
            stringer.key(Members.POST_PREDICATE.name()).value(m_postPredicate);
        }
    }

    @Override
    protected String explainPlanForNode(String indent) {
        StringBuilder sb = new StringBuilder();
        sb.append("AGGREGATION ops: ");
        for (ExpressionType e : m_aggregateTypes) {
            switch (e) {
            case AGGREGATE_AVG: sb.append("avg, "); break;
            case AGGREGATE_COUNT: sb.append("count, "); break;
            case AGGREGATE_COUNT_STAR: sb.append("count(*), "); break;
            case AGGREGATE_MAX: sb.append("max, "); break;
            case AGGREGATE_MIN: sb.append("min, "); break;
            case AGGREGATE_SUM: sb.append("sum, "); break;
            default: assert(false);
            }
        }
        // trim the last ", " from the string
        sb.setLength(sb.length() - 2);
        if (m_prePredicate != null) {
            sb.append(" (" + m_prePredicate.explain(m_outputSchema.getColumns().get(0).getTableName()) + ")");
        }
        if (m_postPredicate != null) {
            sb.append(" (" + m_postPredicate.explain(m_outputSchema.getColumns().get(0).getTableName()) + ")");
        }
        return sb.toString();
    }

    @Override
    public void loadFromJSONObject( JSONObject jobj, Database db ) throws JSONException {
        helpLoadFromJSONObject(jobj, db);
        JSONArray jarray = jobj.getJSONArray( Members.AGGREGATE_COLUMNS.name() );
        int size = jarray.length();
        for (int i = 0; i < size; i++) {
            JSONObject tempObj = jarray.getJSONObject( i );
            m_aggregateTypes.add( ExpressionType.get( tempObj.getString( Members.AGGREGATE_TYPE.name() )));
            m_aggregateDistinct.add( tempObj.getInt( Members.AGGREGATE_DISTINCT.name() ) );
            m_aggregateOutputColumns.add( tempObj.getInt( Members.AGGREGATE_OUTPUT_COLUMN.name() ));

            if (tempObj.isNull(Members.AGGREGATE_EXPRESSION.name())) {
                m_aggregateExpressions.add(null);
            }
            else {
                m_aggregateExpressions.add(
                    AbstractExpression.fromJSONChild(tempObj, Members.AGGREGATE_EXPRESSION.name()));
            }
        }
<<<<<<< HEAD
        AbstractExpression.loadFromJSONArrayChild(m_groupByExpressions, jobj,
                                                  Members.GROUPBY_EXPRESSIONS.name());
        m_predicate = AbstractExpression.fromJSONChild(jobj, Members.PREDICATE.name());
=======
        if ( ! jobj.isNull(Members.GROUPBY_EXPRESSIONS.name()) ) {
            jarray = jobj.getJSONArray( Members.GROUPBY_EXPRESSIONS.name() );
            size = jarray.length();
            for( int i = 0; i < size; i++ ) {
                m_groupByExpressions.add(
                        AbstractExpression.fromJSONObject( jarray.getJSONObject(i), db));
            }
        }
        if(!jobj.isNull(Members.PRE_PREDICATE.name())) {
            m_prePredicate = AbstractExpression.fromJSONObject(jobj.getJSONObject(Members.PRE_PREDICATE.name()), db);
        }
        if(!jobj.isNull(Members.POST_PREDICATE.name())) {
            m_postPredicate = AbstractExpression.fromJSONObject(jobj.getJSONObject(Members.POST_PREDICATE.name()), db);
        }
>>>>>>> 52cb25fd
    }
}<|MERGE_RESOLUTION|>--- conflicted
+++ resolved
@@ -368,25 +368,9 @@
                     AbstractExpression.fromJSONChild(tempObj, Members.AGGREGATE_EXPRESSION.name()));
             }
         }
-<<<<<<< HEAD
         AbstractExpression.loadFromJSONArrayChild(m_groupByExpressions, jobj,
                                                   Members.GROUPBY_EXPRESSIONS.name());
-        m_predicate = AbstractExpression.fromJSONChild(jobj, Members.PREDICATE.name());
-=======
-        if ( ! jobj.isNull(Members.GROUPBY_EXPRESSIONS.name()) ) {
-            jarray = jobj.getJSONArray( Members.GROUPBY_EXPRESSIONS.name() );
-            size = jarray.length();
-            for( int i = 0; i < size; i++ ) {
-                m_groupByExpressions.add(
-                        AbstractExpression.fromJSONObject( jarray.getJSONObject(i), db));
-            }
-        }
-        if(!jobj.isNull(Members.PRE_PREDICATE.name())) {
-            m_prePredicate = AbstractExpression.fromJSONObject(jobj.getJSONObject(Members.PRE_PREDICATE.name()), db);
-        }
-        if(!jobj.isNull(Members.POST_PREDICATE.name())) {
-            m_postPredicate = AbstractExpression.fromJSONObject(jobj.getJSONObject(Members.POST_PREDICATE.name()), db);
-        }
->>>>>>> 52cb25fd
+        m_prePredicate = AbstractExpression.fromJSONChild(jobj, Members.PRE_PREDICATE.name());
+        m_postPredicate = AbstractExpression.fromJSONChild(jobj, Members.POST_PREDICATE.name());
     }
 }