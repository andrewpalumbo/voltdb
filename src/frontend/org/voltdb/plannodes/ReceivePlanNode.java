--- conflicted
+++ resolved
@@ -88,16 +88,8 @@
     }
 
     @Override
-<<<<<<< HEAD
-    public void getTablesAndIndexes(Collection<String> tablesRead,
-                                    Collection<String> tableAliasesRead,
-                                    Collection<String> tableUpdated,
-                                    Collection<String> tableAliaseUpdated,
-                                    Collection<String> indexes)
-=======
     public void getTablesAndIndexes(Map<String, StmtTargetTableScan> tablesRead,
             Collection<String> indexes)
->>>>>>> 2244ddbc
     {
         // ReceiveNode is a dead end. This method is not intended to cross fragments
         // even within a pre-fragmented plan tree.
