--- conflicted
+++ resolved
@@ -26,24 +26,18 @@
 
 import org.voltcore.messaging.HostMessenger;
 import org.voltcore.messaging.VoltMessage;
-<<<<<<< HEAD
 
 import org.voltdb.messaging.BorrowTaskMessage;
 import org.voltdb.messaging.InitiateResponseMessage;
-import org.voltdb.ProcedureRunner;
 import org.voltdb.StoredProcedureInvocation;
-=======
 import org.voltdb.CommandLog;
 import org.voltdb.SystemProcedureCatalog;
->>>>>>> 86794b04
 import org.voltdb.VoltDB;
 import org.voltdb.client.ProcedureInvocationType;
 import org.voltdb.dtxn.TransactionState;
-import org.voltdb.messaging.BorrowTaskMessage;
 import org.voltdb.messaging.CompleteTransactionMessage;
 import org.voltdb.messaging.FragmentResponseMessage;
 import org.voltdb.messaging.FragmentTaskMessage;
-import org.voltdb.messaging.InitiateResponseMessage;
 import org.voltdb.messaging.Iv2InitiateTaskMessage;
 import org.voltdb.messaging.MultiPartitionParticipantMessage;
 
@@ -202,21 +196,16 @@
                 msg.setSpHandle(newSpHandle);
                 // Also, if this is a vanilla single-part procedure, make the TXNID
                 // be the SpHandle (for now)
-<<<<<<< HEAD
-                if (!runner.isEverySite()) {
+                // Only system procedures are every-site, so we'll check through the SystemProcedureCatalog
+                if (SystemProcedureCatalog.listing.get(procedureName) == null ||
+                    !SystemProcedureCatalog.listing.get(procedureName).getEverysite()) {
                     StoredProcedureInvocation invocation = msg.getStoredProcedureInvocation();
                     if (invocation.getType() == ProcedureInvocationType.REPLICATED) {
                         msg.setTxnId(invocation.getOriginalTxnId());
                     } else {
                         msg.setTxnId(newSpHandle);
                     }
-=======
-                // Only system procedures are every-site, so we'll check through the SystemProcedureCatalog
-                if (SystemProcedureCatalog.listing.get(procedureName) == null ||
-                    !SystemProcedureCatalog.listing.get(procedureName).getEverysite()) {
-                    msg.setTxnId(newSpHandle);
                     msg.setTimestamp(timestamp);
->>>>>>> 86794b04
                 }
                 if (m_sendToHSIds.size() > 0) {
                     Iv2InitiateTaskMessage replmsg =
@@ -251,12 +240,7 @@
             }
             Iv2Trace.logIv2InitiateTaskMessage(message, m_mailbox.getHSId(), msg.getTxnId(), newSpHandle);
             final SpProcedureTask task =
-<<<<<<< HEAD
-                new SpProcedureTask(m_mailbox, runner,
-                        newSpHandle, m_pendingTasks, msg, m_drGateway);
-=======
-                new SpProcedureTask(m_mailbox, procedureName, m_pendingTasks, msg);
->>>>>>> 86794b04
+                new SpProcedureTask(m_mailbox, procedureName, m_pendingTasks, msg, m_drGateway);
             m_pendingTasks.offer(task);
             return;
         }
@@ -295,12 +279,9 @@
                 new Iv2InitiateTaskMessage(message.getInitiatorHSId(),
                     message.getCoordinatorHSId(), message);
 
-<<<<<<< HEAD
-            final SpProcedureTask task = new SpProcedureTask(m_mailbox, runner,
-                    localWork.getSpHandle(), m_pendingTasks, localWork, m_drGateway);
-=======
-            final SpProcedureTask task = new SpProcedureTask(m_mailbox, procedureName, m_pendingTasks, localWork);
->>>>>>> 86794b04
+            final SpProcedureTask task = new SpProcedureTask(m_mailbox, procedureName,
+                                                             m_pendingTasks, localWork,
+                                                             m_drGateway);
             m_pendingTasks.offer(task);
         }
 
