--- conflicted
+++ resolved
@@ -17,22 +17,17 @@
 
 package org.voltdb.iv2;
 
-<<<<<<< HEAD
 import java.util.List;
 import java.util.concurrent.CountDownLatch;
-=======
->>>>>>> 9d90296a
 import java.util.concurrent.ExecutionException;
 
 import org.apache.zookeeper_voltpatches.KeeperException;
 import org.apache.zookeeper_voltpatches.ZooKeeper;
 import org.voltcore.messaging.HostMessenger;
-<<<<<<< HEAD
 import org.voltdb.BackendTarget;
 import org.voltdb.CatalogContext;
 import org.voltdb.CatalogSpecificPlanner;
 import org.voltdb.CommandLog;
-=======
 
 import org.voltcore.utils.Pair;
 
@@ -43,7 +38,6 @@
 import org.voltdb.CatalogSpecificPlanner;
 import org.voltdb.Promotable;
 import org.voltdb.VoltDB;
->>>>>>> 9d90296a
 import org.voltdb.VoltZK;
 
 import com.google.common.collect.ImmutableMap;
@@ -78,13 +72,9 @@
     public SpInitiator(HostMessenger messenger, Integer partition)
     {
         super(VoltZK.iv2masters, messenger, partition,
-<<<<<<< HEAD
-                new SpScheduler(partition, new SiteTaskerQueue()), "SP");
-=======
-                new SpScheduler(new SiteTaskerQueue()),
+                new SpScheduler(partition, new SiteTaskerQueue()),
                 "SP");
         m_leaderCache = new LeaderCache(messenger.getZK(), VoltZK.iv2appointees, m_leadersChangeHandler);
->>>>>>> 9d90296a
     }
 
     @Override
@@ -102,13 +92,9 @@
             VoltDB.crashLocalVoltDB("Unable to configure SpInitiator.", true, e);
         }
         super.configureCommon(backend, serializedCatalog, catalogContext,
-<<<<<<< HEAD
-                kfactor + 1, csp, numberOfPartitions,
+                csp, numberOfPartitions,
                 createForRejoin && isRejoinable(),
                 cl);
-=======
-                csp, numberOfPartitions,
-                createForRejoin && isRejoinable());
         // add ourselves to the ephemeral node list which BabySitters will watch for this
         // partition
         LeaderElector.createParticipantNode(m_messenger.getZK(),
@@ -161,7 +147,6 @@
         } catch (Exception e) {
             VoltDB.crashLocalVoltDB("Terminally failed leader promotion.", true, e);
         }
->>>>>>> 9d90296a
     }
 
     /**
