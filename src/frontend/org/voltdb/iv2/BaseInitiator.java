--- conflicted
+++ resolved
@@ -28,12 +28,8 @@
 import org.voltdb.BackendTarget;
 import org.voltdb.CatalogContext;
 import org.voltdb.CatalogSpecificPlanner;
-<<<<<<< HEAD
 import org.voltdb.CommandLog;
 import org.voltdb.LoadedProcedureSet;
-=======
-
->>>>>>> 9d90296a
 import org.voltdb.ProcedureRunnerFactory;
 import org.voltdb.iv2.Site;
 import org.voltdb.LoadedProcedureSet;
@@ -128,91 +124,6 @@
 
             m_siteThread = new Thread(m_executionSite);
             m_siteThread.start();
-
-<<<<<<< HEAD
-            // Join the leader election process after the object is fully
-            // configured.  If we do this earlier, rejoining sites will be
-            // given transactions before they're ready to handle them.
-            // FUTURE: Consider possibly returning this and the
-            // m_siteThread.start() in a Runnable which RealVoltDB can use for
-            // configure/run sequencing in the future.
-            joinElectoralCollege(startupCount);
-    }
-
-    // Register with m_partition's leader elector node
-    // On the leader, becomeLeader() will run before joinElectoralCollage returns.
-    boolean joinElectoralCollege(int startupCount) throws InterruptedException, ExecutionException, KeeperException
-    {
-        m_missingStartupSites = new CountDownLatch(startupCount);
-        m_leaderElector = new LeaderElector(m_messenger.getZK(),
-                LeaderElector.electionDirForPartition(m_partitionId),
-                Long.toString(getInitiatorHSId()), null, this);
-        m_leaderElector.start(true);
-        m_missingStartupSites = null;
-        boolean isLeader = m_leaderElector.isLeader();
-        if (isLeader) {
-            tmLog.info(m_whoami + "published as leader.");
-        }
-        else {
-            tmLog.info(m_whoami + "running as replica.");
-        }
-        return isLeader;
-    }
-
-    // runs on the leader elector callback thread.
-    @Override
-    public void becomeLeader()
-    {
-        try {
-            long startTime = System.currentTimeMillis();
-            Boolean success = false;
-            m_term = createTerm(m_missingStartupSites, m_messenger.getZK(),
-                    m_partitionId, getInitiatorHSId(), m_initiatorMailbox,
-                    m_zkMailboxNode, m_whoami);
-            m_term.start();
-            while (!success) {
-                RepairAlgo repair = null;
-                if (m_missingStartupSites != null) {
-                    repair = new StartupAlgo(m_missingStartupSites, m_whoami, m_partitionId);
-                }
-                else {
-                    repair = createPromoteAlgo(m_term.getInterestingHSIds(),
-                            m_initiatorMailbox, m_whoami);
-                }
-
-                m_initiatorMailbox.setRepairAlgo(repair);
-                // term syslogs the start of leader promotion.
-                Pair<Boolean, Long> result = repair.start().get();
-                success = result.getFirst();
-                if (success) {
-                    m_initiatorMailbox.setLeaderState(result.getSecond());
-                    tmLog.info(m_whoami
-                            + "finished leader promotion. Took "
-                            + (System.currentTimeMillis() - startTime) + " ms.");
-
-                    // THIS IS where map cache should be updated, not
-                    // in the promotion algorithm.
-                    MapCacheWriter iv2masters = new MapCache(m_messenger.getZK(),
-                            m_zkMailboxNode);
-                    iv2masters.put(Integer.toString(m_partitionId),
-                            new JSONObject("{hsid:" + m_initiatorMailbox.getHSId() + "}"));
-                }
-                else {
-                    // The only known reason to fail is a failed replica during
-                    // recovery; that's a bounded event (by k-safety).
-                    // CrashVoltDB here means one node failure causing another.
-                    // Don't create a cascading failure - just try again.
-                    tmLog.info(m_whoami
-                            + "interrupted during leader promotion after "
-                            + (System.currentTimeMillis() - startTime) + " ms. of "
-                            + "trying. Retrying.");
-                }
-            }
-        } catch (Exception e) {
-            VoltDB.crashLocalVoltDB("Terminally failed leader promotion.", true, e);
-        }
-=======
->>>>>>> 9d90296a
     }
 
     @Override
