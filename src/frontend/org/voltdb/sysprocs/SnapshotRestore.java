--- conflicted
+++ resolved
@@ -41,31 +41,27 @@
 import org.json_voltpatches.JSONArray;
 import org.json_voltpatches.JSONException;
 import org.json_voltpatches.JSONObject;
+import org.voltcore.logging.VoltLogger;
+import org.voltcore.utils.DBBPool.BBContainer;
+import org.voltcore.utils.MiscUtils;
+import org.voltcore.utils.Pair;
 import org.voltdb.DependencyPair;
-
-import org.voltdb.dtxn.SiteTracker;
 import org.voltdb.ExecutionSite.SystemProcedureExecutionContext;
 import org.voltdb.ParameterSet;
 import org.voltdb.PrivateVoltTableFactory;
 import org.voltdb.ProcInfo;
 import org.voltdb.TheHashinator;
-import org.voltdb.VoltDB;
 import org.voltdb.VoltSystemProcedure;
 import org.voltdb.VoltTable;
 import org.voltdb.VoltTable.ColumnInfo;
 import org.voltdb.VoltType;
 import org.voltdb.VoltTypeException;
 import org.voltdb.catalog.Database;
-<<<<<<< HEAD
-import org.voltdb.catalog.Procedure;
-=======
-import org.voltdb.catalog.Site;
->>>>>>> d593f740
 import org.voltdb.catalog.Table;
 import org.voltdb.client.ConnectionUtil;
 import org.voltdb.dtxn.DtxnConstants;
+import org.voltdb.dtxn.SiteTracker;
 import org.voltdb.export.ExportManager;
-import org.voltcore.logging.VoltLogger;
 import org.voltdb.sysprocs.saverestore.ClusterSaveFileState;
 import org.voltdb.sysprocs.saverestore.SavedTableConverter;
 import org.voltdb.sysprocs.saverestore.SnapshotUtil;
@@ -74,9 +70,6 @@
 import org.voltdb.utils.CatalogUtil;
 import org.voltdb.utils.CompressionService;
 import org.voltdb.utils.VoltFile;
-import org.voltcore.utils.MiscUtils;
-import org.voltcore.utils.Pair;
-import org.voltcore.utils.DBBPool.BBContainer;
 
 @ProcInfo (
         singlePartition = false
@@ -204,54 +197,6 @@
     @Override
     public void init()
     {
-<<<<<<< HEAD
-        super.init(numberOfPartitions, site, catProc, eeType, hsql, cluster);
-        site.registerPlanFragment(SysProcFragmentId.PF_restoreScan, this);
-        site.registerPlanFragment(SysProcFragmentId.PF_restoreScanResults,
-                this);
-        site.registerPlanFragment(SysProcFragmentId.
-                PF_restoreLoadReplicatedTable,
-                this);
-        site.registerPlanFragment(SysProcFragmentId.
-                PF_restoreLoadReplicatedTableResults,
-                this);
-        site.registerPlanFragment(SysProcFragmentId.
-                PF_restoreDistributeReplicatedTable,
-                this);
-        site.registerPlanFragment(SysProcFragmentId.
-                PF_restoreDistributePartitionedTable,
-                this);
-        site.registerPlanFragment(SysProcFragmentId.
-                PF_restoreDistributePartitionedTableResults,
-                this);
-        site.registerPlanFragment(SysProcFragmentId.
-                PF_restoreSendReplicatedTable,
-                this);
-        site.registerPlanFragment(SysProcFragmentId.
-                PF_restoreSendReplicatedTableResults,
-                this);
-        site.registerPlanFragment(SysProcFragmentId.
-                PF_restoreSendPartitionedTable,
-                this);
-        site.registerPlanFragment(SysProcFragmentId.
-                PF_restoreSendPartitionedTableResults,
-                this);
-        site.registerPlanFragment(SysProcFragmentId.
-                PF_restoreDigestScan,
-                this);
-        site.registerPlanFragment(SysProcFragmentId.
-                PF_restoreDigestScanResults,
-                this);
-        site.registerPlanFragment(SysProcFragmentId.
-                PF_restoreDistributeExportSequenceNumbers,
-                this);
-        site.registerPlanFragment(SysProcFragmentId.
-                PF_restoreDistributeExportSequenceNumbersResults,
-                this);
-        m_cluster = cluster;
-        m_siteId = MiscUtils.getSiteIdFromHSId(site.getCorrespondingSiteId());
-        m_hostId = SiteTracker.getHostForSite(site.getCorrespondingSiteId());
-=======
         registerPlanFragment(SysProcFragmentId.PF_restoreScan);
         registerPlanFragment(SysProcFragmentId.PF_restoreScanResults);
         registerPlanFragment(SysProcFragmentId.PF_restoreLoadReplicatedTable);
@@ -267,10 +212,8 @@
         registerPlanFragment(SysProcFragmentId.PF_restoreDigestScanResults);
         registerPlanFragment(SysProcFragmentId.PF_restoreDistributeExportSequenceNumbers);
         registerPlanFragment(SysProcFragmentId.PF_restoreDistributeExportSequenceNumbersResults);
-        m_siteId = m_site.getCorrespondingSiteId();
-        m_hostId = Integer.valueOf(m_cluster.getSites().get(String.valueOf(m_siteId)).
-                        getHost().getTypeName());
->>>>>>> d593f740
+        m_siteId = MiscUtils.getSiteIdFromHSId(m_site.getCorrespondingSiteId());
+        m_hostId = SiteTracker.getHostForSite(m_site.getCorrespondingSiteId());
         // XXX HACK GIANT HACK given the current assumption that there is
         // only one database per cluster, I'm asserting this and then
         // skirting around the need to have the database name in order to get
