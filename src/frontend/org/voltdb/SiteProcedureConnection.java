/* This file is part of VoltDB.
 * Copyright (C) 2008-2012 VoltDB Inc.
 *
 * VoltDB is free software: you can redistribute it and/or modify
 * it under the terms of the GNU General Public License as published by
 * the Free Software Foundation, either version 3 of the License, or
 * (at your option) any later version.
 *
 * VoltDB is distributed in the hope that it will be useful,
 * but WITHOUT ANY WARRANTY; without even the implied warranty of
 * MERCHANTABILITY or FITNESS FOR A PARTICULAR PURPOSE.  See the
 * GNU General Public License for more details.
 *
 * You should have received a copy of the GNU General Public License
 * along with VoltDB.  If not, see <http://www.gnu.org/licenses/>.
 */

package org.voltdb;

import java.util.List;
import java.util.Map;

import org.voltdb.VoltProcedure.VoltAbortException;
import org.voltdb.dtxn.TransactionState;
import org.voltdb.exceptions.EEException;

/**
 * VoltProcedures invoke SiteProcedureConnection methods to
 * manipulate or request services from an ExecutionSite.
 */
public interface SiteProcedureConnection {

    /**
     * Get the HSQL backend, if any.  Returns null if we're not configured
     * to use it
     */
    public HsqlBackend getHsqlBackendIfExists();

    /**
     * Get the catalog site id for the corresponding SiteProcedureConnection
     */
    public long getCorrespondingSiteId();

    /**
     * Get the partition id for the corresponding SiteProcedureConnection
     */
    public int getCorrespondingPartitionId();

    /**
     * Get the catalog host id for the corresponding SiteProcedureConnection
     */
    public int getCorrespondingHostId();

    /**
     * Log settings changed. Signal EE to update log level.
     */
    public void updateBackendLogLevels();

    public void loadTable(
            long txnId,
            String clusterName,
            String databaseName,
            String tableName,
            VoltTable data)
    throws VoltAbortException;


    public VoltTable[] executeQueryPlanFragmentsAndGetResults(
            long[] planFragmentIds,
            int numFragmentIds,
            ParameterSet[] parameterSets,
            int numParameterSets,
            long txnId,
            boolean readOnly) throws EEException;

    /**
     * Get the number of partitions so ProcedureRunner can divide
     * replicated table DML results to get the *real* number of
     * rows modified
     */
    public abstract long getReplicatedDMLDivisor();

    /**
     * For test cases that need to mimic a plan fragment being invoked
     */
    public void simulateExecutePlanFragments(long txnId, boolean readOnly);

    public Map<Integer, List<VoltTable>> recursableRun(TransactionState currentTxnState);

    /**
     * IV2 commit / rollback interface to the EE
     */
    public void truncateUndoLog(boolean rollback, long token, long txnId);

    /**
     * IV2: Run a plan fragment
     * @param planFragmentId
     * @param inputDepId
     * @param parameterSet
     * @param txnId
     * @param readOnly
     * @return
     * @throws EEException
     */
    public VoltTable executePlanFragment(
        long planFragmentId, int inputDepId, ParameterSet parameterSet,
        long txnId, boolean readOnly) throws EEException;

    /**
     * IV2: send dependencies to the EE
     */
    public void stashWorkUnitDependencies(final Map<Integer, List<VoltTable>> dependencies);

    /**
     * IV2: run a system procedure plan fragment
     */
    public DependencyPair executePlanFragment(
            TransactionState txnState,
            Map<Integer, List<VoltTable>> dependencies, long fragmentId,
            ParameterSet params);

    public long[] getUSOForExportTable(String signature);

    public VoltTable executeCustomPlanFragment(String plan, int inputDepId,
<<<<<<< HEAD
                                               long txnId, ParameterSet params);
=======
                                               long txnId, boolean readOnly);
>>>>>>> f2d64545

    public void toggleProfiler(int toggle);

    public void quiesce();

    public void exportAction(boolean syncAction,
                             int ackOffset,
                             Long sequenceNumber,
                             Integer partitionId,
                             String tableSignature);

    public VoltTable[] getStats(SysProcSelector selector, int[] locators,
                                boolean interval, Long now);
}<|MERGE_RESOLUTION|>--- conflicted
+++ resolved
@@ -122,11 +122,7 @@
     public long[] getUSOForExportTable(String signature);
 
     public VoltTable executeCustomPlanFragment(String plan, int inputDepId,
-<<<<<<< HEAD
-                                               long txnId, ParameterSet params);
-=======
-                                               long txnId, boolean readOnly);
->>>>>>> f2d64545
+                                               long txnId, ParameterSet params, boolean readOnly);
 
     public void toggleProfiler(int toggle);
 
