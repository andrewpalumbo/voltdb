--- conflicted
+++ resolved
@@ -35,11 +35,7 @@
 
     private static final Pattern WHITELIST_1 = Pattern.compile(
             "^\\s*" +  // start of line, 0 or more whitespace
-<<<<<<< HEAD
-            "(alter|create|drop|partition|dr)" + // DDL we're ready to handle
-=======
-            "(alter|create|drop|export|partition)" + // DDL we're ready to handle
->>>>>>> 5d39c333
+            "(alter|create|drop|export|partition|dr)" + // DDL we're ready to handle
             "\\s+" + // one or more whitespace
             "(table|assumeunique|unique|index|view|procedure|role)" +
             "\\s+" + // one or more whitespace
