/* This file is part of VoltDB.
 * Copyright (C) 2008-2015 VoltDB Inc.
 *
 * This program is free software: you can redistribute it and/or modify
 * it under the terms of the GNU Affero General Public License as
 * published by the Free Software Foundation, either version 3 of the
 * License, or (at your option) any later version.
 *
 * This program is distributed in the hope that it will be useful,
 * but WITHOUT ANY WARRANTY; without even the implied warranty of
 * MERCHANTABILITY or FITNESS FOR A PARTICULAR PURPOSE.  See the
 * GNU Affero General Public License for more details.
 *
 * You should have received a copy of the GNU Affero General Public License
 * along with VoltDB.  If not, see <http://www.gnu.org/licenses/>.
 */

package org.voltdb.utils;

import java.io.File;
import java.io.FileInputStream;
import java.io.FileNotFoundException;
import java.io.FileWriter;
import java.io.IOException;
import java.io.UnsupportedEncodingException;
import java.net.BindException;
import java.net.ServerSocket;
import java.net.URISyntaxException;
import java.net.URLEncoder;
import java.nio.ByteBuffer;
import java.text.SimpleDateFormat;
import java.util.Arrays;
import java.util.Calendar;
import java.util.Collection;
import java.util.Date;
import java.util.GregorianCalendar;
import java.util.Iterator;
import java.util.List;
import java.util.Map;
import java.util.concurrent.TimeUnit;
import java.util.regex.Matcher;
import java.util.regex.Pattern;

import org.json_voltpatches.JSONArray;
import org.json_voltpatches.JSONObject;
import org.voltcore.logging.VoltLogger;
import org.voltdb.ReplicationRole;
import org.voltdb.StoredProcedureInvocation;
import org.voltdb.VoltDB;
import org.voltdb.VoltTable;
import org.voltdb.client.Client;
import org.voltdb.client.ClientResponse;
import org.voltdb.licensetool.LicenseApi;
import org.voltdb.licensetool.LicenseException;

import com.google_voltpatches.common.base.Supplier;
import com.google_voltpatches.common.collect.ArrayListMultimap;
import com.google_voltpatches.common.collect.ListMultimap;
import com.google_voltpatches.common.collect.Lists;
import com.google_voltpatches.common.collect.Maps;
import com.google_voltpatches.common.collect.Multimap;
import com.google_voltpatches.common.collect.Multimaps;
import com.google_voltpatches.common.net.HostAndPort;

public class MiscUtils {
    private static final VoltLogger hostLog = new VoltLogger("HOST");
    private static final VoltLogger consoleLog = new VoltLogger("CONSOLE");
    private static final String licenseFileName = "license.xml";

    /**
     * Simple code to copy a file from one place to another...
     * Java should have this built in... stupid java...
     */
    public static void copyFile(String fromPath, String toPath) throws Exception {
        File inputFile = new File(fromPath);
        File outputFile = new File(toPath);
        com.google_voltpatches.common.io.Files.copy(inputFile, outputFile);
    }

    /**
     * Utility method to take a string and put it in a file.
     *
     * @param content The content of the file to create.
     * @return A reference to the file created.
     */
    public static File writeStringToTempFile(String content) {
        try {
            File tempFile = File.createTempFile("VoltMiscUtils", ".tmp");
            tempFile.deleteOnExit();
            writeStringToFile(tempFile, content);
            return tempFile;
        } catch (final IOException e) {
            e.printStackTrace();
            throw new RuntimeException(e); // Good enough for test code?
        }
    }

    /**
     * Utility method to take a string and put it in a file.
     *
     * @param content The content of the file to create.
     * @return The path name of the file created.
     */
    public static String writeStringToTempFilePath(String content) {
        File tempFile = writeStringToTempFile(content);
        return tempFile.getPath();
    }

    public static String writeStringToTempFileAbsolutePath(String content) {
        File tempFile = writeStringToTempFile(content);
        return tempFile.getAbsolutePath();
    }

    /**
     * Utility method to take a string and put it in a file.
     *
     * @param content The content of the file to create.
     * @return The URL of the file created.
     */
    public static String writeStringToTempFileURL(String content) {
        String path = writeStringToTempFilePath(content);
        try {
            return URLEncoder.encode(path, "UTF-8");
        } catch (UnsupportedEncodingException e) {
            e.printStackTrace();
            throw new RuntimeException(e); // Good enough for test code?
        }
    }

    public static FileInputStream writeStringToTempFileInputStream(String content) {
        try {
            return new FileInputStream(writeStringToTempFile(content));
        } catch (FileNotFoundException e) {
            e.printStackTrace();
            throw new RuntimeException(e); // Good enough for test code?
        }
    }

    /**
     * Utility method to take a string and put it in the named file.
     *
     * @param content The content of the file to create.
     * @return A reference to the file created.
     */
    public static File writeStringToPath(String path, String content) {
        File file = new File(path);
        writeStringToFile(file, content);
        return file;
    }

    public static void writeStringToFile(File file, String content) {
        try {
            FileWriter writer = new FileWriter(file);
            writer.write(content);
            writer.close();
        } catch (final IOException e) {
            e.printStackTrace();
            throw new RuntimeException(e); // Good enough for test code?
        }
    }

    /**
     * Serialize a file into bytes. Used to serialize catalog and deployment
     * file for UpdateApplicationCatalog on the client.
     *
     * @param path
     * @return a byte array of the file
     * @throws IOException
     *             If there are errors reading the file
     */
    public static byte[] fileToBytes(File path) throws IOException {
        FileInputStream fin = new FileInputStream(path);
        byte[] buffer = new byte[(int) fin.getChannel().size()];
        try {
            if (fin.read(buffer) == -1) {
                throw new IOException("File " + path.getAbsolutePath() + " is empty");
            }
        } finally {
            fin.close();
        }
        return buffer;
    }

    /**
     * Try to load a PRO class. If it's running the community edition, an error
     * message will be logged and null will be returned.
     *
     * @param classname The class name of the PRO class
     * @param feature The name of the feature
     * @param suppress true to suppress the log message
     * @return null if running the community edition
     */
    public static Class<?> loadProClass(String classname, String feature, boolean suppress) {
        try {
            Class<?> klass = Class.forName(classname);
            return klass;
        } catch (ClassNotFoundException e) {
            if (!suppress) {
                hostLog.warn("Cannot load " + classname + " in VoltDB community edition. " +
                             feature + " will be disabled.");
            }
            return null;
        }
    }

    /**
     * Instantiate the license api impl based on enterprise/community editions
     * @return a valid API for community and pro editions, or null on error.
     */
    public static LicenseApi licenseApiFactory(String pathToLicense) {

        if (MiscUtils.isPro() == false) {
            return new LicenseApi() {
                @Override
                public boolean initializeFromFile(File license) {
                    return true;
                }

                @Override
                public boolean isTrial() {
                    return false;
                }

                @Override
                public int maxHostcount() {
                    return Integer.MAX_VALUE;
                }

                @Override
                public Calendar expires() {
                    Calendar result = Calendar.getInstance();
                    result.add(Calendar.YEAR, 20); // good enough?
                    return result;
                }

                @Override
                public boolean verify() {
                    return true;
                }

                @Override
                public boolean isDrReplicationAllowed() {
                    return false;
                }

                @Override
                public boolean isCommandLoggingAllowed() {
                    return false;
                }
            };
        }

        // boilerplate to create a license api interface
        LicenseApi licenseApi = null;
        Class<?> licApiKlass = MiscUtils.loadProClass("org.voltdb.licensetool.LicenseApiImpl",
                                                      "License API", false);
        if (licApiKlass != null) {
            try {
                licenseApi = (LicenseApi)licApiKlass.newInstance();
            } catch (InstantiationException e) {
                hostLog.fatal("Unable to process license file: could not create license API.");
                return null;
            } catch (IllegalAccessException e) {
                hostLog.fatal("Unable to process license file: could not create license API.");
                return null;
            }
        }

        if (licenseApi == null) {
            hostLog.fatal("Unable to load license file: could not create License API.");
            return null;
        }

        // verify the license file exists.
        File licenseFile = new File(pathToLicense);
        if (licenseFile.exists() == false) {
            return null;
        }

        // Initialize the API. This parses the file but does NOT verify signatures.
        if (licenseApi.initializeFromFile(licenseFile) == false) {
            hostLog.fatal("Unable to load license file: could not parse license.");
            return null;
        }

        // Perform signature verification - detect modified files
        try
        {
            if (licenseApi.verify() == false) {
                hostLog.fatal("Unable to load license file: could not verify license signature.");
                return null;
            }
        }
        catch (LicenseException lex)
        {
            hostLog.fatal(lex.getMessage());
            return null;
        }

        return licenseApi;
    }

    /**
     * Instantiate the license api impl based on enterprise/community editions
     * For enterprise edition, look in default locations ./, ~/, jar file directory
     * @return a valid API for community and pro editions, or null on error.
     */
    public static LicenseApi licenseApiFactory()
    {
        String licensePath = System.getProperty("user.dir") + "/" + licenseFileName;
        LicenseApi licenseApi = MiscUtils.licenseApiFactory(licensePath);
        if (licenseApi == null) {
            try {
                // Get location of jar file
                String jarLoc = VoltDB.class.getProtectionDomain().getCodeSource().getLocation().toURI().getPath();
                // Strip of file name
                int lastSlashOff = jarLoc.lastIndexOf("/");
                if (lastSlashOff == -1) {
                    // Jar is at root directory
                    licensePath = "/" + licenseFileName;
                }
                else {
                    licensePath = jarLoc.substring(0, lastSlashOff+1) + licenseFileName;
                }
                licenseApi = MiscUtils.licenseApiFactory(licensePath);
            }
            catch (URISyntaxException e) {
            }
        }
        if (licenseApi == null) {
            licensePath = System.getProperty("user.home") + "/" + licenseFileName;
            licenseApi = MiscUtils.licenseApiFactory(licensePath);
        }
        if (licenseApi != null) {
            hostLog.info("Searching for license file located " + licensePath);
        }
        return licenseApi;
    }

    /**
     * Validate the signature and business logic enforcement for a license.
     * @return true if the licensing constraints are met
     */
    public static boolean validateLicense(LicenseApi licenseApi,
            int numberOfNodes, ReplicationRole replicationRole)
    {
        // Delay the handling of an invalid license file until here so
        // that the leader can terminate the full cluster.
        if (licenseApi == null) {
            hostLog.fatal("VoltDB license is not valid.");
            return false;
        }

        Calendar now = GregorianCalendar.getInstance();
        SimpleDateFormat sdf = new SimpleDateFormat("MMM d, yyyy");
        String expiresStr = sdf.format(licenseApi.expires().getTime());
        boolean valid = true;

        if (now.after(licenseApi.expires())) {
            if (licenseApi.isTrial()) {
                hostLog.fatal("VoltDB trial license expired on " + expiresStr + ".");
                hostLog.fatal("Please contact sales@voltdb.com to request a new license.");
                return false;
            }
            else {
                // Expired commercial licenses are allowed but generate log messages.
                hostLog.error("Warning, VoltDB commercial license expired on " + expiresStr + ".");
                valid = false;
            }
        }

        // enforce DR replication constraint
        if (replicationRole == ReplicationRole.REPLICA) {
            if (licenseApi.isDrReplicationAllowed() == false) {
                hostLog.fatal("Warning, VoltDB license does not allow use of DR replication.");
                return false;
            }
        }

        // print out trial success message
        if (licenseApi.isTrial()) {
            consoleLog.info("Starting VoltDB with trial license. License expires on " + expiresStr + ".");
            return true;
        }

        // ASSUME CUSTOMER LICENSE HERE

        // single node product strictly enforces the single node detail...
        if (licenseApi.maxHostcount() == 1 && numberOfNodes > 1) {
            hostLog.fatal("Warning, VoltDB commercial license for a 1 node " +
                    "attempted for use with a " + numberOfNodes + " node cluster." +
                    " A single node subscription is only valid with a single node cluster.");
            return false;
        }
        // multi-node commercial licenses only warn
        else if (numberOfNodes > licenseApi.maxHostcount()) {
            hostLog.error("Warning, VoltDB commercial license for " + licenseApi.maxHostcount() +
                          " nodes, starting cluster with " + numberOfNodes + " nodes.");
            valid = false;
        }

        // this gets printed even if there are non-fatal problems, so it
        // injects the word "invalid" to make it clear this is the case
        String msg = String.format("Starting VoltDB with %scommercial license. " +
                                   "License for %d nodes expires on %s.",
                                   (valid ? "" : "invalid "),
                                   licenseApi.maxHostcount(),
                                   expiresStr);
        consoleLog.info(msg);

        return true;
    }

    /**
     * Check that RevisionStrings are properly formatted.
     * @param fullBuildString
     * @return build revision # (SVN), build hash (git) or null
     */
    public static String parseRevisionString(String fullBuildString) {
        String build = "";

        // Test for SVN revision string - example: https://svn.voltdb.com/eng/trunk?revision=2352
        String[] splitted = fullBuildString.split("=", 2);
        if (splitted.length == 2) {
            build = splitted[1].trim();
            if (build.length() == 0) {
                return null;
            }
            return build;

        }

        // Test for git build string - example: 2.0 voltdb-2.0-70-gb39f43e-dirty
        Pattern p = Pattern.compile("-(\\d*-\\w{8}(?:-.*)?)");
        Matcher m = p.matcher(fullBuildString);
        if (! m.find())
            return null;
        build = m.group(1).trim();
        if (build.length() == 0) {
            return null;
        }
        return build;
    }

    /**
     * Parse a version string in the form of x.y.z. It doesn't require that
     * there are exactly three parts in the version. Each part must be separated
     * by a dot.
     *
     * @param versionString
     * @return an array of each part as integer.
     */
    public static Object[] parseVersionString(String versionString) {
        if (versionString == null) {
            return null;
        }

        // check for whitespace
        if (versionString.matches("\\s")) {
            return null;
        }

        // split on the dots
        String[] split = versionString.split("\\.");
        if (split.length == 0) {
            return null;
        }

        Object[] v = new Object[split.length];
        int i = 0;
        for (String s : split) {
            try {
                v[i] = Integer.parseInt(s);
            } catch (NumberFormatException e) {
                v[i] = s;
            }
            i++;
        }

        // check for a numeric beginning
        if (v[0] instanceof Integer) {
            return v;
        }
        else {
            return null;
        }
    }

    /**
     * Compare two versions. Version should be represented as an array of
     * integers.
     *
     * @param left
     * @param right
     * @return -1 if left is smaller than right, 0 if they are equal, 1 if left
     *         is greater than right.
     */
    public static int compareVersions(Object[] left, Object[] right) {
        if (left == null || right == null) {
            throw new IllegalArgumentException("Invalid versions");
        }

        for (int i = 0; i < left.length; i++) {
            // right is shorter than left and share the same prefix => left must be larger
            if (right.length == i) {
                return 1;
            }

            if (left[i] instanceof Integer) {
                if (right[i] instanceof Integer) {
                    // compare two numbers
                    if (((Integer) left[i]) > ((Integer) right[i])) {
                        return 1;
                    } else if (((Integer) left[i]) < ((Integer) right[i])) {
                        return -1;
                    }
                    else {
                        continue;
                    }
                }
                else {
                    // numbers always greater than alphanumeric tags
                    return 1;
                }
            }
            else if (right[i] instanceof Integer) {
                // alphanumeric tags always less than numbers
                return -1;
            }
            else {
                // compare two alphanumeric tags lexicographically
                int cmp = ((String) left[i]).compareTo((String) right[i]);
                if (cmp != 0) {
                    return cmp;
                }
                else {
                    // two alphanumeric tags are the same... so keep comparing
                    continue;
                }
            }
        }

        // left is shorter than right and share the same prefix, must be less
        if (left.length < right.length) {
            return -1;
        }

        // samesies
        return 0;
    }

    public static String formatHostMetadataFromJSON(String json) {
        try {
            JSONObject obj = new JSONObject(json);
            StringBuilder sb = new StringBuilder();

            JSONArray interfaces = (JSONArray) obj.get("interfaces");

            for (int ii = 0; ii < interfaces.length(); ii++) {
                sb.append(interfaces.getString(ii));
                if (ii + 1 < interfaces.length()) {
                    sb.append(" ");
                }
            }
            sb.append(" ");
            sb.append(obj.getString("clientPort")).append(',');
            sb.append(obj.getString("adminPort")).append(',');
            sb.append(obj.getString("httpPort"));
            return sb.toString();
        } catch (Exception e) {
            hostLog.warn("Unable to format host metadata " + json, e);
        }
        return "";
    }

    // cache whether we're running pro code
    private static Boolean m_isPro = null;
    // check if we're running pro code
    public static boolean isPro() {
        if (m_isPro == null) {
            m_isPro = null != MiscUtils.loadProClass("org.voltdb.CommandLogImpl", "Command logging", true);
        }
        return m_isPro.booleanValue();
    }

    /**
     * @param server String containing a hostname/ip, or a hostname/ip:port.
     * @param defaultPort If a port isn't specified, use this one.
     * @return hostname or textual ip representation.
     */
    public static String getHostnameFromHostnameColonPort(String server) {
        return HostAndPort.fromString(server).getHostText();
    }

    /**
     * @param server String containing a hostname/ip, or a hostname/ip:port.
     * @param defaultPort If a port isn't specified, use this one.
     * @return port number.
     */
    public static int getPortFromHostnameColonPort(String server, int defaultPort) {
        return HostAndPort.fromString(server).getPortOrDefault(defaultPort);
    }

    /**
     * @param server String containing a hostname/ip, or a hostname/ip:port.
     * @param defaultPort If a port isn't specified, use this one.
     * @return HostAndPort number.
     */
    public static HostAndPort getHostAndPortFromHostnameColonPort(String server, int defaultPort) {
        return HostAndPort.fromString(server).withDefaultPort(defaultPort);
    }

    /**
     * @param server String containing a hostname/ip, or a hostname/ip:port.
     * @param defaultPort If a port isn't specified, use this one.
     * @return String in hostname/ip:port format.
     */
    public static String getHostnameColonPortString(String server, int defaultPort) {
        return HostAndPort.fromString(server).withDefaultPort(defaultPort).toString();
    }

    /**
     * I heart commutativity
     * @param buffer ByteBuffer assumed position is at end of data
     * @return the cheesy checksum of this VoltTable
     */
    public static final long cheesyBufferCheckSum(ByteBuffer buffer) {
        final int mypos = buffer.position();
        buffer.position(0);
        long checksum = 0;
        if (buffer.hasArray()) {
            final byte bytes[] = buffer.array();
            final int end = buffer.arrayOffset() + mypos;
            for (int ii = buffer.arrayOffset(); ii < end; ii++) {
                checksum += bytes[ii];
            }
        } else {
            for (int ii = 0; ii < mypos; ii++) {
                checksum += buffer.get();
            }
        }
        buffer.position(mypos);
        return checksum;
    }

    public static String getCompactStringTimestamp(long timestamp) {
        SimpleDateFormat sdf =
                new SimpleDateFormat("MMddHHmmss");
        Date tsDate = new Date(timestamp);
        return sdf.format(tsDate);
    }

    public static synchronized boolean isBindable(int port) {
        try {
            ServerSocket ss = new ServerSocket(port);
            ss.close();
            ss = null;
            return true;
        }
        catch (BindException be) {
            return false;
        }
        catch (IOException e) {
            throw new RuntimeException(e);
        }
    }

    /**
     * Log (to the fatal logger) the list of ports in use.
     * Uses "lsof -i" internally.
     *
     * @param log VoltLogger used to print output or warnings.
     */
    public static synchronized void printPortsInUse(VoltLogger log) {
        try {
            /*
             * Don't do DNS resolution, don't use names for port numbers
             */
            ProcessBuilder pb = new ProcessBuilder("lsof", "-i", "-n", "-P");
            pb.redirectErrorStream(true);
            Process p = pb.start();
            java.io.InputStreamReader reader = new java.io.InputStreamReader(p.getInputStream());
            java.io.BufferedReader br = new java.io.BufferedReader(reader);
            String str = br.readLine();
            log.fatal("Logging ports that are bound for listening, " +
                      "this doesn't include ports bound by outgoing connections " +
                      "which can also cause a failure to bind");
            log.fatal("The PID of this process is " + CLibrary.getpid());
            if (str != null) {
                log.fatal(str);
            }
            while((str = br.readLine()) != null) {
                if (str.contains("LISTEN")) {
                    log.fatal(str);
                }
            }
        }
        catch (Exception e) {
            log.fatal("Unable to list ports in use at this time.");
        }
    }

    /**
     * Concatenate an list of arrays of typed-objects
     * @param empty An empty array of the right type used for cloning
     * @param arrayList A list of arrays to concatenate.
     * @return The concatenated mega-array.
     */
    public static <T> T[] concatAll(final T[] empty, Iterable<T[]> arrayList) {
        assert(empty.length == 0);
        if (arrayList.iterator().hasNext() == false) return empty;

        int len = 0;
        for (T[] subArray : arrayList) {
            len += subArray.length;
        }
        int pos = 0;
        T[] result = Arrays.copyOf(empty, len);
        for (T[] subArray : arrayList) {
            System.arraycopy(subArray, 0, result, pos, subArray.length);
            pos += subArray.length;
        }
        return result;
    }

    public static void deleteRecursively( File file) {
        if (file == null || !file.exists() || !file.canRead() || !file.canWrite()) return;
        if (file.isDirectory() && file.canExecute()) {
            for (File f: file.listFiles()) {
                deleteRecursively(f);
            }
        }
        file.delete();
    }

    /**
     * Get the resident set size, in mb, for the voltdb server on the other end of the client.
     * If the client is connected to multiple servers, return the max individual rss across
     * the cluster.
     */
    public static long getMBRss(Client client) {
        assert(client != null);
        long rssMax = 0;
        try {
            ClientResponse r = client.callProcedure("@Statistics", "MEMORY", 0);
            VoltTable stats = r.getResults()[0];
            stats.resetRowPosition();
            while (stats.advanceRow()) {
                long rss = stats.getLong("RSS") / 1024;
                if (rss > rssMax) {
                    rssMax = rss;
                }
            }
            return rssMax;
        }
        catch (Exception e) {
            e.printStackTrace();
            System.exit(-1);
            return 0;
        }
    }

    /**
     * Zip the two lists up into a multimap
     * @return null if one of the lists is empty
     */
    public static <K, V> Multimap<K, V> zipToMap(List<K> keys, List<V> values)
    {
        if (keys.isEmpty() || values.isEmpty()) {
            return null;
        }

        Iterator<K> keyIter = keys.iterator();
        Iterator<V> valueIter = values.iterator();
        ArrayListMultimap<K, V> result = ArrayListMultimap.create();

        while (keyIter.hasNext() && valueIter.hasNext()) {
            result.put(keyIter.next(), valueIter.next());
        }

        // In case there are more values than keys, assign the rest of the
        // values to the first key
        K firstKey = keys.get(0);
        while (valueIter.hasNext()) {
            result.put(firstKey, valueIter.next());
        }

        return result;
    }

    /**
     * Create an ArrayListMultimap that uses TreeMap as the container map, so order is preserved.
     */
    public static <K extends Comparable, V> ListMultimap<K, V> sortedArrayListMultimap()
    {
        Map<K, Collection<V>> map = Maps.newTreeMap();
        return Multimaps.newListMultimap(map, new Supplier<List<V>>() {
            @Override
            public List<V> get()
            {
                return Lists.newArrayList();
            }
        });
    }

    /**
     * Serialize and then deserialize an invocation so that it has serializedParams set for command logging if the
     * invocation is sent to a local site.
     * @return The round-tripped version of the invocation
     * @throws IOException
     */
    public static StoredProcedureInvocation roundTripForCL(StoredProcedureInvocation invocation) throws IOException
    {
        if (invocation.getSerializedParams() == null) {
            ByteBuffer buf = ByteBuffer.allocate(invocation.getSerializedSize());
            invocation.flattenToBuffer(buf);
            buf.flip();

            StoredProcedureInvocation rti = new StoredProcedureInvocation();
            rti.initFromBuffer(buf);
            return rti;
        } else {
            return invocation;
        }
    }

    /**
     * Utility class to convert and hold a human-friendly time value and unit
     * string.  For now it only deals with hours, minutes or seconds and their
     * fractions.
     * TODO: Parameterize conversion to optionally support other units, e.g. ms.
     */
    public static class HumanTime
    {
        /// The scaled time value.
        public final double value;
        /// The scale unit name ("hour", "minute", or "second").
        public final String unit;

        /**
         * Private constructor. Use static methods to construct.
         * @param value the scaled time value.
         * @param unit the unit name (unchecked)
         */
        private HumanTime(double value, String unit)
        {
            this.value = value;
            this.unit = unit;
        }

        /**
         * Scale a nanoseconds number for human consumption.
         * @param nanos time in nanoseconds.
         */
        public static HumanTime scale(double nanos)
        {
            // Start with hours and adjust down until it's >1. Stop at seconds.
            double value = nanos / 1000000000 / 3600;
            String unit;
            if (value >= 1) {
                unit = "hour";
            }
            else{
                value *= 60.0;
                if (value >= 1) {
                    unit = "minute";
                }
                else {
                    value *= 60.0;
                    unit = "second";
                }
            }
            return new HumanTime(value, unit);
        }

        /**
         * Format a string for human consumption based on raw nanoseconds.
         * @param nanos time in nanoseconds.
         * @return formatted string.
         */
        public static String formatTime(double nanos)
        {
            HumanTime tu = scale(nanos);
            return String.format("%.2f %ss", tu.value, tu.unit);
        }

        /**
         * Format a rate string, for example <value>/second based on an input value
         * and duration in nanoseconds. Specify the itemUnit value if you would
         * like to insert a character or word (add your own leading space),
         * e.g. "%" or " Megawatts", between the rate and the slash ('/').
         * @param value arbitrary value for rate calculation.
         * @param nanos time in nanoseconds.
         * @param itemUnit unit name for value
         * @return formatted string.
         */
        public static String formatRate(double value, double nanos, String itemUnit)
        {
            // Multiply by 60 so that a seconds duration becomes a per minute rate, and so on..
            HumanTime tu = scale((nanos * 60) / value);
            return String.format("%.2f%s/%s", 60 / tu.value, itemUnit, tu.unit);
        }

        /**
         * Format a rate string, for example <value>/second based on an input value
         * and duration in nanoseconds.
         * @param value arbitrary value for rate calculation.
         * @param nanos time in nanoseconds.
         * @return formatted string.
         */
        public static String formatRate(double value, double nanos)
        {
            return formatRate(value, nanos, "");
        }
    }

    public static String formatUptime(long uptimeInMs)
    {
        long remainingMs = uptimeInMs;
        long days = TimeUnit.MILLISECONDS.toDays(remainingMs);
        remainingMs -= TimeUnit.DAYS.toMillis(days);
        long hours = TimeUnit.MILLISECONDS.toHours(remainingMs);
        remainingMs -= TimeUnit.HOURS.toMillis(hours);
        long minutes = TimeUnit.MILLISECONDS.toMinutes(remainingMs);
        remainingMs -= TimeUnit.MINUTES.toMillis(minutes);
        long seconds = TimeUnit.MILLISECONDS.toSeconds(remainingMs);
        remainingMs -= TimeUnit.SECONDS.toMillis(seconds);
        return String.format("%d days %02d:%02d:%02d.%03d",
                days, hours, minutes, seconds, remainingMs);
    }

<<<<<<< HEAD
=======
    /**
     * Delays retrieval until first use, but holds onto a boolean value to
     * minimize overhead. The delayed retrieval allows tests to set properties
     * dynamically and have them obeyed.
     */
    public static class BooleanSystemProperty
    {
        private final String key;
        private Boolean value = null;
        private final boolean defaultValue;

        /**
         * Construct system property retriever with default value of false
         * @param key  key name
         */
        public BooleanSystemProperty(String key)
        {
            this(key, false);
        }

        /**
         * Construct system property retriever with default value provided by caller
         * @param key  key name
         */
        public BooleanSystemProperty(String key, boolean defaultValue)
        {
            this.key = key;
            this.defaultValue = defaultValue;
        }

        /**
         * Retrieves once and caches boolean value. Uses default if not available.
         * @return true if value or default is true ("true" or "yes" string)
         */
        public boolean isTrue()
        {
            if (this.value == null) {
                // First time - retrieve and convert the value or use the default value.
                String stringValue = System.getProperty(this.key);
                if (stringValue != null) {
                    this.value = (stringValue.equalsIgnoreCase("true") || stringValue.equalsIgnoreCase("yes"));
                }
                else {
                    this.value = this.defaultValue;
                }
            }
            assert this.value != null;
            return this.value;
        }
    }
>>>>>>> fd2cbbd6
}<|MERGE_RESOLUTION|>--- conflicted
+++ resolved
@@ -929,8 +929,7 @@
                 days, hours, minutes, seconds, remainingMs);
     }
 
-<<<<<<< HEAD
-=======
+
     /**
      * Delays retrieval until first use, but holds onto a boolean value to
      * minimize overhead. The delayed retrieval allows tests to set properties
@@ -938,9 +937,9 @@
      */
     public static class BooleanSystemProperty
     {
-        private final String key;
-        private Boolean value = null;
-        private final boolean defaultValue;
+        private final String m_key;
+        private Boolean m_value = null;
+        private final boolean m_defaultValue;
 
         /**
          * Construct system property retriever with default value of false
@@ -957,8 +956,8 @@
          */
         public BooleanSystemProperty(String key, boolean defaultValue)
         {
-            this.key = key;
-            this.defaultValue = defaultValue;
+            m_key = key;
+            m_defaultValue = defaultValue;
         }
 
         /**
@@ -967,19 +966,19 @@
          */
         public boolean isTrue()
         {
-            if (this.value == null) {
+            if (m_value == null) {
                 // First time - retrieve and convert the value or use the default value.
-                String stringValue = System.getProperty(this.key);
+                String stringValue = System.getProperty(m_key);
                 if (stringValue != null) {
-                    this.value = (stringValue.equalsIgnoreCase("true") || stringValue.equalsIgnoreCase("yes"));
+                    m_value = stringValue.equalsIgnoreCase("true") ||
+                            stringValue.equalsIgnoreCase("yes");
                 }
                 else {
-                    this.value = this.defaultValue;
-                }
-            }
-            assert this.value != null;
-            return this.value;
-        }
-    }
->>>>>>> fd2cbbd6
+                    m_value = m_defaultValue;
+                }
+            }
+            assert m_value != null;
+            return m_value;
+        }
+    }
 }