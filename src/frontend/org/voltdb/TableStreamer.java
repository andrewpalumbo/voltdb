/* This file is part of VoltDB.
 * Copyright (C) 2008-2013 VoltDB Inc.
 *
 * This program is free software: you can redistribute it and/or modify
 * it under the terms of the GNU Affero General Public License as
 * published by the Free Software Foundation, either version 3 of the
 * License, or (at your option) any later version.
 *
 * This program is distributed in the hope that it will be useful,
 * but WITHOUT ANY WARRANTY; without even the implied warranty of
 * MERCHANTABILITY or FITNESS FOR A PARTICULAR PURPOSE.  See the
 * GNU Affero General Public License for more details.
 *
 * You should have received a copy of the GNU Affero General Public License
 * along with VoltDB.  If not, see <http://www.gnu.org/licenses/>.
 */

package org.voltdb;

import java.util.ArrayList;
import java.util.Collection;
import java.util.Iterator;
import java.util.List;
import java.util.concurrent.Callable;

import org.voltcore.utils.DBBPool;
import org.voltcore.utils.Pair;
import org.voltdb.utils.CatalogUtil;

import com.google.common.base.Preconditions;
import com.google.common.collect.ImmutableList;
import com.google.common.collect.UnmodifiableIterator;
import com.google.common.util.concurrent.Callables;
import com.google.common.util.concurrent.Futures;
import com.google.common.util.concurrent.ListenableFuture;

/**
 * A class that manages streaming data from a single table. It knows how to interpret the return codes and check for
 * errors related to table data streaming using the table stream API.
 */
public class TableStreamer {
    // Error code returned by EE.tableStreamSerializeMore().
    private static final byte SERIALIZATION_ERROR = -1;

    private final int m_tableId;
    private final TableStreamType m_type;
    private final ImmutableList<SnapshotTableTask> m_tableTasks;

    public TableStreamer(int tableId, TableStreamType type, List<SnapshotTableTask> tableTasks)
    {
        m_tableId = tableId;
        m_type = type;
        m_tableTasks = ImmutableList.copyOf(tableTasks);
    }

    /**
     * Activate the stream with the given predicates on the given table.
     * @param context       Context
     * @param predicates    Predicates associated with the stream
     */
<<<<<<< HEAD
    public long activate(SystemProcedureExecutionContext context, byte[] predicates)    {
        return activate(context, Long.MAX_VALUE, predicates);
=======
    public void activate(SystemProcedureExecutionContext context, byte[] predicates)
    {
        activate(context, false, predicates);
>>>>>>> 3f594e96
    }

    /**
     * Activate the stream with the given predicates on the given table.
     * @param context       Context
     * @param undoToken     The undo token
     * @param predicates    Predicates associated with the stream
     */
<<<<<<< HEAD
    public long activate(SystemProcedureExecutionContext context, long undoToken, byte[] predicates) {
        long ret_val = context.activateTableStream(m_tableId, m_type, undoToken, predicates);
        if (ret_val == -1) {
=======
    public void activate(SystemProcedureExecutionContext context, boolean undo, byte[] predicates)
    {
        if (!context.activateTableStream(m_tableId, m_type, undo, predicates)) {
>>>>>>> 3f594e96
            String tableName = CatalogUtil.getTableNameFromId(context.getDatabase(), m_tableId);
            VoltDB.crashLocalVoltDB("Attempted to activate a table stream of type " + m_type +
                                    "for table " + tableName + " and failed", false, null);
        }
        return ret_val;
    }

    /**
     * Streams more tuples from the table.
     * @param context          Context
     * @param outputBuffers    Allocated buffers to hold output tuples
     * @return A future for all writes to data targets, and a boolean indicating if there's more left in the table.
     * The future could be null if nothing is serialized.
     */
    public Pair<ListenableFuture, Boolean> streamMore(SystemProcedureExecutionContext context,
                                                      List<DBBPool.BBContainer> outputBuffers)
    {
        ListenableFuture writeFuture = null;

        prepareBuffers(outputBuffers);

        Pair<Long, int[]> serializeResult = context.tableStreamSerializeMore(m_tableId, m_type, outputBuffers);
        if (serializeResult.getFirst() == SERIALIZATION_ERROR) {
            VoltDB.crashLocalVoltDB("Failure while serializing data from table " + m_tableId, false, null);
        }

        if (serializeResult.getSecond()[0] > 0) {
            writeFuture = writeBlocksToTargets(outputBuffers, serializeResult.getSecond());
        } else {
            // Return all allocated snapshot output buffers
            for (DBBPool.BBContainer container : outputBuffers) {
                container.discard();
            }
        }
        return Pair.of(writeFuture, serializeResult.getFirst() > 0);
    }

    /**
     * Set the positions of the buffers to the start of the content, leaving some room for the headers.
     */
    private void prepareBuffers(List<DBBPool.BBContainer> buffers)
    {
        Preconditions.checkArgument(buffers.size() == m_tableTasks.size());

        UnmodifiableIterator<SnapshotTableTask> iterator = m_tableTasks.iterator();
        for (DBBPool.BBContainer container : buffers) {
            int headerSize = iterator.next().m_target.getHeaderSize();
            container.b.clear();
            container.b.position(headerSize);
        }
    }

    /**
     * Finalize the output buffers and write them to the corresponding data targets
     *
     * @return A future that can used to wait for all targets to finish writing the buffers
     */
    private ListenableFuture<?> writeBlocksToTargets(Collection<DBBPool.BBContainer> outputBuffers,
                                                     int[] serialized)
    {
        Preconditions.checkArgument(m_tableTasks.size() == serialized.length);
        Preconditions.checkArgument(outputBuffers.size() == serialized.length);

        final List<ListenableFuture<?>> writeFutures =
            new ArrayList<ListenableFuture<?>>(outputBuffers.size());

        // The containers, the data targets, and the serialized byte counts should all line up
        Iterator<DBBPool.BBContainer> containerIter = outputBuffers.iterator();
        int serializedIndex = 0;

        for (SnapshotTableTask task : m_tableTasks) {
            final DBBPool.BBContainer container = containerIter.next();

            /*
             * Finalize the buffer by setting position to 0 and limit to the last used byte
             */
            container.b.limit(serialized[serializedIndex++] + task.m_target.getHeaderSize());
            container.b.position(0);

            Callable<DBBPool.BBContainer> valueForTarget = Callables.returning(container);
            if (task.m_filters != null) {
                for (SnapshotDataFilter filter : task.m_filters) {
                    valueForTarget = filter.filter(valueForTarget);
                }
            }

            ListenableFuture<?> writeFuture = task.m_target.write(valueForTarget, m_tableId);
            if (writeFuture != null) {
                writeFutures.add(writeFuture);
            }
        }

        // Wraps all write futures in one future
        return Futures.allAsList(writeFutures);
    }
}<|MERGE_RESOLUTION|>--- conflicted
+++ resolved
@@ -58,14 +58,9 @@
      * @param context       Context
      * @param predicates    Predicates associated with the stream
      */
-<<<<<<< HEAD
-    public long activate(SystemProcedureExecutionContext context, byte[] predicates)    {
-        return activate(context, Long.MAX_VALUE, predicates);
-=======
     public void activate(SystemProcedureExecutionContext context, byte[] predicates)
     {
         activate(context, false, predicates);
->>>>>>> 3f594e96
     }
 
     /**
@@ -74,20 +69,13 @@
      * @param undoToken     The undo token
      * @param predicates    Predicates associated with the stream
      */
-<<<<<<< HEAD
-    public long activate(SystemProcedureExecutionContext context, long undoToken, byte[] predicates) {
-        long ret_val = context.activateTableStream(m_tableId, m_type, undoToken, predicates);
-        if (ret_val == -1) {
-=======
     public void activate(SystemProcedureExecutionContext context, boolean undo, byte[] predicates)
     {
         if (!context.activateTableStream(m_tableId, m_type, undo, predicates)) {
->>>>>>> 3f594e96
             String tableName = CatalogUtil.getTableNameFromId(context.getDatabase(), m_tableId);
             VoltDB.crashLocalVoltDB("Attempted to activate a table stream of type " + m_type +
                                     "for table " + tableName + " and failed", false, null);
         }
-        return ret_val;
     }
 
     /**
@@ -117,6 +105,7 @@
                 container.discard();
             }
         }
+
         return Pair.of(writeFuture, serializeResult.getFirst() > 0);
     }
 
