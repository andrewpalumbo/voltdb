--- conflicted
+++ resolved
@@ -149,13 +149,8 @@
     public void considerCandidatePlan(CompiledPlan plan, AbstractParsedStmt parsedStmt) {
         //System.out.println(String.format("[Raw plan]:%n%s", rawplan.rootPlanGraph.toExplainPlanString()));
 
-<<<<<<< HEAD
-        // run the set of microptimizations, which may alter the plan (or not)
-        MicroOptimizationRunner.applyAll(plan, m_detMode, parsedStmt);
-=======
         // run the set of microptimizations, which may return many plans (or not)
         ScanDeterminizer.apply(plan, m_detMode);
->>>>>>> 0e142862
 
         // add in the sql to the plan
         plan.sql = m_sql;
