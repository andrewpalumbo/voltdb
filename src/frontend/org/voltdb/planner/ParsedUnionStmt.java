--- conflicted
+++ resolved
@@ -19,7 +19,6 @@
 
 import java.util.ArrayList;
 import java.util.HashSet;
-import java.util.List;
 
 import org.hsqldb_voltpatches.VoltXMLElement;
 import org.voltdb.catalog.Database;
@@ -122,39 +121,11 @@
      * @param joinOrder
      */
     @Override
-<<<<<<< HEAD
-    void postParse(String sql, String joinOrder) {
-        /** Collection of COMPARE_EQ filter expressions across all the the sub-selects */
-        ArrayList<AbstractExpression> equivalenceFilters = new ArrayList<AbstractExpression>();
-
-        for (AbstractParsedStmt selectStmt : m_children) {
-            selectStmt.postParse(sql, joinOrder);
-            // Propagate parsing results to the parent union
-            if (selectStmt.joinTree != null) {
-                equivalenceFilters.addAll(selectStmt.joinTree.getAllEquivalenceFilters());
-            }
-        }
-        // Analyze children's where expressions together to identify possible identically
-        // partitioned tables.
-        // TODO: There actually should be separate logic to determine the partitioning of each
-        // sub-statement and then decide if the resulting partitionings are compatible.
-        // The latter step should be based solely on the final partitioning expression
-        // that was determined separately for each statement.
-        // The current algorithm is a bit dodgy because it relies on the "union" of the
-        // sub-statements' equivalences determining the partitioning of the "union" of the
-        // sub-statements' tables.
-        // This may not be reliable if seemingly related (transitive) equivalence filters like
-        // "(A.X = B.Y) and (A.X = 1)" ever appear in different sub-statements.
-        // It works for now because a table can only be referenced once in a UNION statement
-        // -- no self-UNIONs, no UNIONs of joins that partially share tables.
-        valueEquivalence.putAll(analyzeValueEquivalence(equivalenceFilters));
-=======
     void postParse(String sql, String joinOrder)
     {
         for (AbstractParsedStmt selectStmt : m_children) {
             selectStmt.postParse(sql, joinOrder);
         }
->>>>>>> 7a11281f
 
         // these just shouldn't happen right?
         assert(multiTableSelectionList.size() == 0);
