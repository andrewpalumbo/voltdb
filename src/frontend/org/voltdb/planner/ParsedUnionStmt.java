--- conflicted
+++ resolved
@@ -27,7 +27,6 @@
 import org.voltdb.expressions.ConjunctionExpression;
 import org.voltdb.expressions.SelectSubqueryExpression;
 import org.voltdb.planner.parseinfo.StmtSubqueryScan;
-import org.voltdb.planner.parseinfo.StmtTableScan;
 import org.voltdb.types.ExpressionType;
 
 public class ParsedUnionStmt extends AbstractParsedStmt {
@@ -190,11 +189,6 @@
      * @param subqueryExpr - IN/EXISTS expression with a possible SET OP subquery
      * @return simplified expression
      */
-<<<<<<< HEAD
-    protected static AbstractExpression breakUpSetOpSubquery(AbstractExpression subqueryExpr) {
-        assert (subqueryExpr instanceof SubqueryExpression);
-        AbstractParsedStmt subquery = ((SubqueryExpression) subqueryExpr).getSubqueryStmt();
-=======
     protected static AbstractExpression breakUpSetOpSubquery(AbstractExpression expr) {
         assert(expr != null);
         SelectSubqueryExpression subqueryExpr = null;
@@ -208,8 +202,7 @@
         if (subqueryExpr == null) {
             return expr;
         }
-        AbstractParsedStmt subquery = subqueryExpr.getSubquery();
->>>>>>> bc4b0143
+        AbstractParsedStmt subquery = subqueryExpr.getSubqueryStmt();
         if (!(subquery instanceof ParsedUnionStmt)) {
             return expr;
         }
@@ -234,12 +227,7 @@
             String withoutAlias = null;
             StmtSubqueryScan tableCache = parentStmt.addSubqueryToStmtCache(child, withoutAlias);
             AbstractExpression childSubqueryExpr =
-<<<<<<< HEAD
-                    new SubqueryExpression(subqueryExpr.getExpressionType(), tableCache);
-            if (ExpressionType.IN_SUBQUERY == subqueryExpr.getExpressionType()) {
-                childSubqueryExpr.setLeft(subqueryExpr.getLeft());
-=======
-                    new SelectSubqueryExpression(subqueryExpr.getExpressionType(), (StmtSubqueryScan)tableCache);
+                    new SelectSubqueryExpression(subqueryExpr.getExpressionType(), tableCache);
             AbstractExpression newExpr = null;
             try {
                 newExpr = expr.getExpressionType().getExpressionClass().newInstance();
@@ -255,7 +243,6 @@
                 ((ComparisonExpression)newExpr).setQuantifier(((ComparisonExpression)expr).getQuantifier());
             } else {
                 newExpr.setLeft(childSubqueryExpr);
->>>>>>> bc4b0143
             }
             // Recurse
             newExpr = ParsedUnionStmt.breakUpSetOpSubquery(newExpr);
