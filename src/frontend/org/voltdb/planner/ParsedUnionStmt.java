/* This file is part of VoltDB.
 * Copyright (C) 2008-2014 VoltDB Inc.
 *
 * This program is free software: you can redistribute it and/or modify
 * it under the terms of the GNU Affero General Public License as
 * published by the Free Software Foundation, either version 3 of the
 * License, or (at your option) any later version.
 *
 * This program is distributed in the hope that it will be useful,
 * but WITHOUT ANY WARRANTY; without even the implied warranty of
 * MERCHANTABILITY or FITNESS FOR A PARTICULAR PURPOSE.  See the
 * GNU Affero General Public License for more details.
 *
 * You should have received a copy of the GNU Affero General Public License
 * along with VoltDB.  If not, see <http://www.gnu.org/licenses/>.
 */

package org.voltdb.planner;

import java.util.ArrayList;
import java.util.List;

import org.hsqldb_voltpatches.VoltXMLElement;
import org.voltdb.catalog.Database;
import org.voltdb.expressions.AbstractExpression;
import org.voltdb.expressions.ConjunctionExpression;
import org.voltdb.expressions.SubqueryExpression;
import org.voltdb.planner.parseinfo.StmtSubqueryScan;
import org.voltdb.planner.parseinfo.StmtTableScan;
import org.voltdb.types.ExpressionType;

public class ParsedUnionStmt extends AbstractParsedStmt {

    public enum UnionType {
        NOUNION,
        UNION,
        UNION_ALL,
        INTERSECT,
        INTERSECT_ALL,
        EXCEPT_ALL,
        EXCEPT
    };

    public ArrayList<AbstractParsedStmt> m_children = new ArrayList<AbstractParsedStmt>();
    public UnionType m_unionType = UnionType.NOUNION;

    /**
    * Class constructor
    * @param paramValues
    * @param db
    */
    public ParsedUnionStmt(String[] paramValues, Database db) {
        super(paramValues, db);
    }

    @Override
    void parse(VoltXMLElement stmtNode) {
        String type = stmtNode.attributes.get("uniontype");
        // Set operation type
        m_unionType = UnionType.valueOf(type);

        assert(stmtNode.children.size() == m_children.size());
        int i = 0;
        for (VoltXMLElement selectSQL : stmtNode.children) {
            AbstractParsedStmt nextSelectStmt = m_children.get(i++);
            nextSelectStmt.parse(selectSQL);
        }
    }

    /**Parse tables and parameters
     *
     * @param root
     * @param db
     */
    @Override
    void parseTablesAndParams(VoltXMLElement stmtNode) {
        m_tableList.clear();
        assert(stmtNode.children.size() > 1);
        AbstractParsedStmt childStmt = null;
        boolean first = true;
        for (VoltXMLElement childSQL : stmtNode.children) {
            if (childSQL.name.equalsIgnoreCase(SELECT_NODE_NAME)) {
<<<<<<< HEAD
                AbstractParsedStmt childStmt = new ParsedSelectStmt(this.m_paramValues, this.m_db);
                // Assign every child a unique ID
                childStmt.m_stmtId = AbstractParsedStmt.NEXT_STMT_ID++;
                childStmt.m_parentStmt = m_parentStmt;
                childStmt.parseTablesAndParams(childSQL);
                m_children.add(childStmt);

                // Add statement's tables to the consolidated list
                m_tableList.addAll(childStmt.m_tableList);
            } else if (childSQL.name.equalsIgnoreCase(UNION_NODE_NAME)) {
                ParsedUnionStmt childStmt = new ParsedUnionStmt(this.m_paramValues, this.m_db);
                // Set the parent before recursing to children.
                childStmt.m_parentStmt = m_parentStmt;
                childStmt.parseTablesAndParams(childSQL);
                m_children.add(childStmt);
                // Add statement's tables to the consolidated list
                m_tableList.addAll(childStmt.m_tableList);
=======
                childStmt = new ParsedSelectStmt(m_paramValues, m_db);
            } else if (childSQL.name.equalsIgnoreCase(UNION_NODE_NAME)) {
                childStmt = new ParsedUnionStmt(m_paramValues, m_db);
>>>>>>> 8f363097
            } else {
                throw new PlanningErrorException("Unexpected Element in UNION statement: " + childSQL.name);
            }
            childStmt.parseTablesAndParams(childSQL);
            if (first) {
                first = false;
                promoteUnionParametersFromChild(childStmt);
            }
            m_children.add(childStmt);
            // Add statement's tables to the consolidated list
            m_tableList.addAll(childStmt.m_tableList);
        }
    }

    /**Miscellaneous post parse activity
     * .
     * @param sql
     * @param joinOrder
     */
    @Override
    void postParse(String sql, String joinOrder) {
        for (AbstractParsedStmt selectStmt : m_children) {
            selectStmt.postParse(sql, joinOrder);
        }

        m_sql = sql;
        m_joinOrder = joinOrder;
    }

    @Override
    public boolean isOrderDeterministic() {
        for (AbstractParsedStmt childStmt : m_children) {
            if ( ! childStmt.isOrderDeterministic()) {
                return false;
            }
        }
        return true;
    }

    @Override
    public boolean hasLimitOrOffset() {
        for (AbstractParsedStmt childStmt : m_children) {
            if ( childStmt.hasLimitOrOffset()) {
                return true;
            }
        }
        return false;
    }

    @Override
    public boolean isOrderDeterministicInSpiteOfUnorderedSubqueries() {
        for (AbstractParsedStmt childStmt : m_children) {
            if ( ! childStmt.isOrderDeterministicInSpiteOfUnorderedSubqueries()) {
                return false;
            }
        }
        return true;
    }

    @Override
    public List<StmtSubqueryScan> findAllFromSubqueries() {
        List<StmtSubqueryScan> subqueries = new ArrayList<StmtSubqueryScan>();
        for (AbstractParsedStmt childStmt : m_children) {
            subqueries.addAll(childStmt.findAllFromSubqueries());
        }
        return subqueries;
    }

    @Override
    public List<AbstractExpression> findAllSubexpressionsOfType(ExpressionType exprType) {
        List<AbstractExpression> exprs = new ArrayList<AbstractExpression>();
        for (AbstractParsedStmt childStmt : m_children) {
            exprs.addAll(childStmt.findAllSubexpressionsOfType(exprType));
        }
        return exprs;
    }

    /**
     * Break up UNION/INTERSECT (ALL) set ops into individual selects that are part
     * of the IN/EXISTS subquery into multiple expressions for each set op child
     * combined by the conjunction AND/OR expression.
     * col IN ( queryA UNION queryB ) - > col IN (queryA) OR col IN (queryB)
     * col IN ( queryA INTERSECTS queryB ) - > col IN (queryA) AND col IN (queryB)
     * The EXCEPT set op is LEFT as is
     * Also the ALL qualifier is dropped because IN/EXISTS expressions only
     * need just one tuple in the results set
     *
     * @param subqueryExpr - IN/EXISTS expression with a possible SET OP subquery
     * @return simplified expression
     */
    protected static AbstractExpression breakUpSetOpSubquery(AbstractExpression subqueryExpr) {
        assert (subqueryExpr instanceof SubqueryExpression);
        AbstractParsedStmt subquery = ((SubqueryExpression) subqueryExpr).getSubquery();
        if (!(subquery instanceof ParsedUnionStmt)) {
            return subqueryExpr;
        }
        ParsedUnionStmt setOpStmt = (ParsedUnionStmt) subquery;
        if (UnionType.EXCEPT == setOpStmt.m_unionType || UnionType.EXCEPT_ALL == setOpStmt.m_unionType) {
            setOpStmt.m_unionType = UnionType.EXCEPT;
            return subqueryExpr;
        }
        if (UnionType.UNION_ALL == setOpStmt.m_unionType) {
            setOpStmt.m_unionType = UnionType.UNION;
        } else if (UnionType.INTERSECT_ALL == setOpStmt.m_unionType) {
            setOpStmt.m_unionType = UnionType.INTERSECT;
        }
        ExpressionType conjuctionType = (setOpStmt.m_unionType == UnionType.UNION) ?
                ExpressionType.CONJUNCTION_OR : ExpressionType.CONJUNCTION_AND;
        AbstractExpression retval = null;
        AbstractParsedStmt parentStmt = subquery.m_parentStmt;
        // It's a subquery which meant it must have a parent
        assert (parentStmt != null);
        for (AbstractParsedStmt child : setOpStmt.m_children) {
            String tableName = "VOLT_TEMP_TABLE_" + child.m_stmtId;
            // add table to the query cache
            StmtTableScan tableCache = parentStmt.addTableToStmtCache(tableName, tableName, child);
            assert(tableCache instanceof StmtSubqueryScan);
            AbstractExpression childSubqueryExpr =
                    new SubqueryExpression(subqueryExpr.getExpressionType(), (StmtSubqueryScan)tableCache);
            if (ExpressionType.IN_SUBQUERY == subqueryExpr.getExpressionType()) {
                childSubqueryExpr.setLeft(subqueryExpr.getLeft());
            }
            // Recurse
            childSubqueryExpr = ParsedUnionStmt.breakUpSetOpSubquery(childSubqueryExpr);
            if (retval == null) {
                retval = childSubqueryExpr;
            } else {
                retval = new ConjunctionExpression(conjuctionType, retval, childSubqueryExpr);
            }
        }
        return retval;
    }
}<|MERGE_RESOLUTION|>--- conflicted
+++ resolved
@@ -80,29 +80,15 @@
         boolean first = true;
         for (VoltXMLElement childSQL : stmtNode.children) {
             if (childSQL.name.equalsIgnoreCase(SELECT_NODE_NAME)) {
-<<<<<<< HEAD
-                AbstractParsedStmt childStmt = new ParsedSelectStmt(this.m_paramValues, this.m_db);
+                childStmt = new ParsedSelectStmt(m_paramValues, m_db);
                 // Assign every child a unique ID
                 childStmt.m_stmtId = AbstractParsedStmt.NEXT_STMT_ID++;
                 childStmt.m_parentStmt = m_parentStmt;
-                childStmt.parseTablesAndParams(childSQL);
-                m_children.add(childStmt);
-
-                // Add statement's tables to the consolidated list
-                m_tableList.addAll(childStmt.m_tableList);
+
             } else if (childSQL.name.equalsIgnoreCase(UNION_NODE_NAME)) {
-                ParsedUnionStmt childStmt = new ParsedUnionStmt(this.m_paramValues, this.m_db);
+                childStmt = new ParsedUnionStmt(m_paramValues, m_db);
                 // Set the parent before recursing to children.
                 childStmt.m_parentStmt = m_parentStmt;
-                childStmt.parseTablesAndParams(childSQL);
-                m_children.add(childStmt);
-                // Add statement's tables to the consolidated list
-                m_tableList.addAll(childStmt.m_tableList);
-=======
-                childStmt = new ParsedSelectStmt(m_paramValues, m_db);
-            } else if (childSQL.name.equalsIgnoreCase(UNION_NODE_NAME)) {
-                childStmt = new ParsedUnionStmt(m_paramValues, m_db);
->>>>>>> 8f363097
             } else {
                 throw new PlanningErrorException("Unexpected Element in UNION statement: " + childSQL.name);
             }
