/* This file is part of VoltDB.
 * Copyright (C) 2008-2014 VoltDB Inc.
 *
 * This program is free software: you can redistribute it and/or modify
 * it under the terms of the GNU Affero General Public License as
 * published by the Free Software Foundation, either version 3 of the
 * License, or (at your option) any later version.
 *
 * This program is distributed in the hope that it will be useful,
 * but WITHOUT ANY WARRANTY; without even the implied warranty of
 * MERCHANTABILITY or FITNESS FOR A PARTICULAR PURPOSE.  See the
 * GNU Affero General Public License for more details.
 *
 * You should have received a copy of the GNU Affero General Public License
 * along with VoltDB.  If not, see <http://www.gnu.org/licenses/>.
 */

package org.voltdb.planner;

import java.util.ArrayList;
import java.util.Collection;
import java.util.HashMap;
import java.util.HashSet;
import java.util.List;
import java.util.Map;
import java.util.Map.Entry;
import java.util.Set;

import org.json_voltpatches.JSONException;
import org.voltdb.VoltType;
import org.voltdb.catalog.CatalogMap;
import org.voltdb.catalog.Cluster;
import org.voltdb.catalog.Column;
import org.voltdb.catalog.ColumnRef;
import org.voltdb.catalog.Connector;
import org.voltdb.catalog.ConnectorTableInfo;
import org.voltdb.catalog.Database;
import org.voltdb.catalog.Index;
import org.voltdb.catalog.Table;
import org.voltdb.expressions.AbstractExpression;
import org.voltdb.expressions.AggregateExpression;
import org.voltdb.expressions.ExpressionUtil;
import org.voltdb.expressions.OperatorExpression;
import org.voltdb.expressions.SubqueryExpression;
import org.voltdb.expressions.TupleAddressExpression;
import org.voltdb.expressions.TupleValueExpression;
import org.voltdb.planner.ParsedSelectStmt.ParsedColInfo;
import org.voltdb.planner.microoptimizations.MicroOptimizationRunner;
import org.voltdb.planner.parseinfo.BranchNode;
import org.voltdb.planner.parseinfo.JoinNode;
import org.voltdb.planner.parseinfo.StmtSubqueryScan;
import org.voltdb.planner.parseinfo.StmtTableScan;
import org.voltdb.plannodes.AbstractJoinPlanNode;
import org.voltdb.plannodes.AbstractPlanNode;
import org.voltdb.plannodes.AbstractScanPlanNode;
import org.voltdb.plannodes.AggregatePlanNode;
import org.voltdb.plannodes.DeletePlanNode;
import org.voltdb.plannodes.DistinctPlanNode;
import org.voltdb.plannodes.HashAggregatePlanNode;
import org.voltdb.plannodes.IndexScanPlanNode;
import org.voltdb.plannodes.InsertPlanNode;
import org.voltdb.plannodes.LimitPlanNode;
import org.voltdb.plannodes.MaterializePlanNode;
import org.voltdb.plannodes.NestLoopPlanNode;
import org.voltdb.plannodes.NodeSchema;
import org.voltdb.plannodes.OrderByPlanNode;
import org.voltdb.plannodes.PartialAggregatePlanNode;
import org.voltdb.plannodes.ProjectionPlanNode;
import org.voltdb.plannodes.ReceivePlanNode;
import org.voltdb.plannodes.SchemaColumn;
import org.voltdb.plannodes.SemiSeqScanPlanNode;
import org.voltdb.plannodes.SendPlanNode;
import org.voltdb.plannodes.SeqScanPlanNode;
import org.voltdb.plannodes.UnionPlanNode;
import org.voltdb.plannodes.UpdatePlanNode;
import org.voltdb.types.ExpressionType;
import org.voltdb.types.IndexType;
import org.voltdb.types.JoinType;
import org.voltdb.types.PlanNodeType;
import org.voltdb.types.SortDirectionType;
import org.voltdb.utils.CatalogUtil;

/**
 * The query planner accepts catalog data, SQL statements from the catalog, then
 * outputs a set of complete and correct query plans. It will output MANY plans
 * and some of them will be stupid. The best plan will be selected by computing
 * resource usage statistics for the plans, then using those statistics to
 * compute the cost of a specific plan. The plan with the lowest cost wins.
 *
 */
public class PlanAssembler {

    // The convenience struct to accumulate results after parsing multiple statements
    private static class ParsedResultAccumulator {
        public final boolean m_orderIsDeterministic;
        public final boolean m_hasLimitOrOffset;
        public final int m_planId;

        public ParsedResultAccumulator(boolean orderIsDeterministic, boolean hasLimitOrOffset, int planId)
        {
            m_orderIsDeterministic = orderIsDeterministic;
            m_hasLimitOrOffset  = hasLimitOrOffset;
            m_planId = planId;
        }
    }

    /** convenience pointer to the cluster object in the catalog */
    final Cluster m_catalogCluster;
    /** convenience pointer to the database object in the catalog */
    final Database m_catalogDb;

    /** parsed statement for an insert */
    ParsedInsertStmt m_parsedInsert = null;
    /** parsed statement for an update */
    ParsedUpdateStmt m_parsedUpdate = null;
    /** parsed statement for an delete */
    ParsedDeleteStmt m_parsedDelete = null;
    /** parsed statement for an select */
    ParsedSelectStmt m_parsedSelect = null;
    /** parsed statement for an union */
    ParsedUnionStmt m_parsedUnion = null;

    /** plan selector */
    PlanSelector m_planSelector;

    /** Describes the specified and inferred partition context. */
    private StatementPartitioning m_partitioning;

    public StatementPartitioning getPartition() {
        return m_partitioning;
    }

    /** Error message */
    String m_recentErrorMsg;

    /**
     * Used to generate the table-touching parts of a plan. All join-order and
     * access path selection stuff is done by the SelectSubPlanAssember.
     */
    SubPlanAssembler subAssembler = null;

    /**
     * Flag when the only expected plan for a statement has already been generated.
     */
    boolean m_bestAndOnlyPlanWasGenerated = false;

    /**
     *
     * @param catalogCluster
     *            Catalog info about the physical layout of the cluster.
     * @param catalogDb
     *            Catalog info about schema, metadata and procedures.
     * @param partitioning
     *            Describes the specified and inferred partition context.
     */
    PlanAssembler(Cluster catalogCluster, Database catalogDb, StatementPartitioning partitioning, PlanSelector planSelector) {
        m_catalogCluster = catalogCluster;
        m_catalogDb = catalogDb;
        m_partitioning = partitioning;
        m_planSelector = planSelector;
    }

    String getSQLText() {
        if (m_parsedDelete != null) {
            return m_parsedDelete.m_sql;
        }
        else if (m_parsedInsert != null) {
            return m_parsedInsert.m_sql;
        }
        else if (m_parsedUpdate != null) {
            return m_parsedUpdate.m_sql;
        }
        else if (m_parsedSelect != null) {
            return m_parsedSelect.m_sql;
        }
        assert(false);
        return null;
    }

    /**
     * Return true if tableList includes at least one matview.
     */
    private static boolean tableListIncludesView(List<Table> tableList) {
        for (Table table : tableList) {
            if (table.getMaterializer() != null) {
                return true;
            }
        }
        return false;
    }

    /**
     * Return true if tableList includes at least one export table.
     */
    private boolean tableListIncludesExportOnly(List<Table> tableList) {
        // the single well-known connector
        Connector connector = m_catalogDb.getConnectors().get("0");

        // no export tables with out a connector
        if (connector == null) {
            return false;
        }

        CatalogMap<ConnectorTableInfo> tableinfo = connector.getTableinfo();

        // this loop is O(number-of-joins * number-of-export-tables)
        // which seems acceptable if not great. Probably faster than
        // re-hashing the export only tables for faster lookup.
        for (Table table : tableList) {
            for (ConnectorTableInfo ti : tableinfo) {
                if (ti.getAppendonly() &&
                    ti.getTable().getTypeName().equalsIgnoreCase(table.getTypeName()))
                {
                    return true;
                }
            }
        }

        return false;
    }

    /**
     * Clear any old state and get ready to plan a new plan. The next call to
     * getNextPlan() will return the first candidate plan for these parameters.
     *
     */
    void setupForNewPlans(AbstractParsedStmt parsedStmt) {
        m_bestAndOnlyPlanWasGenerated = false;
        m_partitioning.analyzeTablePartitioning(parsedStmt.m_tableAliasMap.values());

        if (parsedStmt instanceof ParsedUnionStmt) {
            m_parsedUnion = (ParsedUnionStmt) parsedStmt;
            return;
        }
        if (parsedStmt instanceof ParsedSelectStmt) {
            if (tableListIncludesExportOnly(parsedStmt.m_tableList)) {
                throw new PlanningErrorException(
                "Illegal to read an export table.");
            }
            m_parsedSelect = (ParsedSelectStmt) parsedStmt;
            // Simplify the outer join if possible
            if (m_parsedSelect.m_joinTree instanceof BranchNode) {
                // The execution engine expects to see the outer table on the left side only
                // which means that RIGHT joins need to be converted to the LEFT ones
                ((BranchNode)m_parsedSelect.m_joinTree).toLeftJoin();
                simplifyOuterJoin((BranchNode)m_parsedSelect.m_joinTree);
            }
            subAssembler = new SelectSubPlanAssembler(m_catalogDb, m_parsedSelect, m_partitioning);

            // Process the GROUP BY information, decide whether it is group by the partition column
            for (ParsedColInfo groupbyCol: m_parsedSelect.m_groupByColumns) {
                StmtTableScan scanTable = m_parsedSelect.m_tableAliasMap.get(groupbyCol.tableAlias);
                // table alias may be from "VOLT_TEMP_TABLE".
                if (scanTable != null && scanTable.getPartitioningColumns() != null) {
                    for (SchemaColumn pcol : scanTable.getPartitioningColumns()) {
                        if  (pcol != null && pcol.getColumnName().equals(groupbyCol.columnName) ) {
                            m_parsedSelect.setHasPartitionColumnInGroupby();
                            break;
                        }
                    }
                }
                if (m_parsedSelect.hasPartitionColumnInGroupby()) {
                    break;
                }
            }
            return;
        }

        // @TODO
        // Need to use StmtTableScan instead
        // check that no modification happens to views
        if (tableListIncludesView(parsedStmt.m_tableList)) {
            throw new PlanningErrorException("Illegal to modify a materialized view.");
        }

        m_partitioning.setIsDML();

        // Check that only multi-partition writes are made to replicated tables.
        // figure out which table we're updating/deleting
        assert (parsedStmt.m_tableList.size() == 1);
        Table targetTable = parsedStmt.m_tableList.get(0);
        if (targetTable.getIsreplicated()) {
            if (m_partitioning.wasSpecifiedAsSingle()) {
                String msg = "Trying to write to replicated table '" + targetTable.getTypeName()
                        + "' in a single-partition procedure.";
                throw new PlanningErrorException(msg);
            }
        } else if (m_partitioning.wasSpecifiedAsSingle() == false) {
            m_partitioning.setPartitioningColumnForDML(targetTable.getPartitioncolumn());
        }

        if (parsedStmt instanceof ParsedInsertStmt) {
            m_parsedInsert = (ParsedInsertStmt) parsedStmt;
            // The currently handled inserts are too simple to even require a subplan assembler. So, done.
            return;
        }

        if (parsedStmt instanceof ParsedUpdateStmt) {
            if (tableListIncludesExportOnly(parsedStmt.m_tableList)) {
                throw new PlanningErrorException("Illegal to update an export table.");
            }
            m_parsedUpdate = (ParsedUpdateStmt) parsedStmt;
        } else if (parsedStmt instanceof ParsedDeleteStmt) {
            if (tableListIncludesExportOnly(parsedStmt.m_tableList)) {
                throw new PlanningErrorException("Illegal to delete from an export table.");
            }
            m_parsedDelete = (ParsedDeleteStmt) parsedStmt;
        } else {
            throw new RuntimeException("Unknown subclass of AbstractParsedStmt.");
        }
        if ( ! m_partitioning.wasSpecifiedAsSingle()) {
            //TODO: When updates and deletes can contain joins, this step may have to be
            // deferred so that the valueEquivalence set can be analyzed per join order.
            // This appears to be an unfortunate side effect of how the HSQL interface
            // misleadingly organizes the placement of join/where filters on the statement tree.
            // This throws off the accounting of equivalence join filters until they can be
            // normalized in analyzeJoinFilters, but that normalization process happens on a
            // per-join-order basis, and so, so must this analysis.
            HashMap<AbstractExpression, Set<AbstractExpression>>
                valueEquivalence = parsedStmt.analyzeValueEquivalence();
            m_partitioning.analyzeForMultiPartitionAccess(parsedStmt.m_tableAliasMap.values(), valueEquivalence);
        }
        subAssembler = new WriterSubPlanAssembler(m_catalogDb, parsedStmt, m_partitioning);
    }

    /**
     * Generate the best cost plan for the current SQL statement context.
     *
     * @param parsedStmt Current SQL statement to generate plan for
     * @return The best cost plan or null.
     */
    public CompiledPlan getBestCostPlan(AbstractParsedStmt parsedStmt) {
        // parse any subqueries that the statement contains
        List<StmtSubqueryScan> subqueryNodes = parsedStmt.getSubqueries();
        ParsedResultAccumulator subQueryResult = null;
        if (! subqueryNodes.isEmpty()) {
            subQueryResult = getBestCostPlanForFromSubQueries(subqueryNodes);
            if (subQueryResult == null) {
                // There was at least one sub-query and we should have a compiled plan for it
                return null;
            }
        }

        // Get the best plans for the expression subqueries ( IN/EXISTS (SELECT...) )
        List<AbstractExpression> subqueryExprs = parsedStmt.findAllSubexpressionsOfType(
                ExpressionType.EXISTS_SUBQUERY);
        subqueryExprs.addAll(parsedStmt.findAllSubexpressionsOfType(ExpressionType.IN_SUBQUERY));
        ParsedResultAccumulator exprSubqueryResult = null;
        if ( ! subqueryExprs.isEmpty() ) {
            if (parsedStmt instanceof ParsedSelectStmt == false) {
                m_recentErrorMsg = "In/Exists are only supported in SELECT clause";
                return null;
            }

            exprSubqueryResult = getBestCostPlanForExpressionSubQueries(subqueryExprs);
            if (exprSubqueryResult == null) {
                // There was at least one sub-query and we should have a compiled plan for it
                return null;
            }
        }

        boolean hasSubquery = subQueryResult != null || exprSubqueryResult != null;

        // set up the plan assembler for this statement
        setupForNewPlans(parsedStmt);

        // get ready to find the plan with minimal cost
        CompiledPlan rawplan = null;

        // loop over all possible plans
        while (true) {
            rawplan = getNextPlan();

            // stop this while loop when no more plans are generated
            if (rawplan == null)
                break;
            // Update the best cost plan so far
            m_planSelector.considerCandidatePlan(rawplan, parsedStmt);
        }

        CompiledPlan retval = m_planSelector.m_bestPlan;
        if (retval == null) {
            return null;
        }

        if (hasSubquery) {
            boolean isDQLStmt = (parsedStmt instanceof ParsedSelectStmt)
                             || (parsedStmt instanceof ParsedUnionStmt);
            if (isDQLStmt) {
                // Calculate the combined state of determinism for the parent and child statements
                boolean orderIsDeterministic = (subQueryResult != null) ?
                        subQueryResult.m_orderIsDeterministic : true;
                if (exprSubqueryResult != null) {
                    orderIsDeterministic &= exprSubqueryResult.m_orderIsDeterministic;
                }
                if (orderIsDeterministic == true) {
                    orderIsDeterministic = retval.isOrderDeterministic();
                } else {
                    //TODO: this reliance on the vague isOrderDeterministicInSpiteOfUnorderedSubqueries test
                    // is subject to false negatives for determinism. It misses the subtlety of parent
                    // queries that surgically add orderings for specific "key" columns of a subquery result
                    // or a subquery-based join for an effectively deterministic result.
                    // The first step towards repairing this would involve detecting deterministic and
                    // non-deterministic subquery results IN CONTEXT where they are scanned in the parent
                    // query, so that the parent query can ensure that ALL the columns from a
                    // non-deterministic subquery are later sorted.
                    // The next step would be to extend the model for "subquery scans"
                    // to identify dependencies / uniqueness constraints in subquery results
                    // that can be exploited to impose determinism with fewer parent order by columns
                    // -- like just the keys.
                    orderIsDeterministic = retval.isOrderDeterministic() &&
                            parsedStmt.isOrderDeterministicInSpiteOfUnorderedSubqueries();
                }
                boolean hasLimitOrOffset = (subQueryResult != null) ?
                        subQueryResult.m_hasLimitOrOffset : false;
                if (exprSubqueryResult != null) {
                    hasLimitOrOffset &= exprSubqueryResult.m_hasLimitOrOffset;
                }
                retval.statementGuaranteesDeterminism(hasLimitOrOffset, orderIsDeterministic);
            }
            // Need to re-attach the sub-queries plans to the best parent plan. The same best plan for each
            // sub-query is reused with all parent candidate plans and needs to be reconnected with
            // the final best parent plan
            retval.rootPlanGraph = connectChildrenBestPlans(retval.rootPlanGraph);
        }
<<<<<<< HEAD
=======
        // Remove the coordinator send/receive pair from the plan for a subselect.
        // It may be added later by the caller for the whole plan.
        // TODO: refactor getNextPlan to prevent generating them in the first place.
        // But be careful -- this could create (or close?) loopholes in how some
        // micro-optimizations apply (to the partial plan vs. the coordinated plan),
        // especially the determinism rewrites.
        if ( ! coordinateResult) {
            retval.rootPlanGraph = StmtSubqueryScan.removeCoordinatorSendReceivePair(retval.rootPlanGraph);
        }
>>>>>>> 61c66f4b

        // If we have content non-determinism on DML, then fail planning.
        // This can happen in case of an INSERT INTO ... SELECT ... where the select statement has a limit on unordered data.
        // This may also be a concern in the future if we allow subqueries in UPDATE and DELETE statements
        //   (e.g., WHERE c IN (SELECT ...))
<<<<<<< HEAD
        if (retval != null && !retval.getReadOnly() && !retval.isOrderDeterministic()) {
            String errorMsg = "DML statement manipulates data in content non-deterministic way ";
            if (parsedStmt.m_isUpsert) {
                throw new PlanningErrorException(errorMsg +
                        "(this may happen on UPSERT INTO ... SELECT, for example).");
            }
            if (retval.hasLimitOrOffset()) {
                throw new PlanningErrorException(errorMsg +
=======
        if (retval.hasLimitOrOffset() && !retval.isOrderDeterministic() && !retval.isReadOnly()) {
            throw new PlanningErrorException("DML statement manipulates data in content non-deterministic way " +
>>>>>>> 61c66f4b
                        "(this may happen on INSERT INTO ... SELECT, for example).");
            }
        }

        if ( ! subqueryExprs.isEmpty() ) {
             if (! m_partitioning.isInferredSingle()) {
                m_recentErrorMsg = "In/Exists are only supported in single partition procedure";
                return null;
             }
        }

        return retval;
    }

    /**
     * Output the best cost plan.
     *
     */
    public void finalizeBestCostPlan() {
        m_planSelector.finalizeOutput();
    }

    /**
     * Generate the best cost plans for the immediate FROM sub-queries of the
     * current SQL statement context.
     * @param parsedStmt - SQL context containing sub queries
     * @return ChildPlanResult
     */
    private ParsedResultAccumulator getBestCostPlanForFromSubQueries(List<StmtSubqueryScan> subqueryNodes) {
        int nextPlanId = 0;
        boolean orderIsDeterministic = true;
        boolean hasSignificantOffsetOrLimit = false;
        for (StmtSubqueryScan subqueryScan : subqueryNodes) {
            ParsedResultAccumulator parsedResult = planForParsedSubquery(subqueryScan, nextPlanId);
            if (parsedResult == null) {
                throw new PlanningErrorException(m_recentErrorMsg);
            }
            nextPlanId = parsedResult.m_planId;
            orderIsDeterministic &= parsedResult.m_orderIsDeterministic;
            // Offsets or limits in subqueries are only significant (only effect content determinism)
            // when they apply to un-ordered subquery contents.
            hasSignificantOffsetOrLimit |=
                    (( ! parsedResult.m_orderIsDeterministic) && parsedResult.m_hasLimitOrOffset);
        }

        // need to reset plan id for the entire SQL
        m_planSelector.m_planId = nextPlanId;

        return new ParsedResultAccumulator(orderIsDeterministic, hasSignificantOffsetOrLimit, nextPlanId);
    }


    /**
     * Generate the best cost plans for the immediate EXISTS/IN (SELECT...) sub-queries
     * of the current SQL statement context.
     * @param parsedStmt - SQL context containing sub queries
     * @return ChildPlanResult
     */
    private ParsedResultAccumulator getBestCostPlanForExpressionSubQueries(List<AbstractExpression> subqueryExprs) {
        int nextPlanId = 0;
        boolean orderIsDeterministic = true;
        boolean hasSignificantOffsetOrLimit = false;

        for (AbstractExpression expr : subqueryExprs) {
            if (!(expr instanceof SubqueryExpression)) {
                // it can be IN (values)
                continue;
            }
            SubqueryExpression subqueryExpr = (SubqueryExpression) expr;
            AbstractParsedStmt subquery = subqueryExpr.getSubquery();
            assert(subquery != null);

            ParsedResultAccumulator parsedResult = planForParsedSubquery(subqueryExpr.getTable(), nextPlanId);
            if (parsedResult == null) {
                return null;
            }
            nextPlanId = parsedResult.m_planId;
            orderIsDeterministic &= parsedResult.m_orderIsDeterministic;
            // Offsets or limits in subqueries are only significant (only effect content determinism)
            // when they apply to un-ordered subquery contents.
            hasSignificantOffsetOrLimit |=
                    (( ! parsedResult.m_orderIsDeterministic) && parsedResult.m_hasLimitOrOffset);

            CompiledPlan bestPlan = subqueryExpr.getTable().getBestCostPlan();
            subqueryExpr.setSubqueryNode(bestPlan.rootPlanGraph);
            // The subquery plan must not contain Receive/Send nodes because it will be executed
            // multiple times during the parent statement execution.
            if (bestPlan.rootPlanGraph.hasAnyNodeOfType(PlanNodeType.SEND)) {
                // fail the whole plan
                return null;
            }
            // For IN Expressions only
            if (ExpressionType.IN_SUBQUERY  == expr.getExpressionType()) {
                // Add an artificial SeqScan on top of the subquery plan
                addScanToInSubquery(subqueryExpr);
            }
        }
        // need to reset plan id for the entire SQL
        m_planSelector.m_planId = nextPlanId;

        return new ParsedResultAccumulator(orderIsDeterministic, hasSignificantOffsetOrLimit, nextPlanId);
    }

    /*
     * Create a SemiSeqScan node to aid the EE to perform the scan of the
     * subquery output table. The scan will have a predicate built from
     * the IN expression:
     * outer_expr IN (SELECT inner_expr FROM ... WHERE subq_where)
     * The predicate: outer_expr=inner_expr
     * The node's executor quits either after it encounters the first tuple
     * satisfied the predicate or after the whole table is exhausted.
     * @param subqueryExpr The subquery Expression
     * @param inColumnsExpr - PVE for each column from the IN list combined by the AND expression
     */
    private void addScanToInSubquery(SubqueryExpression subqueryExpr) {
        // Get the top node from the subquery best plan
        AbstractPlanNode subqueryNode = subqueryExpr.getSubqueryNode();
        assert(subqueryNode != null);
        AbstractExpression inColumnsExpr = subqueryExpr.getLeft();
        assert(inColumnsExpr != null);
        SemiSeqScanPlanNode inScanNode = new SemiSeqScanPlanNode(subqueryExpr.getTable().getTableName(), inColumnsExpr);
        // Add the new node to the top
        inScanNode.addAndLinkChild(subqueryNode);
        subqueryExpr.setSubqueryNode(inScanNode);
    }

    /**
     * Generate a unique and correct plan for the current SQL statement context.
     * This method gets called repeatedly until it returns null, meaning there
     * are no more plans.
     *
     * @return A not-previously returned query plan or null if no more
     *         computable plans.
     */
    private CompiledPlan getNextPlan() {
        CompiledPlan retval;
        AbstractParsedStmt nextStmt = null;
        if (m_parsedUnion != null) {
            nextStmt = m_parsedUnion;
            retval = getNextUnionPlan();
        } else if (m_parsedSelect != null) {
            nextStmt = m_parsedSelect;
            retval = getNextSelectPlan();
        } else if (m_parsedInsert != null) {
            nextStmt = m_parsedInsert;
            retval = getNextInsertPlan();
        } else {
            //TODO: push CompiledPlan construction into getNextUpdatePlan/getNextDeletePlan
            //
            retval = new CompiledPlan();
            if (m_parsedUpdate != null) {
                nextStmt = m_parsedUpdate;
                retval.rootPlanGraph = getNextUpdatePlan();
                // note that for replicated tables, multi-fragment plans
                // need to divide the result by the number of partitions
            } else if (m_parsedDelete != null) {
                nextStmt = m_parsedDelete;
                retval.rootPlanGraph = getNextDeletePlan();
                // note that for replicated tables, multi-fragment plans
                // need to divide the result by the number of partitions
            } else {
                throw new RuntimeException(
                        "setupForNewPlans not called or not successfull.");
            }
            assert (nextStmt.m_tableList.size() == 1);
            retval.setReadOnly (false);
            if (nextStmt.m_tableList.get(0).getIsreplicated()) {
                retval.replicatedTableDML = true;
            }
            retval.statementGuaranteesDeterminism(false, true); // Until we support DML w/ subqueries/limits
        }

        if (retval == null || retval.rootPlanGraph == null) {
            return null;
        }

        assert (nextStmt != null);
        retval.parameters = nextStmt.getParameters();
        return retval;
    }

    /**
     * This is a UNION specific method. Generate a unique and correct plan
     * for the current SQL UNION statement by building the best plans for each individual statements
     * within the UNION.
     *
     * @return A union plan or null.
     */
    private CompiledPlan getNextUnionPlan() {
        // Since only the one "best" plan is considered,
        // this method should be called only once.
        if (m_bestAndOnlyPlanWasGenerated) {
            return null;
        }
        m_bestAndOnlyPlanWasGenerated = true;
        // Simply return an union plan node with a corresponding union type set
        AbstractPlanNode subUnionRoot = new UnionPlanNode(m_parsedUnion.m_unionType);
        m_recentErrorMsg = null;

        ArrayList<CompiledPlan> childrenPlans = new ArrayList<CompiledPlan>();
        StatementPartitioning commonPartitioning = null;

        // Build best plans for the children first
        int planId = 0;
        for (AbstractParsedStmt parsedChildStmt : m_parsedUnion.m_children) {
            StatementPartitioning partitioning = (StatementPartitioning)m_partitioning.clone();
            PlanSelector processor = (PlanSelector) m_planSelector.clone();
            processor.m_planId = planId;
            PlanAssembler assembler = new PlanAssembler(
                    m_catalogCluster, m_catalogDb, partitioning, processor);
            CompiledPlan bestChildPlan = assembler.getBestCostPlan(parsedChildStmt);
            partitioning = assembler.getPartition();

            // make sure we got a winner
            if (bestChildPlan == null) {
                m_recentErrorMsg = assembler.getErrorMessage();
                if (m_recentErrorMsg == null) {
                    m_recentErrorMsg = "Unable to plan for statement. Error unknown.";
                }
                return null;
            }
            childrenPlans.add(bestChildPlan);

            // Make sure that next child's plans won't override current ones.
            planId = processor.m_planId;

            // Decide whether child statements' partitioning is compatible.
            if (commonPartitioning == null) {
                commonPartitioning = partitioning;
                continue;
            }

            AbstractExpression statementPartitionExpression = partitioning.singlePartitioningExpression();
            if (commonPartitioning.requiresTwoFragments()) {
                if (partitioning.requiresTwoFragments() || statementPartitionExpression != null) {
                    // If two child statements need to use a second fragment,
                    // it can't currently be a two-fragment plan.
                    // The coordinator expects a single-table result from each partition.
                    // Also, currently the coordinator of a two-fragment plan is not allowed to
                    // target a particular partition, so neither can the union of the coordinator
                    // and a statement that wants to run single-partition.
                    throw new PlanningErrorException(
                            "Statements are too complex in set operation using multiple partitioned tables.");
                }
                // the new statement is apparently a replicated read and has no effect on partitioning
                continue;
            }
            AbstractExpression commonPartitionExpression = commonPartitioning.singlePartitioningExpression();
            if (commonPartitionExpression == null) {
                // the prior statement(s) were apparently replicated reads
                // and have no effect on partitioning
                commonPartitioning = partitioning;
                continue;
            }
            if (partitioning.requiresTwoFragments()) {
                // Again, currently the coordinator of a two-fragment plan is not allowed to
                // target a particular partition, so neither can the union of the coordinator
                // and a statement that wants to run single-partition.
                throw new PlanningErrorException(
                        "Statements are too complex in set operation using multiple partitioned tables.");
            }
            if (statementPartitionExpression == null) {
                // the new statement is apparently a replicated read and has no effect on partitioning
                continue;
            }
            if ( ! commonPartitionExpression.equals(statementPartitionExpression)) {
                throw new PlanningErrorException(
                        "Statements use conflicting partitioned table filters in set operation or sub-query.");
            }
        }

        if (commonPartitioning != null) {
            m_partitioning = commonPartitioning;
        }

        // need to reset plan id for the entire UNION
        m_planSelector.m_planId = planId;

        // Add and link children plans
        for (CompiledPlan selectPlan : childrenPlans) {
            subUnionRoot.addAndLinkChild(selectPlan.rootPlanGraph);
        }

        CompiledPlan retval = new CompiledPlan();
        retval.rootPlanGraph = subUnionRoot;
        retval.setReadOnly(true);
        retval.sql = m_planSelector.m_sql;
        boolean orderIsDeterministic = m_parsedUnion.isOrderDeterministic();
        boolean hasLimitOrOffset = m_parsedUnion.hasLimitOrOffset();
        retval.statementGuaranteesDeterminism(hasLimitOrOffset, orderIsDeterministic);

        // compute the cost - total of all children
        retval.cost = 0.0;
        for (CompiledPlan bestChildPlan : childrenPlans) {
            retval.cost += bestChildPlan.cost;
        }
        return retval;
    }

    private ParsedResultAccumulator planForParsedSubquery(StmtSubqueryScan subqueryScan, int planId) {
        AbstractParsedStmt subQuery = subqueryScan.getSubqueryStmt();
        assert(subQuery != null);
        PlanSelector selector = (PlanSelector) m_planSelector.clone();
        selector.m_planId = planId;
        StatementPartitioning currentPartitioning = (StatementPartitioning)m_partitioning.clone();
        PlanAssembler assembler = new PlanAssembler(
                m_catalogCluster, m_catalogDb, currentPartitioning, selector);
        CompiledPlan compiledPlan = assembler.getBestCostPlan(subQuery);
        // make sure we got a winner
        if (compiledPlan == null) {
            String tbAlias = subqueryScan.getTableAlias();
            m_recentErrorMsg = "Subquery statement for table " + tbAlias
                    + " has error: " + assembler.getErrorMessage();
            if (m_recentErrorMsg == null) {
                m_recentErrorMsg = "Unable to plan for subquery statement for table " + tbAlias;
            }
            return null;
        }
        subqueryScan.setSubqueriesPartitioning(currentPartitioning);

        // Remove the coordinator send/receive pair.
        // It will be added later for the whole plan
        compiledPlan.rootPlanGraph = subqueryScan.processReceiveNode(compiledPlan.rootPlanGraph);

        subqueryScan.setBestCostPlan(compiledPlan);

        ParsedResultAccumulator parsedResult = new ParsedResultAccumulator(
                compiledPlan.isOrderDeterministic(), compiledPlan.hasLimitOrOffset(),
                selector.m_planId);
        return parsedResult;
    }

    /**
     * For each Subquery node in the plan tree attach the subquery plan to the parent node.
     * @param initial plan
     * @return A complete plan tree for the entire SQl.
     */
    private AbstractPlanNode connectChildrenBestPlans(AbstractPlanNode parentPlan) {
        if (parentPlan instanceof AbstractScanPlanNode) {
            AbstractScanPlanNode scanNode = (AbstractScanPlanNode) parentPlan;
            StmtTableScan tableScan = scanNode.getTableScan();
            if (tableScan instanceof StmtSubqueryScan) {
                CompiledPlan betsCostPlan = ((StmtSubqueryScan)tableScan).getBestCostPlan();
                assert (betsCostPlan != null);
                AbstractPlanNode subQueryRoot = betsCostPlan.rootPlanGraph;
                subQueryRoot.disconnectParents();
                scanNode.addAndLinkChild(subQueryRoot);
            }
        } else {
            for (int i = 0; i < parentPlan.getChildCount(); ++i) {
                connectChildrenBestPlans(parentPlan.getChild(i));
            }
        }
        return parentPlan;
    }

    private CompiledPlan getNextSelectPlan() {
        assert (subAssembler != null);

        AbstractPlanNode subSelectRoot = subAssembler.nextPlan();

        if (subSelectRoot == null) {
            m_recentErrorMsg = subAssembler.m_recentErrorMsg;
            return null;
        }
        AbstractPlanNode root = subSelectRoot;

        boolean mvFixNeedsProjection = false;
        /*
         * If the access plan for the table in the join order was for a
         * distributed table scan there must be a send/receive pair at the top
         * EXCEPT for the special outer join case in which a replicated table
         * was on the OUTER side of an outer join across from the (joined) scan
         * of the partitioned table(s) (all of them) in the query. In that case,
         * the one required send/receive pair is already in the plan below the
         * inner side of a NestLoop join.
         */
        if (m_partitioning.requiresTwoFragments()) {
            boolean mvFixInfoCoordinatorNeeded = true;
            boolean mvFixInfoEdgeCaseOuterJoin = false;

            ArrayList<AbstractPlanNode> receivers = root.findAllNodesOfType(PlanNodeType.RECEIVE);
            if (receivers.size() == 1) {
                // The subplan SHOULD be good to go, but just make sure that it doesn't
                // scan a partitioned table except under the ReceivePlanNode that was just found.

                // Edge cases: left outer join with replicated table.
                if (m_parsedSelect.m_mvFixInfo.needed()) {
                    mvFixInfoCoordinatorNeeded = false;
                    AbstractPlanNode receiveNode = receivers.get(0);
                    if (receiveNode.getParent(0) instanceof NestLoopPlanNode) {
                        if (subSelectRoot.hasInlinedIndexScanOfTable(m_parsedSelect.m_mvFixInfo.getMVTableName())) {
                            return getNextSelectPlan();
                        }
                        List<AbstractPlanNode> nljs = receiveNode.findAllNodesOfType(PlanNodeType.NESTLOOP);
                        List<AbstractPlanNode> nlijs = receiveNode.findAllNodesOfType(PlanNodeType.NESTLOOPINDEX);

                        // outer join edge case does not have any join plan node under receive node.
                        // This is like a single table case.
                        if (nljs.size() + nlijs.size() == 0) {
                            mvFixInfoEdgeCaseOuterJoin = true;
                        }
                        root = handleMVBasedMultiPartQuery(root, mvFixInfoEdgeCaseOuterJoin);
                    }
                }
            } else if (receivers.size() > 0) {
                throw new PlanningErrorException(
                        "This special case join between an outer replicated table and " +
                        "an inner partitioned table is too complex and is not supported.");
            } else {
                root = SubPlanAssembler.addSendReceivePair(root);
                // Root is a receive node here.
                assert(root instanceof ReceivePlanNode);

                if (m_parsedSelect.mayNeedAvgPushdown()) {
                    m_parsedSelect.switchOptimalSuiteForAvgPushdown();
                }
                if (m_parsedSelect.m_tableList.size() > 1 && m_parsedSelect.m_mvFixInfo.needed()
                        && subSelectRoot.hasInlinedIndexScanOfTable(m_parsedSelect.m_mvFixInfo.getMVTableName())) {
                    // MV partitioned joined query needs reAggregation work on coordinator.
                    // Index scan on MV table can not be supported.
                    // So, in-lined index scan of Nested loop index join can not be possible.
                    return getNextSelectPlan();
                }
            }

            root = handleAggregationOperators(root);

            // Process the re-aggregate plan node and insert it into the plan.
            if (m_parsedSelect.m_mvFixInfo.needed() && mvFixInfoCoordinatorNeeded) {
                AbstractPlanNode tmpRoot = root;
                root = handleMVBasedMultiPartQuery(root, mvFixInfoEdgeCaseOuterJoin);
                if (root != tmpRoot) {
                    mvFixNeedsProjection = true;
                }
            }
        } else {
            /*
             * There is no receive node and root is a single partition plan.
             */

            // If there is no receive plan node and no distributed plan has been generated,
            // the fix set for MV is not needed.
            m_parsedSelect.m_mvFixInfo.setNeeded(false);
            root = handleAggregationOperators(root);
        }

        if (m_parsedSelect.hasComplexAgg()) {
            AbstractPlanNode aggNode = root.getChild(0);
            root.clearChildren();
            aggNode.clearParents();
            aggNode = handleOrderBy(aggNode);
            root.addAndLinkChild(aggNode);
        } else {
            root = handleOrderBy(root);
        }

        if (mvFixNeedsProjection || needProjectionNode(root)) {
            root = addProjection(root);
        }

        if (m_parsedSelect.hasLimitOrOffset())
        {
            root = handleLimitOperator(root);
        }

        CompiledPlan plan = new CompiledPlan();
        plan.rootPlanGraph = root;
        plan.setReadOnly(true);
        boolean orderIsDeterministic = m_parsedSelect.isOrderDeterministic();
        boolean hasLimitOrOffset = m_parsedSelect.hasLimitOrOffset();
        plan.statementGuaranteesDeterminism(hasLimitOrOffset, orderIsDeterministic);

        // Apply the micro-optimization: Table count, Counting Index, Optimized Min/Max
        MicroOptimizationRunner.applyAll(plan, m_parsedSelect);

        return plan;
    }

    private boolean needProjectionNode (AbstractPlanNode root) {
        if ( root instanceof AggregatePlanNode ||
             root.getPlanNodeType() == PlanNodeType.DISTINCT ||
             root.getPlanNodeType() == PlanNodeType.PROJECTION) {
            return false;
        }

        // Assuming the restrictions: Order by columns are (1) columns from table
        // (2) tag from display columns (3) actual expressions from display columns
        // Currently, we do not allow order by complex expressions that are not in display columns

        // If there is a complexGroupby at his point, it means that Display columns contain all the order by columns.
        // In that way, this plan does not require another projection node on top of sort node.
        if (m_parsedSelect.hasComplexGroupby()) {
            return false;
        }

        if (root.getPlanNodeType() == PlanNodeType.RECEIVE &&
                m_parsedSelect.hasPartitionColumnInGroupby()) {
            // Top aggregate has been removed, its schema is exactly the same to
            // its local aggregate node.
            return false;
        }

        // TODO: Maybe we can remove this projection node for more cases as optimization in the future.
        return true;
    }

    // ENG-4909 Bug: currently disable NESTLOOPINDEX plan for IN
    private static boolean disableNestedLoopIndexJoinForInComparison (AbstractPlanNode root, AbstractParsedStmt parsedStmt) {
        if (root.getPlanNodeType() == PlanNodeType.NESTLOOPINDEX) {
            assert(parsedStmt != null);
            return true;
        }
        return false;
    }


    private AbstractPlanNode getNextDeletePlan() {
        assert (subAssembler != null);

        // figure out which table we're deleting from
        assert (m_parsedDelete.m_tableList.size() == 1);
        Table targetTable = m_parsedDelete.m_tableList.get(0);

        AbstractPlanNode subSelectRoot = subAssembler.nextPlan();
        if (subSelectRoot == null) {
            return null;
        }

        // ENG-4909 Bug: currently disable NESTLOOPINDEX plan for IN
        if (disableNestedLoopIndexJoinForInComparison(subSelectRoot, m_parsedDelete)) {
            // Recursion here, now that subAssembler.nextPlan() has been called,
            // simply jumps ahead to the next plan (if any).
            return getNextDeletePlan();
        }

        // generate the delete node with the right target table
        DeletePlanNode deleteNode = new DeletePlanNode();
        deleteNode.setTargetTableName(targetTable.getTypeName());

        ProjectionPlanNode projectionNode = new ProjectionPlanNode();
        AbstractExpression addressExpr = new TupleAddressExpression();
        NodeSchema proj_schema = new NodeSchema();
        // This planner-created column is magic.
        proj_schema.addColumn(new SchemaColumn("VOLT_TEMP_TABLE",
                                               "VOLT_TEMP_TABLE",
                                               "tuple_address",
                                               "tuple_address",
                                               addressExpr));
        projectionNode.setOutputSchema(proj_schema);

        assert(subSelectRoot instanceof AbstractScanPlanNode);

        // If the scan matches all rows, we can throw away the scan
        // nodes and use a truncate delete node.
        // Assume all index scans have filters in this context, so only consider seq scans.
        if ( (subSelectRoot instanceof SeqScanPlanNode) &&
                (((SeqScanPlanNode) subSelectRoot).getPredicate() == null)) {
            deleteNode.setTruncate(true);

            if (m_partitioning.wasSpecifiedAsSingle()) {
                return deleteNode;
            }
        } else {
            // connect the nodes to build the graph
            deleteNode.addAndLinkChild(subSelectRoot);
            // OPTIMIZATION: Projection Inline
            // If the root node we got back from createSelectTree() is an
            // AbstractScanNode, then
            // we put the Projection node we just created inside of it
            // When we inline this projection into the scan, we're going
            // to overwrite any original projection that we might have inlined
            // in order to simply cull the columns from the persistent table.
            subSelectRoot.addInlinePlanNode(projectionNode);
        }

        if (m_partitioning.wasSpecifiedAsSingle() || m_partitioning.isInferredSingle()) {
            return deleteNode;
        }

        // Send the local result counts to the coordinator.
        AbstractPlanNode recvNode = SubPlanAssembler.addSendReceivePair(deleteNode);
        // add a sum or a limit and send on top of the union
        return addSumOrLimitAndSendToDMLNode(recvNode, targetTable.getIsreplicated());
    }

    private AbstractPlanNode getNextUpdatePlan() {
        assert (subAssembler != null);

        AbstractPlanNode subSelectRoot = subAssembler.nextPlan();
        if (subSelectRoot == null) {
            return null;
        }
        if (disableNestedLoopIndexJoinForInComparison(subSelectRoot, m_parsedUpdate)) {
            // Recursion here, now that subAssembler.nextPlan() has been called,
            // simply jumps ahead to the next plan (if any).
            return getNextUpdatePlan();
        }

        UpdatePlanNode updateNode = new UpdatePlanNode();
        Table targetTable = m_parsedUpdate.m_tableList.get(0);
        updateNode.setTargetTableName(targetTable.getTypeName());
        // set this to false until proven otherwise
        updateNode.setUpdateIndexes(false);

        ProjectionPlanNode projectionNode = new ProjectionPlanNode();
        TupleAddressExpression tae = new TupleAddressExpression();
        NodeSchema proj_schema = new NodeSchema();
        // This planner-generated column is magic.
        proj_schema.addColumn(new SchemaColumn("VOLT_TEMP_TABLE",
                                               "VOLT_TEMP_TABLE",
                                               "tuple_address",
                                               "tuple_address",
                                               tae));

        // get the set of columns affected by indexes
        Set<String> affectedColumns = getIndexedColumnSetForTable(targetTable);

        // add the output columns we need to the projection
        //
        // Right now, the EE is going to use the original column names
        // and compare these to the persistent table column names in the
        // update executor in order to figure out which table columns get
        // updated.  We'll associate the actual values with VOLT_TEMP_TABLE
        // to avoid any false schema/column matches with the actual table.
        for (Entry<Column, AbstractExpression> col : m_parsedUpdate.columns.entrySet()) {
            String tableName = col.getKey().getTypeName();
            AbstractExpression expr = col.getValue();
            expr.setInBytes(col.getKey().getInbytes());

            proj_schema.addColumn(new SchemaColumn("VOLT_TEMP_TABLE",
                                                   "VOLT_TEMP_TABLE",
                                                   tableName,
                                                   tableName,
                                                   expr));

            // check if this column is an indexed column
            if (affectedColumns.contains(col.getKey().getTypeName()))
            {
                updateNode.setUpdateIndexes(true);
            }
        }
        projectionNode.setOutputSchema(proj_schema);


        // add the projection inline (TODO: this will break if more than one
        // layer is below this)
        //
        // When we inline this projection into the scan, we're going
        // to overwrite any original projection that we might have inlined
        // in order to simply cull the columns from the persistent table.
        assert(subSelectRoot instanceof AbstractScanPlanNode);
        subSelectRoot.addInlinePlanNode(projectionNode);

        // connect the nodes to build the graph
        updateNode.addAndLinkChild(subSelectRoot);

        if (m_partitioning.wasSpecifiedAsSingle() || m_partitioning.isInferredSingle()) {
            return updateNode;
        }

        // Send the local result counts to the coordinator.
        AbstractPlanNode recvNode = SubPlanAssembler.addSendReceivePair(updateNode);
        // add a sum or a limit and send on top of the union
        return addSumOrLimitAndSendToDMLNode(recvNode, targetTable.getIsreplicated());
    }

    static private AbstractExpression castExprIfNeeded(AbstractExpression expr, Column column) {

        if (expr.getValueType().getValue() != column.getType() ||
                expr.getValueSize() != column.getSize()) {
            expr = new OperatorExpression(ExpressionType.OPERATOR_CAST, expr, null);
            expr.setValueType(VoltType.get((byte) column.getType()));
            // We don't really support parameterized casting, such as specifically to "VARCHAR(3)"
            // vs. just VARCHAR, but set the size parameter anyway in this case to make sure that
            // the tuple that gets the result of the cast can be properly formatted as inline.
            // A too-wide value survives the cast (to generic VARCHAR of any length) but the
            // attempt to cache the result in the inline temp tuple storage will throw an early
            // runtime error on be  half of the target table column.
            // The important thing here is to leave the formatting hint in the output schema that
            // drives the temp tuple layout.
            expr.setValueSize(column.getSize());
        }

        return expr;
    }

    /**
     * Get the next (only) plan for a SQL insertion. Inserts are pretty simple
     * and this will only generate a single plan.
     *
     * @return The next plan for a given insert statement.
     */
    private CompiledPlan getNextInsertPlan() {
        // there's really only one way to do an insert, so just
        // do it the right way once, then return null after that
        if (m_bestAndOnlyPlanWasGenerated)
            return null;
        m_bestAndOnlyPlanWasGenerated = true;

        // The child of the insert node produces rows containing values
        // from one of
        //   - A VALUES clause.  In this case the child node is a MaterializeNode
        //   - a SELECT statement as in "INSERT INTO ... SELECT ...".  In this case
        //       the child node is the root of an arbitrary subplan.

        // figure out which table we're inserting into
        assert (m_parsedInsert.m_tableList.size() == 1);
        Table targetTable = m_parsedInsert.m_tableList.get(0);
        StmtSubqueryScan subquery = m_parsedInsert.isInsertWithSubquery() ?
                m_parsedInsert.getSubqueries().get(0) : null;

        CompiledPlan retval = null;
        if (subquery != null) {

            if (subquery.getBestCostPlan() == null) {
                // Seems like this should really be caught earlier
                // in getBestCostPlan, above.
                throw new PlanningErrorException("INSERT INTO ... SELECT subquery could not be planned: "
                        + m_recentErrorMsg);

            }

            InsertSubPlanAssembler subPlanAssembler =
                    new InsertSubPlanAssembler(m_catalogDb, m_parsedInsert, m_partitioning);
            AbstractPlanNode subplan = subPlanAssembler.nextPlan();
            if (subplan == null) {
                throw new PlanningErrorException(subPlanAssembler.m_recentErrorMsg);
            }
            assert(m_partitioning.isJoinValid());

            //  Use the subquery's plan as the basis for the insert plan.
            retval = subquery.getBestCostPlan();
        }
        else {
            retval = new CompiledPlan();
        }
        retval.setReadOnly(false);

        // Iterate over each column in the table we're inserting into:
        //   - Make sure we're supplying values for columns that require it
        //   - Set partitioning expressions for VALUES (...) case
        CatalogMap<Column> targetTableColumns = targetTable.getColumns();
        for (Column col : targetTableColumns) {
            boolean needsValue = col.getNullable() == false && col.getDefaulttype() == 0;
            if (needsValue && !m_parsedInsert.m_columns.containsKey(col)) {
                // This check could be done during parsing?
                throw new PlanningErrorException("Column " + col.getName()
                        + " has no default and is not nullable.");
            }

            // hint that this statement can be executed SP.
            if (col.equals(m_partitioning.getPartitionColForDML()) && subquery == null) {
                // When AdHoc insert-into-select is supported, we'll need to be able to infer
                // partitioning of the sub-select
                AbstractExpression expr = m_parsedInsert.getExpressionForPartitioning(col);
                String fullColumnName = targetTable.getTypeName() + "." + col.getTypeName();
                m_partitioning.addPartitioningExpression(fullColumnName, expr, expr.getValueType());
            }
        }

        NodeSchema matSchema = null;
        if (subquery == null) {
            matSchema = new NodeSchema();
        }

        int[] fieldMap = new int[m_parsedInsert.m_columns.size()];
        int i = 0;

        // The insert statement's set of columns are contained in a LinkedHashMap,
        // meaning that we'll iterate over the columns here in the order that the user
        // specified them in the original SQL.  (If the statement didn't specify any
        // columns, then all the columns will be in the map in schema order.)
        //   - Build the field map, used by insert executor to build tuple to execute
        //   - For VALUES(...) insert statements, build the materialize node's schema
        for (Map.Entry<Column, AbstractExpression> e : m_parsedInsert.m_columns.entrySet()) {
            Column col = e.getKey();
            fieldMap[i] = col.getIndex();

            if (matSchema != null) {
                AbstractExpression valExpr = e.getValue();
                valExpr.setInBytes(col.getInbytes());

                // Patch over any mismatched expressions with an explicit cast.
                // Most impossible-to-cast type combinations should have already been caught by the
                // parser, but there are also runtime checks in the casting code
                // -- such as for out of range values.
                valExpr = castExprIfNeeded(valExpr, col);

                matSchema.addColumn(new SchemaColumn("VOLT_TEMP_TABLE",
                        "VOLT_TEMP_TABLE",
                        col.getTypeName(),
                        col.getTypeName(),
                        valExpr));
            }

            i++;
        }

        // the root of the insert plan is always an InsertPlanNode
        InsertPlanNode insertNode = new InsertPlanNode();
        insertNode.setTargetTableName(targetTable.getTypeName());

        // The field map tells the insert node
        // where to put values produced by child into the row to be inserted.
        insertNode.setFieldMap(fieldMap);

        if (matSchema != null) {
            MaterializePlanNode matNode = new MaterializePlanNode();
            matNode.setOutputSchema(matSchema);
            // connect the insert and the materialize nodes together
            insertNode.addAndLinkChild(matNode);

            retval.statementGuaranteesDeterminism(false, true);
        } else {
            insertNode.addAndLinkChild(retval.rootPlanGraph);
        }

        if (m_partitioning.wasSpecifiedAsSingle() || m_partitioning.isInferredSingle()) {
            insertNode.setMultiPartition(false);
            retval.rootPlanGraph = insertNode;
            return retval;
        }

        insertNode.setMultiPartition(true);
        AbstractPlanNode recvNode = SubPlanAssembler.addSendReceivePair(insertNode);

        // add a count or a limit and send on top of the union
        retval.rootPlanGraph = addSumOrLimitAndSendToDMLNode(recvNode, targetTable.getIsreplicated());
        return retval;
    }

    /**
     * Adds a sum or limit node followed by a send node to the given DML node. If the DML target
     * is a replicated table, it will add a limit node, otherwise it adds a sum node.
     *
     * @param dmlRoot
     * @param isReplicated Whether or not the target table is a replicated table.
     * @return
     */
    private static AbstractPlanNode addSumOrLimitAndSendToDMLNode(AbstractPlanNode dmlRoot, boolean isReplicated)
    {
        AbstractPlanNode sumOrLimitNode;
        if (isReplicated) {
            // Replicated table DML result doesn't need to be summed. All partitions should
            // modify the same number of tuples in replicated table, so just pick the result from
            // any partition.
            LimitPlanNode limitNode = new LimitPlanNode();
            sumOrLimitNode = limitNode;
            limitNode.setLimit(1);
        } else {
            // create the nodes being pushed on top of dmlRoot.
            AggregatePlanNode countNode = new AggregatePlanNode();
            sumOrLimitNode = countNode;

            // configure the count aggregate (sum) node to produce a single
            // output column containing the result of the sum.
            // Create a TVE that should match the tuple count input column
            // This TVE is magic.
            // really really need to make this less hard-wired
            TupleValueExpression count_tve = new TupleValueExpression(
                    "VOLT_TEMP_TABLE", "VOLT_TEMP_TABLE", "modified_tuples", "modified_tuples", 0);
            count_tve.setValueType(VoltType.BIGINT);
            count_tve.setValueSize(VoltType.BIGINT.getLengthInBytesForFixedTypes());
            countNode.addAggregate(ExpressionType.AGGREGATE_SUM, false, 0, count_tve);

            // The output column. Not really based on a TVE (it is really the
            // count expression represented by the count configured above). But
            // this is sufficient for now.  This looks identical to the above
            // TVE but it's logically different so we'll create a fresh one.
            TupleValueExpression tve = new TupleValueExpression(
                    "VOLT_TEMP_TABLE", "VOLT_TEMP_TABLE", "modified_tuples", "modified_tuples", 0);
            tve.setValueType(VoltType.BIGINT);
            tve.setValueSize(VoltType.BIGINT.getLengthInBytesForFixedTypes());
            NodeSchema count_schema = new NodeSchema();
            SchemaColumn col = new SchemaColumn("VOLT_TEMP_TABLE",
                    "VOLT_TEMP_TABLE",
                    "modified_tuples",
                    "modified_tuples",
                    tve);
            count_schema.addColumn(col);
            countNode.setOutputSchema(count_schema);
        }

        // connect the nodes to build the graph
        sumOrLimitNode.addAndLinkChild(dmlRoot);
        SendPlanNode sendNode = new SendPlanNode();
        sendNode.addAndLinkChild(sumOrLimitNode);

        return sendNode;
    }

    /**
     * Given a relatively complete plan-sub-graph, apply a trivial projection
     * (filter) to it. If the root node can embed the projection do so. If not,
     * add a new projection node.
     *
     * @param rootNode
     *            The root of the plan-sub-graph to add the projection to.
     * @return The new root of the plan-sub-graph (might be the same as the
     *         input).
     */
    AbstractPlanNode addProjection(AbstractPlanNode rootNode) {
        assert (m_parsedSelect != null);
        assert (m_parsedSelect.m_displayColumns != null);

        ProjectionPlanNode projectionNode =
            new ProjectionPlanNode();

        // Build the output schema for the projection based on the display columns
        NodeSchema proj_schema = m_parsedSelect.getFinalProjectionSchema();
        projectionNode.setOutputSchemaWithoutClone(proj_schema);

        // if the projection can be done inline...
        if (rootNode instanceof AbstractScanPlanNode) {
            rootNode.addInlinePlanNode(projectionNode);
            return rootNode;
        } else {
            projectionNode.addAndLinkChild(rootNode);
            return projectionNode;
        }
    }

    /**
     * Create an order by node as required by the statement and make it a parent of root.
     * @param root
     * @return new orderByNode (the new root) or the original root if no orderByNode was required.
     */
    AbstractPlanNode handleOrderBy(AbstractPlanNode root) {
        assert (m_parsedSelect != null);

        // Only sort when the statement has an ORDER BY.
        if ( ! m_parsedSelect.hasOrderByColumns()) {
            return root;
        }

        SortDirectionType sortDirection = SortDirectionType.INVALID;

        // Skip the explicit ORDER BY plan step if an IndexScan is already providing the equivalent ordering.
        // Note that even tree index scans that produce values in their own "key order" only report
        // their sort direction != SortDirectionType.INVALID
        // when they enforce an ordering equivalent to the one requested in the ORDER BY clause.
        // Even an intervening non-hash aggregate will not interfere in this optimization.
        AbstractPlanNode nonAggPlan = root;
        if (root.getPlanNodeType() == PlanNodeType.AGGREGATE) {
            nonAggPlan = root.getChild(0);
        }
        if (nonAggPlan instanceof IndexScanPlanNode) {
            sortDirection = ((IndexScanPlanNode)nonAggPlan).getSortDirection();
        }
        // Optimization for NestLoopIndex on IN list, possibly other cases of ordered join results.
        // Skip the explicit ORDER BY plan step if NestLoopIndex is providing the equivalent ordering
        else if (nonAggPlan instanceof AbstractJoinPlanNode) {
            sortDirection = ((AbstractJoinPlanNode)nonAggPlan).getSortDirection();
        }

        if (sortDirection != SortDirectionType.INVALID) {
            return root;
        }

        OrderByPlanNode orderByNode = new OrderByPlanNode();
        for (ParsedSelectStmt.ParsedColInfo col : m_parsedSelect.m_orderColumns) {
            orderByNode.addSort(col.expression,
                                col.ascending ? SortDirectionType.ASC
                                              : SortDirectionType.DESC);
        }
        orderByNode.addAndLinkChild(root);
        return orderByNode;
    }

    /**
     * Add a limit, pushed-down if possible, and return the new root.
     * @param root top of the original plan
     * @return new plan's root node
     */
    private AbstractPlanNode handleLimitOperator(AbstractPlanNode root)
    {
        // The coordinator's top limit graph fragment for a MP plan.
        // If planning "order by ... limit", getNextSelectPlan()
        // will have already added an order by to the coordinator frag.
        // This is the only limit node in a SP plan
        LimitPlanNode topLimit = m_parsedSelect.getLimitNodeTop();

        /*
         * TODO: allow push down limit with distinct (select distinct C from T limit 5)
         * or distinct in aggregates.
         */
        AbstractPlanNode sendNode = null;
        // Whether or not we can push the limit node down
        boolean canPushDown = ! m_parsedSelect.hasDistinct();
        if (canPushDown) {
            sendNode = checkLimitPushDownViability(root);
            if (sendNode == null) {
                canPushDown = false;
            } else {
                canPushDown = m_parsedSelect.m_limitCanPushdown;
            }
        }

        if (m_parsedSelect.m_mvFixInfo.needed()) {
            // Do not push down limit for mv based distributed query.
            canPushDown = false;
        }

        /*
         * Push down the limit plan node when possible even if offset is set. If
         * the plan is for a partitioned table, do the push down. Otherwise,
         * there is no need to do the push down work, the limit plan node will
         * be run in the partition.
         */
        if (canPushDown) {
            /*
             * For partitioned table, the pushed-down limit plan node has a limit based
             * on the combined limit and offset, which may require an expression if either of these
             * was not a hard-coded constant and didn't get parameterized.
             * The top level limit plan node remains the same, with the original limit and offset values.
             */
            LimitPlanNode distLimit = m_parsedSelect.getLimitNodeDist();

            // Disconnect the distributed parts of the plan below the SEND node
            AbstractPlanNode distributedPlan = sendNode.getChild(0);
            distributedPlan.clearParents();
            sendNode.clearChildren();

            // If the distributed limit must be performed on ordered input,
            // ensure the order of the data on each partition.
            distributedPlan = handleOrderBy(distributedPlan);

            if (isInlineLimitPlanNodePossible(distributedPlan)) {
                // Inline the distributed limit.
                distributedPlan.addInlinePlanNode(distLimit);
                sendNode.addAndLinkChild(distributedPlan);
            } else {
                distLimit.addAndLinkChild(distributedPlan);
                // Add the distributed work back to the plan
                sendNode.addAndLinkChild(distLimit);
            }
        }
        // In future, inline LIMIT for join, Receive
        // Then we do not need to distinguish the order by node.

        // Switch if has Complex aggregations
        if (m_parsedSelect.hasComplexAgg()) {
            AbstractPlanNode child = root.getChild(0);
            if (isInlineLimitPlanNodePossible(child)) {
                child.addInlinePlanNode(topLimit);
            } else {
                root.clearChildren();
                child.clearParents();
                topLimit.addAndLinkChild(child);
                root.addAndLinkChild(topLimit);
            }
        } else {
            if (isInlineLimitPlanNodePossible(root)) {
                root.addInlinePlanNode(topLimit);
            } else if (root instanceof ProjectionPlanNode &&
                    isInlineLimitPlanNodePossible(root.getChild(0)) ) {
                // In future, inlined this projection node for OrderBy and Aggregate
                // Then we could delete this ELSE IF block.
                root.getChild(0).addInlinePlanNode(topLimit);
            } else {
                topLimit.addAndLinkChild(root);
                root = topLimit;
            }
        }
        return root;
    }

    /**
     * Inline limit plan node can be applied with ORDER BY node and serial aggregation node
     * @param pn
     * @return
     */
    static private boolean isInlineLimitPlanNodePossible(AbstractPlanNode pn) {
        if (pn instanceof OrderByPlanNode ||
                pn.getPlanNodeType() == PlanNodeType.AGGREGATE)
        {
            return true;
        }
        return false;
    }


    AbstractPlanNode handleMVBasedMultiPartQuery (AbstractPlanNode root, boolean edgeCaseOuterJoin) {
        MaterializedViewFixInfo mvFixInfo = m_parsedSelect.m_mvFixInfo;

        HashAggregatePlanNode reAggNode = new HashAggregatePlanNode(mvFixInfo.getReAggregationPlanNode());
        reAggNode.clearChildren();
        reAggNode.clearParents();

        AbstractPlanNode receiveNode = root;
        AbstractPlanNode reAggParent = null;
        // Find receive plan node and insert the constructed re-aggregation plan node.
        if (root.getPlanNodeType() == PlanNodeType.RECEIVE) {
            root = reAggNode;
        } else {
            List<AbstractPlanNode> recList = root.findAllNodesOfType(PlanNodeType.RECEIVE);
            assert(recList.size() == 1);
            receiveNode = recList.get(0);

            reAggParent = receiveNode.getParent(0);
            boolean result = reAggParent.replaceChild(receiveNode, reAggNode);
            assert(result);
        }
        reAggNode.addAndLinkChild(receiveNode);

        assert(receiveNode instanceof ReceivePlanNode);
        AbstractPlanNode sendNode = receiveNode.getChild(0);
        assert(sendNode instanceof SendPlanNode);
        AbstractPlanNode sendNodeChild = sendNode.getChild(0);

        HashAggregatePlanNode reAggNodeForReplace = null;
        if (m_parsedSelect.m_tableList.size() > 1 && !edgeCaseOuterJoin) {
            reAggNodeForReplace = reAggNode;
        }
        boolean find = mvFixInfo.processScanNodeWithReAggNode(sendNode, reAggNodeForReplace);
        assert(find);

        // If it is normal joined query, replace the node under receive node with materialized view scan node.
        if (m_parsedSelect.m_tableList.size() > 1 && !edgeCaseOuterJoin) {
            AbstractPlanNode joinNode = sendNodeChild;
            // No agg, limit pushed down at this point.
            assert(joinNode instanceof AbstractJoinPlanNode);

            // Fix the node after Re-aggregation node.
            joinNode.clearParents();

            assert(mvFixInfo.m_scanNode != null);
            mvFixInfo.m_scanNode.clearParents();

            // replace joinNode with MV scan node on each partition.
            sendNode.clearChildren();
            sendNode.addAndLinkChild(mvFixInfo.m_scanNode);

            // If reAggNode has parent node before we put it under join node,
            // its parent will be the parent of the new join node. Update the root node.
            if (reAggParent != null) {
                reAggParent.replaceChild(reAggNode, joinNode);
                root = reAggParent;
            } else {
                root = joinNode;
            }
        }

        return root;
    }

    class IndexGroupByInfo {
        boolean m_multiPartition = false;

        List<Integer> m_coveredGroupByColumns;
        boolean m_canBeFullySerialized = false;

        AbstractPlanNode m_indexAccess = null;

        public boolean isChangedToSerialAggregate() {
            return m_canBeFullySerialized && m_indexAccess != null;
        }

        public boolean isChangedToPartialAggregate() {
            return !m_canBeFullySerialized && m_indexAccess != null;
        }

        public boolean needHashAggregator(AbstractPlanNode root) {
            // A hash is required to build up per-group aggregates in parallel vs.
            // when there is only one aggregation over the entire table OR when the
            // per-group aggregates are being built serially from the ordered output
            // of an index scan.
            // Currently, an index scan only claims to have a sort direction when its output
            // matches the order demanded by the ORDER BY clause.
            if (! m_parsedSelect.isGrouped()) {
                return false;
            }

            if (isChangedToSerialAggregate() && ! m_multiPartition) {
                return false;
            }

            boolean predeterminedOrdering = false;
            if (root instanceof IndexScanPlanNode) {
                if (((IndexScanPlanNode)root).getSortDirection() != SortDirectionType.INVALID) {
                    predeterminedOrdering = true;
                }
            }
            else if (root instanceof AbstractJoinPlanNode) {
                if (((AbstractJoinPlanNode)root).getSortDirection() != SortDirectionType.INVALID) {
                    predeterminedOrdering = true;
                }
            }
            if (predeterminedOrdering) {
                // The ordering predetermined by indexed access is known to cover (at least) the
                // ORDER BY columns.
                // Yet, any additional non-ORDER-BY columns in the GROUP BY clause will need
                // partial aggregate.
                if (m_parsedSelect.groupByIsAnOrderByPermutation()) {
                    return false;
                }
            }

            return true;
        }

    }

    private static AbstractPlanNode findSeqScanCandidateForGroupBy(AbstractPlanNode candidate) {
        if (candidate.getPlanNodeType() == PlanNodeType.SEQSCAN &&
                ! candidate.isSubQuery()) {
            // scan on sub-query does not support index, early exit here
            // In future, support sub-query edge cases.
            return candidate;
        }

        // For join node, find outer sequential scan plan node
        if (candidate.getPlanNodeType() == PlanNodeType.NESTLOOP) {
            assert(candidate.getChildCount() == 2);
            return findSeqScanCandidateForGroupBy(candidate.getChild(0));
        }

        if (candidate.getPlanNodeType() == PlanNodeType.NESTLOOPINDEX) {
            return findSeqScanCandidateForGroupBy(candidate.getChild(0));
        }

        return null;
    }

    /**
     * For a seqscan feeding a GROUP BY, consider substituting an IndexScan that pre-sorts
     * by the GROUP BY keys. This is a much bigger win if the aggregation can get pushed
     * down so that the ordering is not lost by the lack of a mergesort in the RECEIVE node.
     * @param candidate
     * @param gbInfo
     * @return whether planner can switch to index scan or not from sequential scan,
     * and when the index scan has no parent plan node.
     */
    private boolean switchToIndexScanForGroupBy(AbstractPlanNode candidate, IndexGroupByInfo gbInfo) {
        if (! m_parsedSelect.isGrouped()) {
            return false;
        }

        AbstractPlanNode sourceSeqScan = findSeqScanCandidateForGroupBy(candidate);
        if (sourceSeqScan == null) {
            return false;
        }
        assert(sourceSeqScan instanceof SeqScanPlanNode);

        AbstractPlanNode parent = null;
        if (sourceSeqScan.getParentCount() > 0) {
            parent = sourceSeqScan.getParent(0);
        }
        AbstractPlanNode indexAccess = indexAccessForGroupByExprs(
                (SeqScanPlanNode)sourceSeqScan, gbInfo);

        if (indexAccess.getPlanNodeType() != PlanNodeType.INDEXSCAN) {
            // does not find proper index to replace sequential scan
            return false;
        }

        gbInfo.m_indexAccess = indexAccess;
        if (parent != null) {
            // have a parent and would like to replace the sequential scan to index scan
            indexAccess.clearParents();
            // For two children join node, index 0 is its outer side
            parent.replaceChild(0, indexAccess);

            return false;
        }

        // parent is null and switched to index scan from sequential scan
        return true;
    }

    AbstractPlanNode handleAggregationOperators(AbstractPlanNode root) {
        AggregatePlanNode aggNode = null;

        /* Check if any aggregate expressions are present */

        /*
         * "Select A from T group by A" is grouped but has no aggregate operator
         * expressions. Catch that case by checking the grouped flag
         */
        if (m_parsedSelect.hasAggregateOrGroupby()) {
            AggregatePlanNode topAggNode = null;
            IndexGroupByInfo gbInfo = new IndexGroupByInfo();

            if (root.getPlanNodeType() == PlanNodeType.RECEIVE) {
                AbstractPlanNode candidate = root.getChild(0).getChild(0);
                gbInfo.m_multiPartition = true;
                switchToIndexScanForGroupBy(candidate, gbInfo);

            } else if (switchToIndexScanForGroupBy(root, gbInfo)) {
                root = gbInfo.m_indexAccess;
            }
            boolean needHashAgg = gbInfo.needHashAggregator(root);

            // Construct the aggregate nodes
            if (needHashAgg) {
                if ( m_parsedSelect.m_mvFixInfo.needed() ) {
                    // TODO: may optimize this edge case in future
                    aggNode = new HashAggregatePlanNode();
                } else {
                    if (gbInfo.isChangedToSerialAggregate()) {
                        assert(root instanceof ReceivePlanNode);
                        aggNode = new AggregatePlanNode();
                    } else if (gbInfo.isChangedToPartialAggregate()) {
                        aggNode = new PartialAggregatePlanNode(gbInfo.m_coveredGroupByColumns);
                    } else {
                        aggNode = new HashAggregatePlanNode();
                    }

                    topAggNode = new HashAggregatePlanNode();
                }
            } else {
                aggNode = new AggregatePlanNode();
                if ( ! m_parsedSelect.m_mvFixInfo.needed()) {
                    topAggNode = new AggregatePlanNode();
                }
            }

            int outputColumnIndex = 0;
            NodeSchema agg_schema = new NodeSchema();
            NodeSchema top_agg_schema = new NodeSchema();

            for (ParsedSelectStmt.ParsedColInfo col : m_parsedSelect.m_aggResultColumns) {
                AbstractExpression rootExpr = col.expression;
                AbstractExpression agg_input_expr = null;
                SchemaColumn schema_col = null;
                SchemaColumn top_schema_col = null;
                if (rootExpr instanceof AggregateExpression) {
                    ExpressionType agg_expression_type = rootExpr.getExpressionType();
                    agg_input_expr = rootExpr.getLeft();

                    // A bit of a hack: ProjectionNodes after the
                    // aggregate node need the output columns here to
                    // contain TupleValueExpressions (effectively on a temp table).
                    // So we construct one based on the output of the
                    // aggregate expression, the column alias provided by HSQL,
                    // and the offset into the output table schema for the
                    // aggregate node that we're computing.
                    // Oh, oh, it's magic, you know..
                    TupleValueExpression tve = new TupleValueExpression(
                            "VOLT_TEMP_TABLE", "VOLT_TEMP_TABLE", "", col.alias, outputColumnIndex);
                    tve.setTypeSizeBytes(rootExpr.getValueType(), rootExpr.getValueSize(),
                            rootExpr.getInBytes());

                    boolean is_distinct = ((AggregateExpression)rootExpr).isDistinct();
                    aggNode.addAggregate(agg_expression_type, is_distinct, outputColumnIndex, agg_input_expr);
                    schema_col = new SchemaColumn("VOLT_TEMP_TABLE", "VOLT_TEMP_TABLE", "", col.alias, tve);
                    top_schema_col = new SchemaColumn("VOLT_TEMP_TABLE", "VOLT_TEMP_TABLE", "", col.alias, tve);

                    /*
                     * Special case count(*), count(), sum(), min() and max() to
                     * push them down to each partition. It will do the
                     * push-down if the select columns only contains the listed
                     * aggregate operators and other group-by columns. If the
                     * select columns includes any other aggregates, it will not
                     * do the push-down. - nshi
                     */
                    if (topAggNode != null) {
                        ExpressionType top_expression_type = agg_expression_type;
                        /*
                         * For count(*), count() and sum(), the pushed-down
                         * aggregate node doesn't change. An extra sum()
                         * aggregate node is added to the coordinator to sum up
                         * the numbers from all the partitions. The input schema
                         * and the output schema of the sum() aggregate node is
                         * the same as the output schema of the push-down
                         * aggregate node.
                         *
                         * If DISTINCT is specified, don't do push-down for
                         * count() and sum()
                         */
                        if (agg_expression_type == ExpressionType.AGGREGATE_COUNT_STAR ||
                            agg_expression_type == ExpressionType.AGGREGATE_COUNT ||
                            agg_expression_type == ExpressionType.AGGREGATE_SUM) {
                            if (is_distinct) {
                                topAggNode = null;
                            }
                            else {
                                top_expression_type = ExpressionType.AGGREGATE_SUM;
                            }
                        }

                        /*
                         * For min() and max(), the pushed-down aggregate node
                         * doesn't change. An extra aggregate node of the same
                         * type is added to the coordinator. The input schema
                         * and the output schema of the top aggregate node is
                         * the same as the output schema of the pushed-down
                         * aggregate node.
                         */
                        else if (agg_expression_type != ExpressionType.AGGREGATE_MIN &&
                                 agg_expression_type != ExpressionType.AGGREGATE_MAX) {
                            /*
                             * Unsupported aggregate for push-down (AVG for example).
                             */
                            topAggNode = null;
                        }

                        if (topAggNode != null) {
                            /*
                             * Input column of the top aggregate node is the output column of the push-down aggregate node
                             */
                            topAggNode.addAggregate(top_expression_type, is_distinct, outputColumnIndex, tve);
                        }
                    }
                }

                // If the rootExpr is not itself an AggregateExpression but simply contains one (or more)
                // like "MAX(counter)+1" or "MAX(col)/MIN(col)" the assumptions about matching input and output
                // columns break down.
                else if (rootExpr.hasAnySubexpressionOfClass(AggregateExpression.class)) {
                    assert(false);
                }
                else
                {
                    /*
                     * These columns are the pass through columns that are not being
                     * aggregated on. These are the ones from the SELECT list. They
                     * MUST already exist in the child node's output. Find them and
                     * add them to the aggregate's output.
                     */
                    schema_col = new SchemaColumn(col.tableName, col.tableAlias, col.columnName, col.alias, col.expression);
                    AbstractExpression topExpr = null;
                    if (col.groupBy) {
                        topExpr = m_parsedSelect.m_groupByExpressions.get(col.alias);
                    } else {
                        topExpr = col.expression;
                    }
                    top_schema_col = new SchemaColumn(col.tableName, col.tableAlias, col.columnName, col.alias, topExpr);
                }

                agg_schema.addColumn(schema_col);
                top_agg_schema.addColumn(top_schema_col);
                outputColumnIndex++;
            }

            for (ParsedSelectStmt.ParsedColInfo col : m_parsedSelect.m_groupByColumns) {
                aggNode.addGroupByExpression(col.expression);

                if (topAggNode != null) {
                    topAggNode.addGroupByExpression(m_parsedSelect.m_groupByExpressions.get(col.alias));
                }
            }
            aggNode.setOutputSchema(agg_schema);
            if (topAggNode != null) {
                if (m_parsedSelect.hasComplexGroupby()) {
                    topAggNode.setOutputSchema(top_agg_schema);
                } else {
                    topAggNode.setOutputSchema(agg_schema);
                }

            }

            // Never push down aggregation for MV fix case.
            root = pushDownAggregate(root, aggNode, topAggNode, m_parsedSelect);
        }

        if (m_parsedSelect.isGrouped()) {
            // DISTINCT is redundant with GROUP BY IFF all of the grouping columns are present in the display columns. Return early.
            if (m_parsedSelect.displayColumnsContainAllGroupByColumns()) {
                return root;
            }
        }
        // DISTINCT is redundant on a single-row result. Return early.
        else if (m_parsedSelect.hasAggregateExpression()) {
            return root;
        }

        // Handle DISTINCT if it is not redundant with aggregation/grouping.
        return handleDistinct(root);
    }

    // Turn sequential scan to index scan for group by if possible
    private AbstractPlanNode indexAccessForGroupByExprs(SeqScanPlanNode root,
            IndexGroupByInfo gbInfo) {
        if (root.isSubQuery()) {
            // sub-query edge case will not be handled now
            return root;
        }

        String fromTableAlias = root.getTargetTableAlias();
        assert(fromTableAlias != null);

        ArrayList<ParsedColInfo> groupBys = m_parsedSelect.m_groupByColumns;
        Table targetTable = m_catalogDb.getTables().get(root.getTargetTableName());
        assert(targetTable != null);
        CatalogMap<Index> allIndexes = targetTable.getIndexes();

        List<Integer> maxCoveredGroupByColumns = new ArrayList<>();
        ArrayList<AbstractExpression> maxCoveredBindings = null;
        Index pickedUpIndex = null;
        boolean foundAllGroupByCoveredIndex = false;

        for (Index index : allIndexes) {
            if ( ! IndexType.isScannable(index.getType())) {
                continue;
            }
            ArrayList<AbstractExpression> bindings = new ArrayList<AbstractExpression>();
            List<Integer> coveredGroupByColumns = calculateGroupbyColumnsCovered(
                    index, fromTableAlias, bindings);

            if (coveredGroupByColumns.size() > maxCoveredGroupByColumns.size()) {
                maxCoveredGroupByColumns = coveredGroupByColumns;
                pickedUpIndex = index;
                maxCoveredBindings = bindings;

                if (maxCoveredGroupByColumns.size() == groupBys.size()) {
                    foundAllGroupByCoveredIndex = true;
                    break;
                }
            }
        }
        if (pickedUpIndex == null) {
            return root;
        }

        IndexScanPlanNode indexScanNode = new IndexScanPlanNode(
                root, null, pickedUpIndex, SortDirectionType.INVALID);
        indexScanNode.setForGroupingOnly();
        indexScanNode.setBindings(maxCoveredBindings);

        gbInfo.m_coveredGroupByColumns = maxCoveredGroupByColumns;
        gbInfo.m_canBeFullySerialized = foundAllGroupByCoveredIndex;
        return indexScanNode;
    }

    private List<Integer> calculateGroupbyColumnsCovered(Index index, String fromTableAlias,
            List<AbstractExpression> bindings) {
        List<Integer> coveredGroupByColumns = new ArrayList<>();

        ArrayList<ParsedColInfo> groupBys = m_parsedSelect.m_groupByColumns;
        String exprsjson = index.getExpressionsjson();
        if (exprsjson.isEmpty()) {
            List<ColumnRef> indexedColRefs = CatalogUtil.getSortedCatalogItems(index.getColumns(), "index");

            for (int j = 0; j < indexedColRefs.size(); j++) {
                String indexColumnName = indexedColRefs.get(j).getColumn().getName();

                // ignore order of keys in GROUP BY expr
                int ithCovered = 0;
                boolean foundPrefixedColumn = false;
                for (; ithCovered < groupBys.size(); ithCovered++) {
                    AbstractExpression gbExpr = groupBys.get(ithCovered).expression;
                    if ( ! (gbExpr instanceof TupleValueExpression)) {
                        continue;
                    }
                    TupleValueExpression gbTVE = (TupleValueExpression)gbExpr;
                    // TVE column index has not been resolved currently
                    if ( ! fromTableAlias.equals(gbTVE.getTableAlias())) {
                        continue;
                    }
                    if (indexColumnName.equals(gbTVE.getColumnName())) {
                        foundPrefixedColumn = true;
                        break;
                    }
                }
                if (! foundPrefixedColumn) {
                    // no prefix match any more
                    break;
                }
                coveredGroupByColumns.add(ithCovered);

                if (coveredGroupByColumns.size() == groupBys.size()) {
                    // covered all group by columns already
                    break;
                }
            }

        } else {
            StmtTableScan fromTableScan = m_parsedSelect.m_tableAliasMap.get(fromTableAlias);
            // either pure expression index or mix of expressions and simple columns
            List<AbstractExpression> indexedExprs = null;
            try {
                indexedExprs = AbstractExpression.fromJSONArrayString(exprsjson, fromTableScan);
            } catch (JSONException e) {
                e.printStackTrace();
                // This case sounds impossible
                return coveredGroupByColumns;
            }

            for (int j = 0; j < indexedExprs.size(); j++) {
                AbstractExpression indexExpr = indexedExprs.get(j);
                // ignore order of keys in GROUP BY expr

                int ithCovered = 0;
                List<AbstractExpression> binding = null;
                for (; ithCovered < groupBys.size(); ithCovered++) {
                    AbstractExpression gbExpr = groupBys.get(ithCovered).expression;
                    binding = gbExpr.bindingToIndexedExpression(indexExpr);
                    if (binding != null) {
                        break;
                    }
                }
                if (binding == null) {
                    // no prefix match any more or covered all group by columns already
                    break;
                }
                bindings.addAll(binding);
                coveredGroupByColumns.add(ithCovered);

                if (coveredGroupByColumns.size() == groupBys.size()) {
                    // covered all group by columns already
                    break;
                }
            }

        }
        return coveredGroupByColumns;
    }

    /**
     * Push the given aggregate if the plan is distributed, then add the
     * coordinator node on top of the send/receive pair. If the plan
     * is not distributed, or coordNode is not provided, the distNode
     * is added at the top of the plan.
     *
     * Note: this works in part because the push-down node is also an acceptable
     * top level node if the plan is not distributed. This wouldn't be true
     * if we started pushing down something like (sum, count) to calculate
     * a distributed average.
     *
     * @param root
     *            The root node
     * @param distNode
     *            The node to push down
     * @param coordNode
     *            The top node to put on top of the send/receive pair after
     *            push-down. If this is null, no push-down will be performed.
     * @return The new root node.
     */
    AbstractPlanNode pushDownAggregate(AbstractPlanNode root,
                                       AggregatePlanNode distNode,
                                       AggregatePlanNode coordNode,
                                       ParsedSelectStmt selectStmt) {

        boolean needCoordNode = !selectStmt.hasPartitionColumnInGroupby();

        // remember that coordinating aggregation has a pushed-down
        // counterpart deeper in the plan. this allows other operators
        // to be pushed down past the receive as well.
        if (coordNode != null) {
            coordNode.m_isCoordinatingAggregator = true;
        }

        /*
         * Push this node down to partition if it's distributed. First remove
         * the send/receive pair, add the node, then put the send/receive pair
         * back on top of the node, followed by another top node at the
         * coordinator.
         */
        if (coordNode != null && root instanceof ReceivePlanNode) {
            AbstractPlanNode accessPlanTemp = root;
            root = root.getChild(0).getChild(0);
            root.clearParents();
            distNode.addAndLinkChild(root);
            root = distNode;
            // Put the send/receive pair back into place
            accessPlanTemp.getChild(0).clearChildren();
            accessPlanTemp.getChild(0).addAndLinkChild(root);
            root = accessPlanTemp;
            // Add the top node
            if (needCoordNode) {
                coordNode.addAndLinkChild(root);
                root = coordNode;
                // Set post predicate for top Aggregation node
                coordNode.setPostPredicate(m_parsedSelect.m_having);
            } else {
                // Set post predicate for final distributed Aggregation node
                distNode.setPostPredicate(m_parsedSelect.m_having);
            }
        } else {
            distNode.addAndLinkChild(root);
            root = distNode;
            // Set post predicate for final distributed Aggregation node
            distNode.setPostPredicate(m_parsedSelect.m_having);
        }

        if (selectStmt.hasComplexAgg()) {
            ProjectionPlanNode proj = new ProjectionPlanNode();
            proj.addAndLinkChild(root);
            proj.setOutputSchema(selectStmt.getFinalProjectionSchema());
            root = proj;
        }
        return root;
    }

    /**
     * Check if we can push the limit node down.
     *
     * @param root
     * @return If we can push it down, the send plan node is returned. Otherwise,
     *         it returns null.
     */
    protected AbstractPlanNode checkLimitPushDownViability(AbstractPlanNode root) {
        AbstractPlanNode receiveNode = root;

        // Return a mid-plan send node, if one exists and can host a distributed limit node.
        // There is guaranteed to be at most a single receive/send pair.
        // Abort the search if a node that a "limit" can't be pushed past is found before its receive node.
        //
        // Can only push past:
        //   * coordinatingAggregator: a distributed aggregator a copy of which  has already been pushed down.
        //     Distributing a LIMIT to just above that aggregator is correct. (I've got some doubts that this is correct??? --paul)
        //
        //   * order by: if the plan requires a sort, getNextSelectPlan()  will have already added an ORDER BY.
        //     A distributed LIMIT will be added above a copy of that ORDER BY node.
        //
        //   * projection: these have no effect on the application of limits.
        //
        // Return null if the plan is single-partition or if its "coordinator" part contains a push-blocking node type.

        List<ParsedColInfo> orderBys = m_parsedSelect.orderByColumns();
        boolean orderByCoversAllGroupBy = m_parsedSelect.groupByIsAnOrderByPermutation();

        while (!(receiveNode instanceof ReceivePlanNode)) {

            // Limitation: can only push past some nodes (see above comment)
            // Delete the aggregate node case to handle ENG-6485, or say we don't push down meeting aggregate node
            // TODO: We might want to optimize/push down "limit" for some cases
            if (!(receiveNode instanceof OrderByPlanNode) &&
                !(receiveNode instanceof ProjectionPlanNode) &&
                ! isValidAggregateNodeForLimitPushdown(receiveNode, orderBys, orderByCoversAllGroupBy) ) {
                return null;
            }

            if (receiveNode instanceof OrderByPlanNode) {
                // if group by partition key, limit can still push down if ordered by aggregate values.
                if (! m_parsedSelect.hasPartitionColumnInGroupby() &&
                        isOrderByAggregationValue(m_parsedSelect.orderByColumns())) {
                    return null;
                }
            }

            // Traverse...
            if (receiveNode.getChildCount() == 0) {
                return null;
            }

            // nothing that allows pushing past has multiple inputs
            assert(receiveNode.getChildCount() == 1);
            receiveNode = receiveNode.getChild(0);
        }
        return receiveNode.getChild(0);
    }

    private static boolean isOrderByAggregationValue(List<ParsedColInfo> orderBys) {
        for (ParsedSelectStmt.ParsedColInfo col : orderBys) {
            AbstractExpression rootExpr = col.expression;
            // Fix ENG-3487: can't push down limits when results are ordered by aggregate values.
            ArrayList<AbstractExpression> tves = rootExpr.findBaseTVEs();
            for (AbstractExpression tve: tves) {
                if  (((TupleValueExpression) tve).hasAggregate()) {
                    return true;
                }
            }
        }

        return false;
    }

    private static boolean isValidAggregateNodeForLimitPushdown(AbstractPlanNode aggregateNode,
            List<ParsedColInfo> orderBys, boolean orderByCoversAllGroupBy) {
        if (aggregateNode instanceof AggregatePlanNode == false) {
            return false;
        }
        if (aggregateNode.getParentCount() == 0) {
            return false;
        }

        // Limitation: can only push past coordinating aggregation nodes
        if (!((AggregatePlanNode)aggregateNode).m_isCoordinatingAggregator) {
            return false;
        }

        AbstractPlanNode parent = aggregateNode.getParent(0);
        AbstractPlanNode orderByNode = null;
        if (parent instanceof OrderByPlanNode) {
            orderByNode = parent;
        } else if ( parent instanceof ProjectionPlanNode &&
             parent.getParentCount() > 0 &&
             parent.getParent(0) instanceof OrderByPlanNode) {
            // Xin really wants inline project with aggregation

            orderByNode = parent.getParent(0);
        }

        if (orderByNode == null) {
            // When aggregate without order by and group by columns does not contain partition column,
            // Limit should not be pushed down.
            // Remember, when group by partition column, there will not be top aggregate plan node.
            return false;
        }

        if (! orderByCoversAllGroupBy || isOrderByAggregationValue(orderBys)) {
            return false;
        }

        return true;
    }

    /**
     * Handle select distinct a from t
     *
     * @param root
     * @return
     */
    AbstractPlanNode handleDistinct(AbstractPlanNode root) {
        if (m_parsedSelect.hasDistinct()) {
            // We currently can't handle DISTINCT of multiple columns.
            // Throw a planner error if this is attempted.
            //if (m_parsedSelect.displayColumns.size() > 1)
            //{
            //    throw new PlanningErrorException("Multiple DISTINCT columns currently unsupported");
            //}
            AbstractExpression distinctExpr = null;
            AbstractExpression nextExpr = null;
            for (ParsedSelectStmt.ParsedColInfo col : m_parsedSelect.m_displayColumns) {
                // Distinct can in theory handle any expression now, but it's
                // untested so we'll balk on anything other than a TVE here
                // --izzy
                if (col.expression instanceof TupleValueExpression)
                {
                    // Add distinct node(s) to the plan
                    if (distinctExpr == null) {
                        distinctExpr = col.expression;
                        nextExpr = distinctExpr;
                    } else {
                        nextExpr.setRight(col.expression);
                        nextExpr = nextExpr.getRight();
                    }
                }
                else
                {
                    throw new PlanningErrorException("DISTINCT of an expression currently unsupported");
                }
            }
            // Add distinct node(s) to the plan
            root = addDistinctNodes(root, distinctExpr);
            // aggregate handlers are expected to produce the required projection.
            // the other aggregates do this inherently but distinct may need a
            // projection node.
            root = addProjection(root);

        }

        return root;
    }

    /**
     * If plan is distributed than add distinct nodes to each partition and the coordinator.
     * Otherwise simply add the distinct node on top of the current root
     *
     * @param root The root node
     * @param expr The distinct expression
     * @return The new root node.
     */
    AbstractPlanNode addDistinctNodes(AbstractPlanNode root, AbstractExpression expr)
    {
        assert(root != null);
        AbstractPlanNode accessPlanTemp = root;
        if (root instanceof ReceivePlanNode && !m_parsedSelect.m_mvFixInfo.needed()) {
            // Temporarily strip send/receive pair
            accessPlanTemp = root.getChild(0).getChild(0);
            accessPlanTemp.clearParents();
            root.getChild(0).unlinkChild(accessPlanTemp);

            // Add new distinct node to each partition
            AbstractPlanNode distinctNode = addDistinctNode(accessPlanTemp, expr);
            // Add send/receive pair back
            root.getChild(0).addAndLinkChild(distinctNode);
        }

        // Add new distinct node to the coordinator
        root = addDistinctNode(root, expr);
        return root;
    }

    /**
     * Build new distinct node and put it on top of the current root
     *
     * @param root The root node
     * @param expr The distinct expression
     * @return The new root node.
     */
    private static AbstractPlanNode addDistinctNode(AbstractPlanNode root, AbstractExpression expr)
    {
        DistinctPlanNode distinctNode = new DistinctPlanNode();
        distinctNode.setDistinctExpression(expr);
        distinctNode.addAndLinkChild(root);
        return distinctNode;
    }

    /**
     * Get the unique set of names of all columns that are part of an index on
     * the given table.
     *
     * @param table
     *            The table to build the list of index-affected columns with.
     * @return The set of column names affected by indexes with duplicates
     *         removed.
     */
    public static Set<String> getIndexedColumnSetForTable(Table table) {
        HashSet<String> columns = new HashSet<String>();

        for (Index index : table.getIndexes()) {
            for (ColumnRef colRef : index.getColumns()) {
                columns.add(colRef.getColumn().getTypeName());
            }
        }

        return columns;
    }

    public String getErrorMessage() {
        return m_recentErrorMsg;
    }

    /**
     * Outer join simplification using null rejection.
     * http://citeseerx.ist.psu.edu/viewdoc/summary?doi=10.1.1.43.2531
     * Outerjoin Simplification and Reordering for Query Optimization
     * by Cesar A. Galindo-Legaria , Arnon Rosenthal
     * Algorithm:
     * Traverse the join tree top-down:
     *  For each join node n1 do:
     *    For each expression expr (join and where) at the node n1
     *      For each join node n2 descended from n1 do:
     *          If expr rejects nulls introduced by n2 inner table,
     *          then convert n2 to an inner join. If n2 is a full join then need repeat this step
     *          for n2 inner and outer tables
     */
    private static void simplifyOuterJoin(BranchNode joinTree) {
        assert(joinTree != null);
        List<AbstractExpression> exprs = new ArrayList<AbstractExpression>();
        JoinNode leftNode = joinTree.getLeftNode();
        JoinNode rightNode = joinTree.getRightNode();
        // For the top level node only WHERE expressions need to be evaluated for NULL-rejection
        if (leftNode.getWhereExpression() != null) {
            exprs.add(leftNode.getWhereExpression());
        }
        if (rightNode.getWhereExpression() != null) {
            exprs.add(rightNode.getWhereExpression());
        }
        simplifyOuterJoinRecursively(joinTree, exprs);
    }

    private static void simplifyOuterJoinRecursively(BranchNode joinNode, List<AbstractExpression> exprs) {
        assert (joinNode != null);
        JoinNode leftNode = joinNode.getLeftNode();
        JoinNode rightNode = joinNode.getRightNode();
        if (joinNode.getJoinType() == JoinType.LEFT) {
            for (AbstractExpression expr : exprs) {
                // Get all the tables underneath this node and
                // see if the expression is NULL-rejecting for any of them
                Collection<String> tableAliases = rightNode.generateTableJoinOrder();
                boolean rejectNull = false;
                for (String tableAlias : tableAliases) {
                    if (ExpressionUtil.isNullRejectingExpression(expr, tableAlias)) {
                        // We are done at this level
                        joinNode.setJoinType(JoinType.INNER);
                        rejectNull = true;
                        break;
                    }
                }
                if (rejectNull) {
                    break;
                }
            }
        } else {
            assert(joinNode.getJoinType() == JoinType.INNER);
        }

        // Now add this node expression to the list and descend
        // In case of outer join, the inner node adds its WHERE and JOIN expressions, while
        // the outer node adds its WHERE ones only - the outer node does not introduce NULLs
        List<AbstractExpression> newExprs = new ArrayList<AbstractExpression>(exprs);
        if (leftNode.getJoinExpression() != null) {
            newExprs.add(leftNode.getJoinExpression());
        }
        if (rightNode.getJoinExpression() != null) {
            newExprs.add(rightNode.getJoinExpression());
        }

        if (leftNode.getWhereExpression() != null) {
            exprs.add(leftNode.getWhereExpression());
        }
        if (rightNode.getWhereExpression() != null) {
            exprs.add(rightNode.getWhereExpression());
        }

        if (joinNode.getJoinType() == JoinType.INNER) {
            exprs.addAll(newExprs);
            if (leftNode instanceof BranchNode) {
                simplifyOuterJoinRecursively((BranchNode)leftNode, exprs);
            }
            if (rightNode instanceof BranchNode) {
                simplifyOuterJoinRecursively((BranchNode)rightNode, exprs);
            }
        } else {
            if (rightNode instanceof BranchNode) {
                newExprs.addAll(exprs);
                simplifyOuterJoinRecursively((BranchNode)rightNode, newExprs);
            }
            if (leftNode instanceof BranchNode) {
                simplifyOuterJoinRecursively((BranchNode)leftNode, exprs);
            }
        }
    }
}<|MERGE_RESOLUTION|>--- conflicted
+++ resolved
@@ -423,25 +423,12 @@
             // the final best parent plan
             retval.rootPlanGraph = connectChildrenBestPlans(retval.rootPlanGraph);
         }
-<<<<<<< HEAD
-=======
-        // Remove the coordinator send/receive pair from the plan for a subselect.
-        // It may be added later by the caller for the whole plan.
-        // TODO: refactor getNextPlan to prevent generating them in the first place.
-        // But be careful -- this could create (or close?) loopholes in how some
-        // micro-optimizations apply (to the partial plan vs. the coordinated plan),
-        // especially the determinism rewrites.
-        if ( ! coordinateResult) {
-            retval.rootPlanGraph = StmtSubqueryScan.removeCoordinatorSendReceivePair(retval.rootPlanGraph);
-        }
->>>>>>> 61c66f4b
 
         // If we have content non-determinism on DML, then fail planning.
         // This can happen in case of an INSERT INTO ... SELECT ... where the select statement has a limit on unordered data.
         // This may also be a concern in the future if we allow subqueries in UPDATE and DELETE statements
         //   (e.g., WHERE c IN (SELECT ...))
-<<<<<<< HEAD
-        if (retval != null && !retval.getReadOnly() && !retval.isOrderDeterministic()) {
+        if (retval != null && !retval.isReadOnly() && !retval.isOrderDeterministic()) {
             String errorMsg = "DML statement manipulates data in content non-deterministic way ";
             if (parsedStmt.m_isUpsert) {
                 throw new PlanningErrorException(errorMsg +
@@ -449,10 +436,6 @@
             }
             if (retval.hasLimitOrOffset()) {
                 throw new PlanningErrorException(errorMsg +
-=======
-        if (retval.hasLimitOrOffset() && !retval.isOrderDeterministic() && !retval.isReadOnly()) {
-            throw new PlanningErrorException("DML statement manipulates data in content non-deterministic way " +
->>>>>>> 61c66f4b
                         "(this may happen on INSERT INTO ... SELECT, for example).");
             }
         }
