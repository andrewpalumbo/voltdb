/* This file is part of VoltDB.
 * Copyright (C) 2008-2014 VoltDB Inc.
 *
 * This program is free software: you can redistribute it and/or modify
 * it under the terms of the GNU Affero General Public License as
 * published by the Free Software Foundation, either version 3 of the
 * License, or (at your option) any later version.
 *
 * This program is distributed in the hope that it will be useful,
 * but WITHOUT ANY WARRANTY; without even the implied warranty of
 * MERCHANTABILITY or FITNESS FOR A PARTICULAR PURPOSE.  See the
 * GNU Affero General Public License for more details.
 *
 * You should have received a copy of the GNU Affero General Public License
 * along with VoltDB.  If not, see <http://www.gnu.org/licenses/>.
 */

package org.voltdb.planner;

import java.util.LinkedHashMap;

import org.hsqldb_voltpatches.VoltXMLElement;
import org.voltdb.catalog.Column;
import org.voltdb.catalog.Database;
import org.voltdb.catalog.Table;
import org.voltdb.expressions.AbstractExpression;

/**
 *
 *
 */
public class ParsedUpdateStmt extends AbstractParsedStmt {
    // maintaining column ordering is important for deterministic
    // schema generation: see ENG-1660.
    LinkedHashMap<Column, AbstractExpression> columns =
        new LinkedHashMap<Column, AbstractExpression>();

    /**
    * Class constructor
    * @param paramValues
    * @param db
    */
    public ParsedUpdateStmt(String[] paramValues, Database db) {
        super(paramValues, db);
    }

    @Override
    void parse(VoltXMLElement stmtNode) {
<<<<<<< HEAD
        assert(tableList.size() == 1);
        Table table = tableList.get(0).getTargetTable();
        assert(table != null);
=======
        assert(m_tableList.size() == 1);
        Table table = m_tableList.get(0);
>>>>>>> 2244ddbc

        for (VoltXMLElement child : stmtNode.children) {
            if (child.name.equalsIgnoreCase("columns")) {
                parseTargetColumns(child, table, columns);
            }
        }
    }

    @Override
    public String toString() {
        String retval = super.toString() + "\n";

        retval += "COLUMNS:\n";
        for (Column col : columns.keySet()) {
            retval += "\tColumn: " + col.getTypeName() + ": ";
            retval += columns.get(col).toString() + "\n";
        }

        retval = retval.trim();

        return retval;
    }
}<|MERGE_RESOLUTION|>--- conflicted
+++ resolved
@@ -46,14 +46,12 @@
 
     @Override
     void parse(VoltXMLElement stmtNode) {
-<<<<<<< HEAD
-        assert(tableList.size() == 1);
-        Table table = tableList.get(0).getTargetTable();
-        assert(table != null);
-=======
         assert(m_tableList.size() == 1);
         Table table = m_tableList.get(0);
->>>>>>> 2244ddbc
+        // Need to add the table to the cache. It may be required to resolve the
+        // correlated TVE in case of WHERE clause contains IN subquery
+        addTableToStmtCache(table.getTypeName(), table.getTypeName(), null);
+
 
         for (VoltXMLElement child : stmtNode.children) {
             if (child.name.equalsIgnoreCase("columns")) {
