/* This file is part of VoltDB.
 * Copyright (C) 2008-2015 VoltDB Inc.
 *
 * This program is free software: you can redistribute it and/or modify
 * it under the terms of the GNU Affero General Public License as
 * published by the Free Software Foundation, either version 3 of the
 * License, or (at your option) any later version.
 *
 * This program is distributed in the hope that it will be useful,
 * but WITHOUT ANY WARRANTY; without even the implied warranty of
 * MERCHANTABILITY or FITNESS FOR A PARTICULAR PURPOSE.  See the
 * GNU Affero General Public License for more details.
 *
 * You should have received a copy of the GNU Affero General Public License
 * along with VoltDB.  If not, see <http://www.gnu.org/licenses/>.
 */

package org.voltdb.compiler;

import java.io.File;
import java.io.FileNotFoundException;
import java.io.FileReader;
import java.io.IOException;

import org.voltdb.utils.InMemoryJarfile;
import org.voltdb.utils.MiscUtils;

/**
 * VoltCompiler file-based reader.
 */
public class VoltCompilerFileReader extends VoltCompilerReader
{
    private final File m_file;
    private FileReader m_fileReader;

    /**
     * @param path  file path
     */
    public VoltCompilerFileReader(String path) throws IOException
    {
        m_file = new File(path);
        try {
            m_fileReader = new FileReader(m_file);
        }
        catch (FileNotFoundException e) {
            throw new IOException(String.format("Unable to open \"%s\" for reading", path));
        }
    }

    /* (non-Javadoc)
     * @see java.io.Reader#read(char[], int, int)
     */
    @Override
    public int read(char[] cbuf, int off, int len) throws IOException
    {
        return m_fileReader.read(cbuf, off, len);
    }

    /* (non-Javadoc)
     * @see java.io.Reader#close()
     */
    @Override
    public void close() throws IOException
    {
        if (m_fileReader != null) {
            m_fileReader.close();
            m_fileReader = null;
        }
    }

    @Override
    public String getName()
    {
        return m_file.getName();
    }

    @Override
    public String getPath()
    {
        return m_file.getPath();
    }

    @Override
    public void putInJar(InMemoryJarfile jarFile, String name) throws IOException
    {
        jarFile.put(name, m_file);
    }

    /**
     * Get the path of a schema file, optionally relative to a project.xml file's path.
     */
    static String getSchemaPath(String projectFilePath, String path) throws IOException
    {
        File file = null;

        if (path.contains(".jar!")) {
<<<<<<< HEAD
            String ddlText = VoltCompilerUtils.readFileFromJarfile(path);
=======
            // Read a file from a jar in the form path/to/jar.jar!/path/to/file.ext
            String[] paths = path.split("!");
            if (paths[0].startsWith("file:"))
                paths[0] = paths[0].substring("file:".length());
            paths[1] = paths[1].substring(1);
            String ddlText = VoltCompilerUtils.readFileFromJarfile(paths[0], paths[1]);
>>>>>>> f708143e
            file = MiscUtils.writeStringToTempFile(ddlText);
        }
        else {
            file = new File(path);
        }

        if (!file.isAbsolute()) {
            // Resolve schemaPath relative to either the database definition xml file
            // or the working directory.
            if (projectFilePath != null) {
                file = new File(new File(projectFilePath).getParent(), path);
            }
            else {
                file = new File(path);
            }
        }

        return file.getPath();
    }
}<|MERGE_RESOLUTION|>--- conflicted
+++ resolved
@@ -94,16 +94,12 @@
         File file = null;
 
         if (path.contains(".jar!")) {
-<<<<<<< HEAD
-            String ddlText = VoltCompilerUtils.readFileFromJarfile(path);
-=======
             // Read a file from a jar in the form path/to/jar.jar!/path/to/file.ext
             String[] paths = path.split("!");
             if (paths[0].startsWith("file:"))
                 paths[0] = paths[0].substring("file:".length());
             paths[1] = paths[1].substring(1);
             String ddlText = VoltCompilerUtils.readFileFromJarfile(paths[0], paths[1]);
->>>>>>> f708143e
             file = MiscUtils.writeStringToTempFile(ddlText);
         }
         else {
