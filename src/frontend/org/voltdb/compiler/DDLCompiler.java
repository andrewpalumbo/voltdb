/* This file is part of VoltDB.
 * Copyright (C) 2008-2013 VoltDB Inc.
 *
 * This program is free software: you can redistribute it and/or modify
 * it under the terms of the GNU Affero General Public License as
 * published by the Free Software Foundation, either version 3 of the
 * License, or (at your option) any later version.
 *
 * This program is distributed in the hope that it will be useful,
 * but WITHOUT ANY WARRANTY; without even the implied warranty of
 * MERCHANTABILITY or FITNESS FOR A PARTICULAR PURPOSE.  See the
 * GNU Affero General Public License for more details.
 *
 * You should have received a copy of the GNU Affero General Public License
 * along with VoltDB.  If not, see <http://www.gnu.org/licenses/>.
 */

package org.voltdb.compiler;

import groovy.lang.GroovyClassLoader;

import java.io.File;
import java.io.FileNotFoundException;
import java.io.FileReader;
import java.io.IOException;
import java.io.LineNumberReader;
import java.math.BigDecimal;
import java.util.ArrayList;
import java.util.Arrays;
import java.util.HashMap;
import java.util.List;
import java.util.Map;
import java.util.Map.Entry;
import java.util.TreeMap;
import java.util.regex.Matcher;
import java.util.regex.Pattern;

import org.apache.commons.lang3.StringUtils;
import org.codehaus.groovy.control.CompilationFailedException;
import org.codehaus.groovy.control.CompilerConfiguration;
import org.codehaus.groovy.control.customizers.ImportCustomizer;
import org.hsqldb_voltpatches.HSQLInterface;
import org.hsqldb_voltpatches.HSQLInterface.HSQLParseException;
import org.hsqldb_voltpatches.VoltXMLElement;
import org.json_voltpatches.JSONException;
import org.json_voltpatches.JSONStringer;
import org.voltcore.utils.Pair;
import org.voltdb.VoltType;
import org.voltdb.catalog.CatalogMap;
import org.voltdb.catalog.Column;
import org.voltdb.catalog.ColumnRef;
import org.voltdb.catalog.Constraint;
import org.voltdb.catalog.Database;
import org.voltdb.catalog.Group;
import org.voltdb.catalog.Index;
import org.voltdb.catalog.MaterializedViewInfo;
import org.voltdb.catalog.Table;
import org.voltdb.compiler.VoltCompiler.ProcedureDescriptor;
import org.voltdb.compiler.VoltCompiler.VoltCompilerException;
import org.voltdb.compilereport.TableAnnotation;
import org.voltdb.expressions.AbstractExpression;
import org.voltdb.expressions.TupleValueExpression;
import org.voltdb.planner.AbstractParsedStmt;
import org.voltdb.planner.ParsedSelectStmt;
import org.voltdb.types.ConstraintType;
import org.voltdb.types.ExpressionType;
import org.voltdb.types.IndexType;
import org.voltdb.utils.BuildDirectoryUtils;
import org.voltdb.utils.CatalogUtil;
import org.voltdb.utils.Encoder;
import org.voltdb.utils.VoltTypeUtil;


/**
 * Compiles schema (SQL DDL) text files and stores the results in a given catalog.
 *
 */
public class DDLCompiler {

    static final int MAX_COLUMNS = 1024;
    static final int MAX_ROW_SIZE = 1024 * 1024 * 2;

    /**
     * Regex Description:
     * <pre>
     * (?i) -- ignore case
     * \\A -- beginning of statement
     * PARTITION -- token
     * \\s+ one or more spaces
     * (PROCEDURE|TABLE) -- either PROCEDURE or TABLE token
     * \\s+ -- one or more spaces
     * .+ -- one or more of any characters
     * ; -- a semicolon
     * \\z -- end of string
     * </pre>
     */
    static final Pattern prePartitionPattern = Pattern.compile(
            "(?i)\\APARTITION\\s+(PROCEDURE|TABLE)\\s+.+;\\z"
            );
    /**
     * NB supports only unquoted table and column names
     *
     * Regex Description:
     * <pre>
     * (?i) -- ignore case
     * \\A -- beginning of statement
     * PARTITION -- token
     * \\s+ -- one or more spaces
     * TABLE -- token
     * \\s+ -- one or more spaces
     * ([\\w$]+) -- [table name capture group 1]
     *    [\\w$]+ -- 1 or more identifier character
     *        (letters, numbers, dollar sign ($) underscore (_))
     * \\s+ -- one or more spaces
     * ON -- token
     * \\s+ -- one or more spaces
     * COLUMN -- token
     * \\s+ -- one or more spaces
     * ([\\w$]+) -- [column name capture group 2]
     *    [\\w$]+ -- 1 or more identifier character
     *        (letters, numbers, dollar sign ($) or underscore (_))
     * \\s* -- 0 or more spaces
     * ; a -- semicolon
     * \\z -- end of string
     * </pre>
     */
    static final Pattern partitionTablePattern = Pattern.compile(
            "(?i)\\APARTITION\\s+TABLE\\s+([\\w$]+)\\s+ON\\s+COLUMN\\s+([\\w$]+)\\s*;\\z"
            );
    /**
     * NB supports only unquoted table and column names
     *
     * Regex Description:
     * <pre>
     * (?i) -- ignore case
     * \\A -- beginning of statement
     * PARTITION -- token
     * \\s+ -- one or more spaces
     * PROCEDURE -- token
     * \\s+ -- one or more spaces
     * ([\\w$]+) -- [procedure name capture group 1]
     *    [\\w$]+ -- one or more identifier character
     *        (letters, numbers, dollar sign ($) or underscore (_))
     * \\s+ -- one or more spaces
     * ON -- token
     * \\s+ -- one or more spaces
     * TABLE -- token
     * \\s+ -- one or more spaces
     * ([\\w$]+) -- [table name capture group 2]
     *    [\\w$]+ -- one or more identifier character
     *        (letters, numbers, dollar sign ($) or underscore (_))
     * \\s+ -- one or more spaces
     * COLUMN -- token
     * \\s+ -- one or more spaces
     * ([\\w$]+) -- [column name capture group 3]
     *    [\\w$]+ -- one or more identifier character
     *        (letters, numbers, dollar sign ($) or underscore (_))
     * (?:\\s+PARAMETER\\s+(\\d+))? 0 or 1 parameter clause [non-capturing]
     *    \\s+ -- one or more spaces
     *    PARAMETER -- token
     *    \\s+ -- one or more spaces
     *    \\d+ -- one ore more number digits [parameter index capture group 4]
     * \\s* -- 0 or more spaces
     * ; -- a semicolon
     * \\z -- end of string
     * </pre>
     */
    static final Pattern partitionProcedurePattern = Pattern.compile(
            "(?i)\\APARTITION\\s+PROCEDURE\\s+([\\w$]+)\\s+ON\\s+TABLE\\s+" +
            "([\\w$]+)\\s+COLUMN\\s+([\\w$]+)(?:\\s+PARAMETER\\s+(\\d+))?\\s*;\\z"
            );

    /**
     * CREATE PROCEDURE from Java class statement regex
     * NB supports only unquoted table and column names
     * Capture groups are tagged as (1) and (2) in comments below.
     */
    static final Pattern procedureClassPattern = Pattern.compile(
            "(?i)" +                                // ignore case
            "\\A" +                                 // beginning of statement
            "CREATE" +                              // CREATE token
            "\\s+" +                                // one or more spaces
            "PROCEDURE" +                           // PROCEDURE token
            "(?:" +                                 // begin optional ALLOW clause
            "\\s+" +                                //   one or more spaces
            "ALLOW" +                               //   ALLOW token
            "\\s+" +                                //   one or more spaces
            "([\\w.$]+(?:\\s*,\\s*[\\w.$]+)*)" +    //   (1) comma-separated role list
            ")?" +                                  // end optional ALLOW clause
            "\\s+" +                                // one or more spaces
            "FROM" +                                // FROM token
            "\\s+" +                                // one or more spaces
            "CLASS" +                               // CLASS token
            "\\s+" +                                // one or more spaces
            "([\\w$.]+)" +                          // (2) class name
            "\\s*" +                                // zero or more spaces
            ";" +                                   // semi-colon terminator
            "\\z"                                   // end of statement
            );

    /**
     * CREATE PROCEDURE with single SELECT or DML statement regex
     * NB supports only unquoted table and column names
     * Capture groups are tagged as (1) and (2) in comments below.
     */
    static final Pattern procedureSingleStatementPattern = Pattern.compile(
            "(?i)" +                                // ignore case
            "\\A" +                                 // beginning of DDL statement
            "CREATE" +                              // CREATE token
            "\\s+" +                                // one or more spaces
            "PROCEDURE" +                           // PROCEDURE token
            "\\s+" +                                // one or more spaces
            "([\\w.$]+)" +                          // (1) procedure name
            "(?:" +                                 // begin optional ALLOW clause
            "\\s+" +                                //   one or more spaces
            "ALLOW" +                               //   ALLOW token
            "\\s+" +                                //   one or more spaces
            "([\\w.$]+(?:\\s*,\\s*[\\w.$]+)*)" +    //   (2) comma-separated role list
            ")?" +                                  // end optional ALLOW clause
            "\\s+" +                                // one or more spaces
            "AS" +                                  // AS token
            "\\s+" +                                // one or more spaces
            "(" +                                   // (3) begin SELECT or DML statement
            "(?:SELECT|INSERT|UPDATE|DELETE)" +     //   valid DML start tokens (not captured)
            "\\s+" +                                //   one or more spaces
            ".+)" +                                 //   end SELECT or DML statement
            ";" +                                   // semi-colon terminator
            "\\z"                                   // end of DDL statement
            );

    static final char   BLOCK_DELIMITER_CHAR = '#';
    static final String BLOCK_DELIMITER = "###";

    static final Pattern procedureWithScriptPattern = Pattern.compile(
            "\\A" +                                 // beginning of DDL statement
            "CREATE" +                              // CREATE token
            "\\s+" +                                // one or more spaces
            "PROCEDURE" +                           // PROCEDURE token
            "\\s+" +                                // one or more spaces
            "([\\w.$]+)" +                          // (1) procedure name
            "(?:" +                                 // begin optional ALLOW clause
            "\\s+" +                                //   one or more spaces
            "ALLOW" +                               //   ALLOW token
            "\\s+" +                                //   one or more spaces
            "([\\w.$]+(?:\\s*,\\s*[\\w.$]+)*)" +    //   (2) comma-separated role list
            ")?" +                                  // end optional ALLOW clause
            "\\s+" +                                // one or more spaces
            "AS" +                                  // AS token
            "\\s+" +                                // one or more spaces
            BLOCK_DELIMITER +                       // block delimiter ###
            "(.+)" +                                // (3) code block content
            BLOCK_DELIMITER +                       // block delimiter ###
            "\\s+" +                                // one or more spaces
            "LANGUAGE" +                            // LANGUAGE token
            "\\s+" +                                // one or more spaces
            "(GROOVY)" +                            // (4) language name
            ";" +                                   // semi-colon terminator
            "\\z",                                  // end of DDL statement
            Pattern.CASE_INSENSITIVE|Pattern.MULTILINE|Pattern.DOTALL
            );

    /**
     * Regex to parse the CREATE ROLE statement with optional WITH clause.
     * Leave the WITH clause argument as a single group because regexes
     * aren't capable of producing a variable number of groups.
     * Capture groups are tagged as (1) and (2) in comments below.
     */
    static final Pattern createRolePattern = Pattern.compile(
            "(?i)" +                            // (ignore case)
            "\\A" +                             // (start statement)
            "CREATE\\s+ROLE\\s+" +              // CREATE ROLE
            "([\\w.$]+)" +                      // (1) <role name>
            "(?:\\s+WITH\\s+" +                 // (start optional WITH clause block)
                "(\\w+(?:\\s*,\\s*\\w+)*)" +    //   (2) <comma-separated argument string>
            ")?" +                              // (end optional WITH clause block)
            ";\\z"                              // (end statement)
            );

    /**
     * Regex to match CREATE TABLE or CREATE VIEW statements.
     * Unlike the other matchers, this is just designed to pull out the
     * name of the table or view, not the whole statement.
     * It's used to preserve as-entered schema for each table/view
     * for the catalog report generator for the moment.
     * Capture group (1) is ignored, but (2) is used.
     */
    static final Pattern createTablePattern = Pattern.compile(
            "(?i)" +                            // (ignore case)
            "\\A" +                             // (start statement)
            "CREATE\\s+(TABLE|VIEW)\\s+" +      // (1) CREATE TABLE
            "([\\w.$]+)"                        // (2) <table name>
            );

    /**
     * NB supports only unquoted table and column names
     *
     * Regex Description:
     * <pre>
     * (?i) -- ignore case
     * \\A -- beginning of statement
     * REPLICATE -- token
     * \\s+ -- one or more spaces
     * TABLE -- token
     * \\s+ -- one or more spaces
     * ([\\w$.]+) -- [table name capture group 1]
     *    [\\w$]+ -- one or more identifier character (letters, numbers, dollar sign ($) or underscore (_))
     * \\s* -- 0 or more spaces
     * ; -- a semicolon
     * \\z -- end of string
     * </pre>
     */
    static final Pattern replicatePattern = Pattern.compile(
            "(?i)\\AREPLICATE\\s+TABLE\\s+([\\w$]+)\\s*;\\z"
            );

    /**
     * EXPORT TABLE statement regex
     * NB supports only unquoted table names
     * Capture groups are tagged as (1) in comments below.
     */
    static final Pattern exportPattern = Pattern.compile(
            "(?i)" +                            // (ignore case)
            "\\A"  +                            // start statement
            "EXPORT\\s+TABLE\\s+"  +            // EXPORT TABLE
            "([\\w.$]+)" +                      // (1) <table name>
            "\\s*;\\z"                          // (end statement)
            );
    /**
     * Regex Description:
     *
     *  if the statement starts with either create procedure, partition,
     *  replicate, or role the first match group is set to respectively procedure,
     *  partition, replicate, or role.
     * <pre>
     * (?i) -- ignore case
     * ((?<=\\ACREATE\\s{0,1024})(?:PROCEDURE|ROLE)|\\APARTITION|\\AREPLICATE\\AEXPORT) -- voltdb ddl
     *    [capture group 1]
     *      (?<=\\ACREATE\\s{1,1024})(?:PROCEDURE|ROLE) -- create procedure or role ddl
     *          (?<=\\ACREATE\\s{0,1024}) -- CREATE zero-width positive lookbehind
     *              \\A -- beginning of statement
     *              CREATE -- token
     *              \\s{1,1024} -- one or up to 1024 spaces
     *              (?:PROCEDURE|ROLE) -- procedure or role token
     *      | -- or
     *      \\A -- beginning of statement
     *      -- PARTITION token
     *      | -- or
     *      \\A -- beginning of statement
     *      REPLICATE -- token
     *      | -- or
     *      \\A -- beginning of statement
     *      EXPORT -- token
     * \\s -- one space
     * </pre>
     */
    static final Pattern voltdbStatementPrefixPattern = Pattern.compile(
            "(?i)((?<=\\ACREATE\\s{0,1024})(?:PROCEDURE|ROLE)|\\APARTITION|\\AREPLICATE|\\AEXPORT)\\s"
            );

    static final String TABLE = "TABLE";
    static final String PROCEDURE = "PROCEDURE";
    static final String PARTITION = "PARTITION";
    static final String REPLICATE = "REPLICATE";
    static final String EXPORT = "EXPORT";
    static final String ROLE = "ROLE";

    enum Permission {
        adhoc,
        sysproc,
        defaultproc,
        export;

        static String toListString() {
            return Arrays.asList(values()).toString();
        }
    }

    HSQLInterface m_hsql;
    VoltCompiler m_compiler;
    String m_fullDDL = "";
    int m_currLineNo = 1;

    /// Partition descriptors parsed from DDL PARTITION or REPLICATE statements.
    final VoltDDLElementTracker m_tracker;

    HashMap<String, Column> columnMap = new HashMap<String, Column>();
    HashMap<String, Index> indexMap = new HashMap<String, Index>();
    HashMap<Table, String> matViewMap = new HashMap<Table, String>();

<<<<<<< HEAD
=======
    // Track the original CREATE TABLE statement for each table
    // Currently used for catalog report generation.
    // There's specifically no cleanup here because I don't think
    // any is needed.
    Map<String, String> m_tableNameToDDL = new TreeMap<String, String>();
>>>>>>> 486fab93

    private class DDLStatement {
        public DDLStatement() {
        }
        String statement = "";
        int lineNo;
    }

    Language.Visitor<Class<?>, Pair<String,String>> codeBlockCompiler =
            new Language.SimpleVisitor<Class<?>, Pair<String, String>>() {

        CompilerConfiguration conf = new CompilerConfiguration(CompilerConfiguration.DEFAULT);
        ImportCustomizer imports = new ImportCustomizer();
        GroovyClassLoader gcl;

        {
            imports.addStarImports("org.voltdb");
            conf.addCompilationCustomizers(imports);
            conf.getOptimizationOptions().put("indy", true);


            File groovyOut = new File("groovyout");
            if (!groovyOut.exists()) groovyOut.mkdir();
            if (!groovyOut.isDirectory() || !groovyOut.canRead() || !groovyOut.canWrite()) {
                throw new RuntimeException("Cannot access directory\"" + groovyOut + "\"");
            }
            List<String> classPath = conf.getClasspath();
            classPath.add(groovyOut.getName());
            conf.setClasspathList(classPath);

            conf.setTargetDirectory(groovyOut);

            gcl = new GroovyClassLoader(Thread.currentThread().getContextClassLoader(), conf);
        }

        @Override
        public Class<?> visitJava(Pair<String, String> p) {
            throw new UnsupportedOperationException();
        }

        @Override
        public Class<?> visitGroovy(Pair<String, String> p) {
            return gcl.parseClass(p.getSecond(),p.getFirst() + ".groovy");
        }
    };

    public DDLCompiler(VoltCompiler compiler, HSQLInterface hsql, VoltDDLElementTracker tracker) {
        assert(compiler != null);
        assert(hsql != null);
        assert(tracker != null);
        this.m_hsql = hsql;
        this.m_compiler = compiler;
        this.m_tracker = tracker;
    }

    /**
     * Compile a DDL schema from a file on disk
     * @param path
     * @param db
     * @throws VoltCompiler.VoltCompilerException
     */
    public void loadSchema(String path, Database db)
            throws VoltCompiler.VoltCompilerException {
        File inputFile = new File(path);
        FileReader reader = null;
        try {
            reader = new FileReader(inputFile);
        } catch (FileNotFoundException e) {
            throw m_compiler.new VoltCompilerException("Unable to open schema file for reading");
        }

        m_currLineNo = 1;
        loadSchema(path, db, reader);
    }

    /**
     * Compile a file from an open input stream
     * @param path
     * @param db
     * @param reader
     * @throws VoltCompiler.VoltCompilerException
     */
    private void loadSchema(String path, Database db, FileReader reader)
            throws VoltCompiler.VoltCompilerException {

        DDLStatement stmt = getNextStatement(reader, m_compiler);
        while (stmt != null) {
            // We sometimes choke at parsing statements with newlines, so
            // make a version without newlines for most of the processing,
            // but leave the original around because the formatting has
            // value in the catalog report and perhaps elsewhere in the future.
            String oneLinerStmt = stmt.statement.replace("\n", " ");

            // Some statements are processed by VoltDB and the rest are handled by HSQL.
            boolean processed = false;
            try {
                processed = processVoltDBStatement(oneLinerStmt, db);
            } catch (VoltCompilerException e) {
                // Reformat the message thrown by VoltDB DDL processing to have a line number.
                String msg = "VoltDB DDL Error: \"" + e.getMessage() + "\" in statement starting on lineno: " + stmt.lineNo;
                throw m_compiler.new VoltCompilerException(msg);
            }
            if (!processed) {
                try {
                    // check for CREATE TABLE or CREATE VIEW
                    Matcher tableMatcher = createTablePattern.matcher(oneLinerStmt);
                    if (tableMatcher.find()) {
                        String tableName = tableMatcher.group(2);
                        m_tableNameToDDL.put(tableName.toUpperCase(), stmt.statement);
                    }

                    // kind of ugly.  We hex-encode each statement so we can
                    // avoid embedded newlines so we can delimit statements
                    // with newline.
                    m_fullDDL += Encoder.hexEncode(oneLinerStmt) + "\n";
                    m_hsql.runDDLCommand(oneLinerStmt);
                } catch (HSQLParseException e) {
                    String msg = "DDL Error: \"" + e.getMessage() + "\" in statement starting on lineno: " + stmt.lineNo;
                    throw m_compiler.new VoltCompilerException(msg, stmt.lineNo);
                }
            }
            stmt = getNextStatement(reader, m_compiler);
        }

        try {
            reader.close();
        } catch (IOException e) {
            throw m_compiler.new VoltCompilerException("Error closing schema file");
        }
    }

    /**
     * Checks whether or not the start of the given identifier is java (and
     * thus DDL) compliant. An identifier may start with: _ [a-zA-Z] $
     * @param identifier the identifier to check
     * @param statement the statement where the identifier is
     * @return the given identifier unmodified
     * @throws VoltCompilerException when it is not compliant
     */
    private String checkIdentifierStart(
            final String identifier, final String statement
            ) throws VoltCompilerException {

        assert identifier != null && ! identifier.trim().isEmpty();
        assert statement != null && ! statement.trim().isEmpty();

        int loc = 0;
        do {
            if( ! Character.isJavaIdentifierStart(identifier.charAt(loc))) {
                String msg = "Unknown indentifier in DDL: \"" +
                        statement.substring(0,statement.length()-1) +
                        "\" contains invalid identifier \"" + identifier + "\"";
                throw m_compiler.new VoltCompilerException(msg);
            }
            loc = identifier.indexOf('.', loc) + 1;
        }
        while( loc > 0 && loc < identifier.length());

        return identifier;
    }

    /**
     * Process a VoltDB-specific DDL statement, like PARTITION, REPLICATE,
     * CREATE PROCEDURE, and CREATE ROLE.
     * @param statement  DDL statement string
     * @param db
     * @return true if statement was handled, otherwise it should be passed to HSQL
     * @throws VoltCompilerException
     */
    private boolean processVoltDBStatement(String statement, Database db) throws VoltCompilerException {
        if (statement == null || statement.trim().isEmpty()) {
            return false;
        }

        statement = statement.trim();

        // matches if it is the beginning of a voltDB statement
        Matcher statementMatcher = voltdbStatementPrefixPattern.matcher(statement);
        if( ! statementMatcher.find()) {
            return false;
        }

        // either PROCEDURE, REPLICATE, PARTITION, ROLE, or EXPORT
        String commandPrefix = statementMatcher.group(1).toUpperCase();

        // matches if it is CREATE PROCEDURE [ALLOW <role> ...] FROM CLASS <class-name>;
        statementMatcher = procedureClassPattern.matcher(statement);
        if( statementMatcher.matches()) {
            String className = checkIdentifierStart(statementMatcher.group(2), statement);
            Class<?> clazz;
            try {
                clazz = Class.forName(className);
            } catch (ClassNotFoundException e) {
                throw m_compiler.new VoltCompilerException(String.format(
                        "Cannot load class for procedure: %s",
                        className));
            }

            ProcedureDescriptor descriptor = m_compiler.new ProcedureDescriptor(
                    new ArrayList<String>(), Language.JAVA, clazz);

            // Add roles if specified.
            if (statementMatcher.group(1) != null) {
                for (String roleName : StringUtils.split(statementMatcher.group(1), ',')) {
                    // Don't put the same role in the list more than once.
                    String roleNameFixed = roleName.trim().toLowerCase();
                    if (!descriptor.m_authGroups.contains(roleNameFixed)) {
                        descriptor.m_authGroups.add(roleNameFixed);
                    }
                }
            }

            // track the defined procedure
            m_tracker.add(descriptor);

            return true;
        }

        // matches if it is CREATE PROCEDURE <proc-name> [ALLOW <role> ...] AS <select-or-dml-statement>
        statementMatcher = procedureSingleStatementPattern.matcher(statement);
        if( statementMatcher.matches()) {
            String clazz = checkIdentifierStart(statementMatcher.group(1), statement);
            String sqlStatement = statementMatcher.group(3);

            ProcedureDescriptor descriptor = m_compiler.new ProcedureDescriptor(
                    new ArrayList<String>(), clazz, sqlStatement, null, null, false, null, null);

            // Add roles if specified.
            if (statementMatcher.group(2) != null) {
                for (String roleName : StringUtils.split(statementMatcher.group(2), ',')) {
                    descriptor.m_authGroups.add(roleName.trim().toLowerCase());
                }
            }

            m_tracker.add(descriptor);

            return true;
        }

        // matches  if it is CREATE PROCEDURE <proc-name> [ALLOW <role> ...] AS
        // ### <code-block> ### LANGUAGE <language-name>
        statementMatcher = procedureWithScriptPattern.matcher(statement);
        if (statementMatcher.matches()) {

            String className = checkIdentifierStart(statementMatcher.group(1), statement);
            String codeBlock = statementMatcher.group(3);
            Language language = Language.valueOf(statementMatcher.group(4).toUpperCase());

            Class<?> scriptClass = null;
            try {
                scriptClass = language.accept(codeBlockCompiler, Pair.of(className,codeBlock));
            } catch (CompilationFailedException ex) {
                throw m_compiler.new VoltCompilerException(String.format(
                        "Procedure \"%s\" code block has syntax errors:\n%s",
                        className, ex.getMessage()));
            } catch (Exception ex) {
                throw m_compiler.new VoltCompilerException(ex);
            }

            ProcedureDescriptor descriptor = m_compiler.new ProcedureDescriptor(
                    new ArrayList<String>(), language, scriptClass);

            // Add roles if specified.
            if (statementMatcher.group(2) != null) {
                for (String roleName : StringUtils.split(statementMatcher.group(2), ',')) {
                    descriptor.m_authGroups.add(roleName.trim().toLowerCase());
                }
            }
            // track the defined procedure
            m_tracker.add(descriptor);

            return true;
        }

        // matches if it is the beginning of a partition statement
        statementMatcher = prePartitionPattern.matcher(statement);
        if( statementMatcher.matches()) {

            // either TABLE or PROCEDURE
            String partitionee = statementMatcher.group(1).toUpperCase();
            if( TABLE.equals(partitionee)) {

                // matches if it is PARTITION TABLE <table> ON COLUMN <column>
                statementMatcher = partitionTablePattern.matcher(statement);

                if( ! statementMatcher.matches()) {
                    throw m_compiler.new VoltCompilerException(String.format(
                            "Invalid PARTITION statement: \"%s\", " +
                            "expected syntax: PARTITION TABLE <table> ON COLUMN <column>",
                            statement.substring(0,statement.length()-1))); // remove trailing semicolon
                }
                // group(1) -> table, group(2) -> column
                m_tracker.put(
                        checkIdentifierStart(statementMatcher.group(1),statement),
                        checkIdentifierStart(statementMatcher.group(2),statement)
                        );
                return true;
            }
            else if( PROCEDURE.equals(partitionee)) {

                // matches if it is
                //   PARTITION PROCEDURE <procedure>
                //      ON  TABLE <table> COLUMN <column> [PARAMETER <parameter-index-no>]
                statementMatcher = partitionProcedurePattern.matcher(statement);

                if( ! statementMatcher.matches()) {
                    throw m_compiler.new VoltCompilerException(String.format(
                            "Invalid PARTITION statement: \"%s\", " +
                            "expected syntax: PARTITION PROCEDURE <procedure> ON "+
                            "TABLE <table> COLUMN <column> [PARAMETER <parameter-index-no>]",
                            statement.substring(0,statement.length()-1))); // remove trailing semicolon
                }

                // check the table portion of the partition info
                String tableName = checkIdentifierStart(statementMatcher.group(2), statement);

                // check the column portion of the partition info
                String columnName = checkIdentifierStart(statementMatcher.group(3), statement);

                // if not specified default parameter index to 0
                String parameterNo = statementMatcher.group(4);
                if( parameterNo == null) {
                    parameterNo = "0";
                }

                String partitionInfo = String.format("%s.%s: %s", tableName, columnName, parameterNo);

                // procedureName -> group(1), partitionInfo -> group(2)
                m_tracker.addProcedurePartitionInfoTo(
                        checkIdentifierStart(statementMatcher.group(1), statement),
                        partitionInfo
                        );

                return true;
            }
            // can't get here as regex only matches for PROCEDURE or TABLE
        }

        // matches if it is REPLICATE TABLE <table-name>
        statementMatcher = replicatePattern.matcher(statement);
        if( statementMatcher.matches()) {
            // group(1) -> table
            m_tracker.put(
                    checkIdentifierStart(statementMatcher.group(1), statement),
                    null
                    );
            return true;
        }

        // matches if it is CREATE ROLE [WITH <permission> [, <permission> ...]]
        // group 1 is role name
        // group 2 is comma-separated permission list or null if there is no WITH clause
        statementMatcher = createRolePattern.matcher(statement);
        if( statementMatcher.matches()) {
            String roleName = statementMatcher.group(1);
            CatalogMap<Group> groupMap = db.getGroups();
            if (groupMap.get(roleName) != null) {
                throw m_compiler.new VoltCompilerException(String.format(
                        "Role name \"%s\" in CREATE ROLE statement already exists.",
                        roleName));
            }
            org.voltdb.catalog.Group catGroup = groupMap.add(roleName);
            if (statementMatcher.group(2) != null) {
                for (String tokenRaw : StringUtils.split(statementMatcher.group(2), ',')) {
                    String token = tokenRaw.trim().toLowerCase();
                    Permission permission;
                    try {
                        permission = Permission.valueOf(token);
                    }
                    catch (IllegalArgumentException iaex) {
                        throw m_compiler.new VoltCompilerException(String.format(
                                "Invalid permission \"%s\" in CREATE ROLE statement: \"%s\", " +
                                "available permissions: %s", token,
                                statement.substring(0,statement.length()-1), // remove trailing semicolon
                                Permission.toListString()));
                    }
                    switch( permission) {
                    case adhoc:
                        catGroup.setAdhoc(true);
                        break;
                    case sysproc:
                        catGroup.setSysproc(true);
                        break;
                    case defaultproc:
                        catGroup.setDefaultproc(true);
                        break;
                    case export:
                        m_compiler.grantExportToGroup(roleName, db);
                        break;
                    }
                }
            }
            return true;
        }

        statementMatcher = exportPattern.matcher(statement);
        if( statementMatcher.matches()) {

            // check the table portion
            String tableName = checkIdentifierStart(statementMatcher.group(1), statement);
            m_tracker.addExportedTable(tableName);

            return true;
        }

        /*
         * if no correct syntax regex matched above then at this juncture
         * the statement is syntax incorrect
         */

        if( PARTITION.equals(commandPrefix)) {
            throw m_compiler.new VoltCompilerException(String.format(
                    "Invalid PARTITION statement: \"%s\", " +
                    "expected syntax: \"PARTITION TABLE <table> ON COLUMN <column>\" or " +
                    "\"PARTITION PROCEDURE <procedure> ON " +
                    "TABLE <table> COLUMN <column> [PARAMETER <parameter-index-no>]\"",
                    statement.substring(0,statement.length()-1))); // remove trailing semicolon
        }

        if( REPLICATE.equals(commandPrefix)) {
            throw m_compiler.new VoltCompilerException(String.format(
                    "Invalid REPLICATE statement: \"%s\", " +
                    "expected syntax: REPLICATE TABLE <table>",
                    statement.substring(0,statement.length()-1))); // remove trailing semicolon
        }

        if( PROCEDURE.equals(commandPrefix)) {
            throw m_compiler.new VoltCompilerException(String.format(
                    "Invalid CREATE PROCEDURE statement: \"%s\", " +
                    "expected syntax: \"CREATE PROCEDURE [ALLOW <role> [, <role> ...] FROM CLASS <class-name>\" " +
                    "or: \"CREATE PROCEDURE <name> [ALLOW <role> [, <role> ...] AS <single-select-or-dml-statement>\"",
                    statement.substring(0,statement.length()-1))); // remove trailing semicolon
        }

        if( ROLE.equals(commandPrefix)) {
            throw m_compiler.new VoltCompilerException(String.format(
                    "Invalid CREATE ROLE statement: \"%s\", " +
                    "expected syntax: CREATE ROLE <role>",
                    statement.substring(0,statement.length()-1))); // remove trailing semicolon
        }

        if( EXPORT.equals(commandPrefix)) {
            throw m_compiler.new VoltCompilerException(String.format(
                    "Invalid EXPORT TABLE statement: \"%s\", " +
                    "expected syntax: EXPORT TABLE <table>",
                    statement.substring(0,statement.length()-1))); // remove trailing semicolon
        }

        // Not a VoltDB-specific DDL statement.
        return false;
    }

    public void compileToCatalog(Database db) throws VoltCompilerException {
        String hexDDL = Encoder.hexEncode(m_fullDDL);
        db.getCatalog().execute("set " + db.getPath() + " schema \"" + hexDDL + "\"");

        VoltXMLElement xmlCatalog;
        try
        {
            xmlCatalog = m_hsql.getXMLFromCatalog();
        }
        catch (HSQLParseException e)
        {
            String msg = "DDL Error: " + e.getMessage();
            throw m_compiler.new VoltCompilerException(msg);
        }

        // output the xml catalog to disk
        BuildDirectoryUtils.writeFile("schema-xml", "hsql-catalog-output.xml", xmlCatalog.toString(), true);

        // build the local catalog from the xml catalog
        fillCatalogFromXML(db, xmlCatalog);
    }

    /**
     * Read until the next newline
     * @throws IOException
     */
    String readToEndOfLine(FileReader reader) throws IOException {
        LineNumberReader lnr = new LineNumberReader(reader);
        String retval = lnr.readLine();
        m_currLineNo++;
        return retval;
    }



    // Parsing states. Start in kStateInvalid
    private static int kStateInvalid = 0;                         // have not yet found start of statement
    private static int kStateReading = 1;                         // normal reading state
    private static int kStateReadingCommentDelim = 2;             // dealing with first -
    private static int kStateReadingComment = 3;                  // parsing after -- for a newline
    private static int kStateReadingStringLiteralSpecialChar = 4; // dealing with one or more single quotes
    private static int kStateReadingStringLiteral = 5;            // in the middle of a string literal
    private static int kStateCompleteStatement = 6;               // found end of statement
    private static int kStateReadingCodeBlockDelim = 7 ;          // dealing with code block delimiter ###
    private static int kStateReadingCodeBlockNextDelim = 8;       // dealing with code block delimiter ###
    private static int kStateReadingCodeBlock = 9;                // reading code block
    private static int kStateReadingEndCodeBlockDelim = 10 ;      // dealing with ending code block delimiter ###
    private static int kStateReadingEndCodeBlockNextDelim = 11;   // dealing with ending code block delimiter ###


    private int readingState(char[] nchar, DDLStatement retval) {
        if (nchar[0] == '-') {
            // remember that a possible '--' is being examined
            return kStateReadingCommentDelim;
        }
        else if (nchar[0] == '\n') {
            // normalize newlines to spaces
            m_currLineNo += 1;
            retval.statement += "\n";
        }
        else if (nchar[0] == '\r') {
            // ignore carriage returns
        }
        else if (nchar[0] == ';') {
            // end of the statement
            retval.statement += nchar[0];
            return kStateCompleteStatement;
        }
        else if (nchar[0] == '\'') {
            retval.statement += nchar[0];
            return kStateReadingStringLiteral;
        }
        else if (nchar[0] == BLOCK_DELIMITER_CHAR) {
            // we may be examining ### code block delimiters
            retval.statement += nchar[0];
            return kStateReadingCodeBlockDelim;
        }
        else {
            // accumulate and continue
            retval.statement += nchar[0];
        }

        return kStateReading;
    }

    private int readingCodeBlockStateDelim(char [] nchar, DDLStatement retval) {
        retval.statement += nchar[0];
        if (nchar[0] == BLOCK_DELIMITER_CHAR) {
            return kStateReadingCodeBlockNextDelim;
        } else {
            return readingState(nchar, retval);
        }
    }

    private int readingEndCodeBlockStateDelim(char [] nchar, DDLStatement retval) {
        retval.statement += nchar[0];
        if (nchar[0] == BLOCK_DELIMITER_CHAR) {
            return kStateReadingEndCodeBlockNextDelim;
        } else {
            return kStateReadingCodeBlock;
        }
    }

    private int readingCodeBlockStateNextDelim(char [] nchar, DDLStatement retval) {
        if (nchar[0] == BLOCK_DELIMITER_CHAR) {
            retval.statement += nchar[0];
            return kStateReadingCodeBlock;
        }
        return readingState(nchar, retval);
    }

    private int readingEndCodeBlockStateNextDelim(char [] nchar, DDLStatement retval) {
        retval.statement += nchar[0];
        if (nchar[0] == BLOCK_DELIMITER_CHAR) {
            return kStateReading;
        }
        return kStateReadingCodeBlock;
    }

    private int readingCodeBlock(char [] nchar, DDLStatement retval) {
        // all characters in the literal are accumulated. keep track of
        // newlines for error messages.
        retval.statement += nchar[0];
        if (nchar[0] == BLOCK_DELIMITER_CHAR) {
            return kStateReadingEndCodeBlockDelim;
        }

        if (nchar[0] == '\n') {
            m_currLineNo += 1;
        }
        return kStateReadingCodeBlock;
    }

    private int readingStringLiteralState(char[] nchar, DDLStatement retval) {
        // all characters in the literal are accumulated. keep track of
        // newlines for error messages.
        retval.statement += nchar[0];
        if (nchar[0] == '\n') {
            m_currLineNo += 1;
        }

        // if we see a SINGLE_QUOTE, change states to check for terminating literal
        if (nchar[0] != '\'') {
            return kStateReadingStringLiteral;
        }
        else {
            return kStateReadingStringLiteralSpecialChar;
        }
    }


    private int readingStringLiteralSpecialChar(char[] nchar, DDLStatement retval) {

        // if this is an escaped quote, return kReadingStringLiteral.
        // otherwise, the string is complete. Parse nchar as a non-literal
        if (nchar[0] == '\'') {
            retval.statement += nchar[0];
            return kStateReadingStringLiteral;
        }
        else {
            return readingState(nchar, retval);
        }
    }

    private int readingCommentDelimState(char[] nchar, DDLStatement retval) {
        if (nchar[0] == '-') {
            // confirmed that a comment is being read
            return kStateReadingComment;
        }
        else {
            // need to append the previously skipped '-' to the statement
            // and process the current character
            retval.statement += '-';
            return readingState(nchar, retval);
        }
    }

    private int readingCommentState(char[] nchar, DDLStatement retval) {
        if (nchar[0] == '\n') {
            // a comment is continued until a newline is found.
            m_currLineNo += 1;
            return kStateReading;
        }
        return kStateReadingComment;
    }

    DDLStatement getNextStatement(FileReader reader, VoltCompiler compiler)
            throws VoltCompiler.VoltCompilerException {

        int state = kStateInvalid;

        char[] nchar = new char[1];
        @SuppressWarnings("synthetic-access")
        DDLStatement retval = new DDLStatement();
        retval.lineNo = m_currLineNo;

        try {

            // find the start of a statement and break out of the loop
            // or return null if there is no next statement to be found
            do {
                if (reader.read(nchar) == -1) {
                    return null;
                }

                // trim leading whitespace outside of a statement
                if (nchar[0] == '\n') {
                    m_currLineNo++;
                }
                else if (nchar[0] == '\r') {
                }
                else if (nchar[0] == ' ') {
                }

                // trim leading comments outside of a statement
                else if (nchar[0] == '-') {
                    // The next character must be a comment because no valid
                    // statement will start with "-<foo>". If a comment was
                    // found, read until the next newline.
                    if (reader.read(nchar) == -1) {
                        // garbage at the end of a file but easy to tolerable?
                        return null;
                    }
                    if (nchar[0] != '-') {
                        String msg = "Invalid content before or between DDL statements.";
                        throw compiler.new VoltCompilerException(msg, m_currLineNo);
                    }
                    else {
                        do {
                            if (reader.read(nchar) == -1) {
                                // a comment extending to EOF means no statement
                                return null;
                            }
                        } while (nchar[0] != '\n');

                        // process the newline and loop
                        m_currLineNo++;
                    }
                }

                // not whitespace or comment: start of a statement.
                else {
                    retval.statement += nchar[0];
                    state = kStateReading;
                    // Set the line number to the start of the real statement.
                    retval.lineNo = m_currLineNo;
                    break;
                }
            } while (true);

            while (state != kStateCompleteStatement) {
                if (reader.read(nchar) == -1) {
                    String msg = "Schema file ended mid-statement (no semicolon found).";
                    throw compiler.new VoltCompilerException(msg, retval.lineNo);
                }

                if (state == kStateReading) {
                    state = readingState(nchar, retval);
                }
                else if (state == kStateReadingCommentDelim) {
                    state = readingCommentDelimState(nchar, retval);
                }
                else if (state == kStateReadingComment) {
                    state = readingCommentState(nchar, retval);
                }
                else if (state == kStateReadingStringLiteral) {
                    state = readingStringLiteralState(nchar, retval);
                }
                else if (state == kStateReadingStringLiteralSpecialChar) {
                    state = readingStringLiteralSpecialChar(nchar, retval);
                }
                else if (state == kStateReadingCodeBlockDelim) {
                    state = readingCodeBlockStateDelim(nchar, retval);
                }
                else if (state == kStateReadingCodeBlockNextDelim) {
                    state = readingCodeBlockStateNextDelim(nchar, retval);
                }
                else if (state == kStateReadingCodeBlock) {
                    state = readingCodeBlock(nchar, retval);
                }
                else if (state == kStateReadingEndCodeBlockDelim) {
                    state = readingEndCodeBlockStateDelim(nchar, retval);
                }
                else if (state == kStateReadingEndCodeBlockNextDelim) {
                    state = readingEndCodeBlockStateNextDelim(nchar, retval);
                }
                else {
                    throw compiler.new VoltCompilerException("Unrecoverable error parsing DDL.");
                }
            }

            return retval;
        }
        catch (IOException e) {
            throw compiler.new VoltCompilerException("Unable to read from file");
        }
    }

    public void fillCatalogFromXML(Database db, VoltXMLElement xml)
    throws VoltCompiler.VoltCompilerException {

        if (xml == null)
            throw m_compiler.new VoltCompilerException("Unable to parse catalog xml file from hsqldb");

        assert xml.name.equals("databaseschema");

        for (VoltXMLElement node : xml.children) {
            if (node.name.equals("table"))
                addTableToCatalog(db, node);
        }

        processMaterializedViews(db);
    }

    void addTableToCatalog(Database db, VoltXMLElement node) throws VoltCompilerException {
        assert node.name.equals("table");

        // clear these maps, as they're table specific
        columnMap.clear();
        indexMap.clear();

        String name = node.attributes.get("name");

        // create a table node in the catalog
        Table table = db.getTables().add(name);

        // add the original DDL to the table (or null if it's not there)
        TableAnnotation annotation = new TableAnnotation();
        table.setAnnotation(annotation);
        annotation.ddl = m_tableNameToDDL.get(name.toUpperCase());

        // handle the case where this is a materialized view
        String query = node.attributes.get("query");
        if (query != null) {
            assert(query.length() > 0);
            matViewMap.put(table, query);
        }

        // all tables start replicated
        // if a partition is found in the project file later,
        //  then this is reversed
        table.setIsreplicated(true);

        // map of index replacements for later constraint fixup
        Map<String, String> indexReplacementMap = new TreeMap<String, String>();

        ArrayList<VoltType> columnTypes = new ArrayList<VoltType>();
        for (VoltXMLElement subNode : node.children) {

            if (subNode.name.equals("columns")) {
                int colIndex = 0;
                for (VoltXMLElement columnNode : subNode.children) {
                    if (columnNode.name.equals("column"))
                        addColumnToCatalog(table, columnNode, colIndex++, columnTypes);
                }
                // limit the total number of columns in a table
                if (colIndex > MAX_COLUMNS) {
                    String msg = "Table " + name + " has " +
                        colIndex + " columns (max is " + MAX_COLUMNS + ")";
                    throw m_compiler.new VoltCompilerException(msg);
                }
            }

            if (subNode.name.equals("indexes")) {
                // do non-system indexes first so they get priority when the compiler
                // starts throwing out duplicate indexes
                for (VoltXMLElement indexNode : subNode.children) {
                    if (indexNode.name.equals("index") == false) continue;
                    String indexName = indexNode.attributes.get("name");
                    if (indexName.startsWith("SYS_IDX_SYS_") == false) {
                        addIndexToCatalog(db, table, indexNode, indexReplacementMap);
                    }
                }

                // now do system indexes
                for (VoltXMLElement indexNode : subNode.children) {
                    if (indexNode.name.equals("index") == false) continue;
                    String indexName = indexNode.attributes.get("name");
                    if (indexName.startsWith("SYS_IDX_SYS_") == true) {
                        addIndexToCatalog(db, table, indexNode, indexReplacementMap);
                    }
                }
            }

            if (subNode.name.equals("constraints")) {
                for (VoltXMLElement constraintNode : subNode.children) {
                    if (constraintNode.name.equals("constraint"))
                        addConstraintToCatalog(table, constraintNode, indexReplacementMap);
                }
            }
        }

        table.setSignature(VoltTypeUtil.getSignatureForTable(name, columnTypes));

        /*
         * Validate that the total size
         */
        int maxRowSize = 0;
        for (Column c : columnMap.values()) {
            VoltType t = VoltType.get((byte)c.getType());
            if ((t == VoltType.STRING) || (t == VoltType.VARBINARY)) {
                if (c.getSize() > VoltType.MAX_VALUE_LENGTH) {
                    throw m_compiler.new VoltCompilerException("Table name " + name + " column " + c.getName() +
                            " has a maximum size of " + c.getSize() + " bytes" +
                            " but the maximum supported size is " + VoltType.humanReadableSize(VoltType.MAX_VALUE_LENGTH));
                }
                maxRowSize += 4 + c.getSize();
            } else {
                maxRowSize += t.getLengthInBytesForFixedTypes();
            }
        }
        if (maxRowSize > MAX_ROW_SIZE) {
            throw m_compiler.new VoltCompilerException("Table name " + name + " has a maximum row size of " + maxRowSize +
                    " but the maximum supported row size is " + MAX_ROW_SIZE);
        }
    }

    void addColumnToCatalog(Table table, VoltXMLElement node, int index, ArrayList<VoltType> columnTypes) throws VoltCompilerException {
        assert node.name.equals("column");

        String name = node.attributes.get("name");
        String typename = node.attributes.get("valuetype");
        String nullable = node.attributes.get("nullable");
        String sizeString = node.attributes.get("size");
        String defaultvalue = null;
        String defaulttype = null;

        // throws an exception if string isn't an int (i think)
        Integer.parseInt(sizeString);

        // Default Value
        for (VoltXMLElement child : node.children) {
            if (child.name.equals("default")) {
                for (VoltXMLElement inner_child : child.children) {
                    // Value
                    if (inner_child.name.equals("value")) {
                        assert(defaulttype == null); // There should be only one default value/type.
                        defaultvalue = inner_child.attributes.get("value");
                        defaulttype = inner_child.attributes.get("valuetype");
                        assert(defaulttype != null);
                    }
                }
            }
        }
        if (defaultvalue != null && defaultvalue.equals("NULL"))
            defaultvalue = null;
        if (defaulttype != null) {
            // fyi: Historically, VoltType class initialization errors get reported on this line (?).
            defaulttype = Integer.toString(VoltType.typeFromString(defaulttype).getValue());
        }

        // replace newlines in default values
        if (defaultvalue != null) {
            defaultvalue = defaultvalue.replace('\n', ' ');
            defaultvalue = defaultvalue.replace('\r', ' ');
        }

        // fyi: Historically, VoltType class initialization errors get reported on this line (?).
        VoltType type = VoltType.typeFromString(typename);
        columnTypes.add(type);
        if (defaultvalue != null && (type == VoltType.DECIMAL || type == VoltType.NUMERIC))
        {
            // Until we support deserializing scientific notation in the EE, we'll
            // coerce default values to plain notation here.  See ENG-952 for more info.
            BigDecimal temp = new BigDecimal(defaultvalue);
            defaultvalue = temp.toPlainString();
        }

        Column column = table.getColumns().add(name);
        // need to set other column data here (default, nullable, etc)
        column.setName(name);
        column.setIndex(index);

        column.setType(type.getValue());
        column.setNullable(nullable.toLowerCase().startsWith("t") ? true : false);
        int size = type.getMaxLengthInBytes();
        // Require a valid length if variable length is supported for a type
        if (type == VoltType.STRING || type == VoltType.VARBINARY) {
            size = Integer.parseInt(sizeString);
            if ((size == 0) || (size > VoltType.MAX_VALUE_LENGTH)) {
                String msg = type.toSQLString() + " column " + name + " in table " + table.getTypeName() + " has unsupported length " + sizeString;
                throw m_compiler.new VoltCompilerException(msg);
            }
        }
        column.setSize(size);

        column.setDefaultvalue(defaultvalue);
        if (defaulttype != null)
            column.setDefaulttype(Integer.parseInt(defaulttype));

        columnMap.put(name, column);
    }

    /**
     * Return true if the two indexes are identical with a different name.
     */
    boolean indexesAreDups(Index idx1, Index idx2) {
        // same attributes?
        if (idx1.getType() != idx2.getType()) {
            return false;
        }
        if (idx1.getCountable() != idx2.getCountable()) {
            return false;
        }
        if (idx1.getUnique() != idx2.getUnique()) {
            return false;
        }

        // same column count?
        if (idx1.getColumns().size() != idx2.getColumns().size()) {
            return false;
        }

        //TODO: For index types like HASH that support only random access vs. scanned ranges, indexes on different
        // permutations of the same list of columns/expressions could be considered dupes. This code skips that edge
        // case optimization in favor of using a simpler more exact permutation-sensitive algorithm for all indexes.

        if ( ! (idx1.getExpressionsjson().equals(idx2.getExpressionsjson()))) {
            return false;
        }

        // Simple column indexes have identical empty expression strings so need to be distinguished other ways.
        // More complex expression indexes that have the same expression strings always have the same set of (base)
        // columns referenced in the same order, but we fall through and check them, anyway.

        // sort in index order the columns of idx1, each identified by its index in the base table
        int[] idx1baseTableOrder = new int[idx1.getColumns().size()];
        for (ColumnRef cref : idx1.getColumns()) {
            int index = cref.getIndex();
            int baseTableIndex = cref.getColumn().getIndex();
            idx1baseTableOrder[index] = baseTableIndex;
        }

        // sort in index order the columns of idx2, each identified by its index in the base table
        int[] idx2baseTableOrder = new int[idx2.getColumns().size()];
        for (ColumnRef cref : idx2.getColumns()) {
            int index = cref.getIndex();
            int baseTableIndex = cref.getColumn().getIndex();
            idx2baseTableOrder[index] = baseTableIndex;
        }

        // Duplicate indexes have identical columns in identical order.
        return Arrays.equals(idx1baseTableOrder, idx2baseTableOrder);
    }

    void addIndexToCatalog(Database db, Table table, VoltXMLElement node, Map<String, String> indexReplacementMap)
            throws VoltCompilerException
    {
        assert node.name.equals("index");

        String name = node.attributes.get("name");
        boolean unique = Boolean.parseBoolean(node.attributes.get("unique"));
        AbstractParsedStmt dummy = new ParsedSelectStmt(null, db);
        dummy.setTable(table);

        // "parse" the expression trees for an expression-based index (vs. a simple column value index)
        AbstractExpression[] exprs = null;
        for (VoltXMLElement subNode : node.children) {
            if (subNode.name.equals("exprs")) {
                exprs = new AbstractExpression[subNode.children.size()];
                int j = 0;
                for (VoltXMLElement exprNode : subNode.children) {
                    exprs[j] = dummy.parseExpressionTree(exprNode);
                    exprs[j].resolveForTable(table);
                    exprs[j].finalizeValueTypes();
                    ++j;
                }
            }
        }

        String colList = node.attributes.get("columns");
        String[] colNames = colList.split(",");
        Column[] columns = new Column[colNames.length];
        boolean has_nonint_col = false;
        String nonint_col_name = null;

        for (int i = 0; i < colNames.length; i++) {
            columns[i] = columnMap.get(colNames[i]);
            if (columns[i] == null) {
                return;
            }
        }

        if (exprs == null) {
            for (int i = 0; i < colNames.length; i++) {
                VoltType colType = VoltType.get((byte)columns[i].getType());
                if (colType == VoltType.DECIMAL || colType == VoltType.FLOAT || colType == VoltType.STRING) {
                    has_nonint_col = true;
                    nonint_col_name = colNames[i];
                }
                // disallow columns from VARBINARYs
                if (colType == VoltType.VARBINARY) {
                    String msg = "VARBINARY values are not currently supported as index keys: '" + colNames[i] + "'";
                    throw this.m_compiler.new VoltCompilerException(msg);
                }
            }
        } else {
            for (AbstractExpression expression : exprs) {
                VoltType colType = expression.getValueType();
                if (colType == VoltType.DECIMAL || colType == VoltType.FLOAT || colType == VoltType.STRING) {
                    has_nonint_col = true;
                    nonint_col_name = "<expression>";
                }
                // disallow expressions of type VARBINARY
                if (colType == VoltType.VARBINARY) {
                    String msg = "VARBINARY expressions are not currently supported as index keys.";
                    throw this.m_compiler.new VoltCompilerException(msg);
                }
            }
        }

        Index index = table.getIndexes().add(name);
        index.setCountable(false);

        // set the type of the index based on the index name and column types
        // Currently, only int types can use hash or array indexes
        String indexNameNoCase = name.toLowerCase();
        if (indexNameNoCase.contains("tree"))
        {
            index.setType(IndexType.BALANCED_TREE.getValue());
            index.setCountable(true);
        }
        else if (indexNameNoCase.contains("hash"))
        {
            if (!has_nonint_col)
            {
                index.setType(IndexType.HASH_TABLE.getValue());
            }
            else
            {
                String msg = "Index " + name + " in table " + table.getTypeName() +
                             " uses a non-hashable column " + nonint_col_name;
                throw m_compiler.new VoltCompilerException(msg);
            }
        } else {
            index.setType(IndexType.BALANCED_TREE.getValue());
            index.setCountable(true);
        }

        // Countable is always on right now. Fix it when VoltDB can pack memory for TreeNode.
//        if (indexNameNoCase.contains("NoCounter")) {
//            index.setType(IndexType.BALANCED_TREE.getValue());
//            index.setCountable(false);
//        }

        // need to set other index data here (column, etc)
        // For expression indexes, the columns listed in the catalog do not correspond to the values in the index,
        // but they still represent the columns that will trigger an index update when their values change.
        for (int i = 0; i < columns.length; i++) {
            ColumnRef cref = index.getColumns().add(columns[i].getTypeName());
            cref.setColumn(columns[i]);
            cref.setIndex(i);
        }

        if (exprs != null) {
            try {
                index.setExpressionsjson(convertToJSONArray(exprs));
            } catch (JSONException e) {
                throw m_compiler.new VoltCompilerException("Unexpected error serializing non-column expressions for index '" +
                                                           name + "' on type '" + table.getTypeName() + "': " + e.toString());
            }
        }

        index.setUnique(unique);

        // check if an existing index duplicates another index (if so, drop it)
        // note that this is an exact dup... uniqueness, counting-ness and type
        // will make two indexes different
        for (Index existingIndex : table.getIndexes()) {
            // skip thineself
            if (existingIndex == index) {
                 continue;
            }

            if (indexesAreDups(existingIndex, index)) {
                // replace any constraints using one index with the other
                //for () TODO
                // get ready for replacements from constraints created later
                indexReplacementMap.put(index.getTypeName(), existingIndex.getTypeName());

                // if the index is a user-named index...
                if (index.getTypeName().startsWith("SYS_IDX_") == false) {
                    // on dup-detection, add a warning but don't fail
                    String msg = String.format("Dropping index %s on table %s because it duplicates index %s.",
                            index.getTypeName(), table.getTypeName(), existingIndex.getTypeName());
                    m_compiler.addWarn(msg);
                }

                // drop the index and GTFO
                table.getIndexes().delete(index.getTypeName());
                return;
            }
        }

        String msg = "Created index: " + name + " on table: " +
                    table.getTypeName() + " of type: " + IndexType.get(index.getType()).name();

        m_compiler.addInfo(msg);

        indexMap.put(name, index);
    }

    private static String convertToJSONArray(AbstractExpression[] exprs) throws JSONException {
        JSONStringer stringer = new JSONStringer();
        stringer.array();
        for (AbstractExpression abstractExpression : exprs) {
            stringer.object();
            abstractExpression.toJSONString(stringer);
            stringer.endObject();
        }
        stringer.endArray();
        return stringer.toString();
    }

    /**
     * Add a constraint on a given table to the catalog
     * @param table
     * @param node
     * @throws VoltCompilerException
     */
    void addConstraintToCatalog(Table table, VoltXMLElement node, Map<String, String> indexReplacementMap)
            throws VoltCompilerException
    {
        assert node.name.equals("constraint");

        String name = node.attributes.get("name");
        String typeName = node.attributes.get("constrainttype");
        ConstraintType type = ConstraintType.valueOf(typeName);
        if (type == ConstraintType.CHECK) {
            String msg = "VoltDB does not enforce check constraints. ";
            msg += "Constraint on table " + table.getTypeName() + " will be ignored.";
            m_compiler.addWarn(msg);
            return;
        }
        else if (type == ConstraintType.FOREIGN_KEY) {
            String msg = "VoltDB does not enforce foreign key references and constraints. ";
            msg += "Constraint on table " + table.getTypeName() + " will be ignored.";
            m_compiler.addWarn(msg);
            return;
        }
        else if (type == ConstraintType.MAIN) {
            // should never see these
            assert(false);
        }
        else if (type == ConstraintType.NOT_NULL) {
            // these get handled by table metadata inspection
            return;
        }
        else if (type != ConstraintType.PRIMARY_KEY &&  type != ConstraintType.UNIQUE) {
            throw m_compiler.new VoltCompilerException("Invalid constraint type '" + typeName + "'");
        }

        // else, create the unique index below
        // primary key code is in other places as well

        // The constraint is backed by an index, therefore we need to create it
        // TODO: We need to be able to use indexes for foreign keys. I am purposely
        //       leaving those out right now because HSQLDB just makes too many of them.
        Constraint catalog_const = table.getConstraints().add(name);
        String indexName = node.attributes.get("index");
        assert(indexName != null);
        // handle replacements from duplicate index pruning
        if (indexReplacementMap.containsKey(indexName)) {
            indexName = indexReplacementMap.get(indexName);
        }

        Index catalog_index = indexMap.get(indexName);

        if (catalog_index != null) {
            // if the constraint name contains index type hints, exercise them (giant hack)
            String constraintNameNoCase = name.toLowerCase();
            if (constraintNameNoCase.contains("tree"))
                catalog_index.setType(IndexType.BALANCED_TREE.getValue());
            if (constraintNameNoCase.contains("hash"))
                catalog_index.setType(IndexType.HASH_TABLE.getValue());

            catalog_const.setIndex(catalog_index);
            catalog_index.setUnique(true);
        }
        catalog_const.setType(type.getValue());
    }

    /**
     * Add materialized view info to the catalog for the tables that are
     * materialized views.
     */
    void processMaterializedViews(Database db) throws VoltCompiler.VoltCompilerException {
        for (Entry<Table, String> entry : matViewMap.entrySet()) {
            Table destTable = entry.getKey();
            String query = entry.getValue();

            // get the xml for the query
            VoltXMLElement xmlquery = null;
            try {
                xmlquery = m_hsql.getXMLCompiledStatement(query);
            }
            catch (HSQLParseException e) {
                e.printStackTrace();
            }
            assert(xmlquery != null);

            // parse the xml like any other sql statement
            ParsedSelectStmt stmt = null;
            try {
                stmt = (ParsedSelectStmt) AbstractParsedStmt.parse(query, xmlquery, null, db, null);
            }
            catch (Exception e) {
                throw m_compiler.new VoltCompilerException(e.getMessage());
            }
            assert(stmt != null);

            // throw an error if the view isn't within voltdb's limited worldview
            checkViewMeetsSpec(destTable.getTypeName(), stmt);

            // create the materializedviewinfo catalog node for the source table
            Table srcTable = stmt.tableList.get(0);
            MaterializedViewInfo matviewinfo = srcTable.getViews().add(destTable.getTypeName());
            matviewinfo.setDest(destTable);
            AbstractExpression where = stmt.getCombinedFilterExpression();
            if (where != null) {
                String hex = Encoder.hexEncode(where.toJSONString());
                matviewinfo.setPredicate(hex);
            } else {
                matviewinfo.setPredicate("");
            }
            destTable.setMaterializer(srcTable);

            List<Column> srcColumnArray = CatalogUtil.getSortedCatalogItems(srcTable.getColumns(), "index");
            List<Column> destColumnArray = CatalogUtil.getSortedCatalogItems(destTable.getColumns(), "index");

            // add the group by columns from the src table
            for (int i = 0; i < stmt.groupByColumns.size(); i++) {
                ParsedSelectStmt.ParsedColInfo gbcol = stmt.groupByColumns.get(i);
                Column srcCol = srcColumnArray.get(gbcol.index);
                ColumnRef cref = matviewinfo.getGroupbycols().add(srcCol.getTypeName());
                // groupByColumns is iterating in order of groups. Store that grouping order
                // in the column ref index. When the catalog is serialized, it will, naturally,
                // scramble this order like a two year playing dominos, presenting the data
                // in a meaningless sequence.
                cref.setIndex(i);           // the column offset in the view's grouping order
                cref.setColumn(srcCol);     // the source column from the base (non-view) table
            }

            ParsedSelectStmt.ParsedColInfo countCol = stmt.displayColumns.get(stmt.groupByColumns.size());
            assert(countCol.expression.getExpressionType() == ExpressionType.AGGREGATE_COUNT_STAR);
            assert(countCol.expression.getLeft() == null);
            processMaterializedViewColumn(matviewinfo, srcTable, destTable, destColumnArray.get(stmt.groupByColumns.size()),
                    ExpressionType.AGGREGATE_COUNT_STAR, null);

            // create an index and constraint for the table
            Index pkIndex = destTable.getIndexes().add("MATVIEW_PK_INDEX");
            pkIndex.setType(IndexType.BALANCED_TREE.getValue());
            pkIndex.setUnique(true);
            // add the group by columns from the src table
            // assume index 1 throuh #grpByCols + 1 are the cols
            for (int i = 0; i < stmt.groupByColumns.size(); i++) {
                ColumnRef c = pkIndex.getColumns().add(String.valueOf(i));
                c.setColumn(destColumnArray.get(i));
                c.setIndex(i);
            }
            Constraint pkConstraint = destTable.getConstraints().add("MATVIEW_PK_CONSTRAINT");
            pkConstraint.setType(ConstraintType.PRIMARY_KEY.getValue());
            pkConstraint.setIndex(pkIndex);

            // parse out the group by columns into the dest table
            for (int i = 0; i < stmt.groupByColumns.size(); i++) {
                ParsedSelectStmt.ParsedColInfo col = stmt.displayColumns.get(i);
                Column destColumn = destColumnArray.get(i);

                processMaterializedViewColumn(matviewinfo, srcTable, destTable, destColumn,
                        ExpressionType.VALUE_TUPLE, (TupleValueExpression)col.expression);
            }

            // parse out the aggregation columns into the dest table
            for (int i = stmt.groupByColumns.size() + 1; i < stmt.displayColumns.size(); i++) {
                ParsedSelectStmt.ParsedColInfo col = stmt.displayColumns.get(i);
                Column destColumn = destColumnArray.get(i);

                AbstractExpression colExpr = col.expression.getLeft();
                assert(colExpr.getExpressionType() == ExpressionType.VALUE_TUPLE);
                processMaterializedViewColumn(matviewinfo, srcTable, destTable, destColumn,
                        col.expression.getExpressionType(), (TupleValueExpression)colExpr);

                // Correctly set the type of the column so that it's consistent.
                // Otherwise HSQLDB might promote types differently than Volt.
                destColumn.setType(col.expression.getValueType().getValue());
            }
        }
    }

    /**
     * Verify the materialized view meets our arcane rules about what can and can't
     * go in a materialized view. Throw hopefully helpful error messages when these
     * rules are inevitably borked.
     *
     * @param viewName The name of the view being checked.
     * @param stmt The output from the parser describing the select statement that creates the view.
     * @throws VoltCompilerException
     */
    private void checkViewMeetsSpec(String viewName, ParsedSelectStmt stmt) throws VoltCompilerException {
        int groupColCount = stmt.groupByColumns.size();
        int displayColCount = stmt.displayColumns.size();
        String msg = "Materialized view \"" + viewName + "\" ";

        if (stmt.tableList.size() != 1) {
            msg += "has " + String.valueOf(stmt.tableList.size()) + " sources. " +
            "Only one source view or source table is allowed.";
            throw m_compiler.new VoltCompilerException(msg);
        }

        if (displayColCount <= groupColCount) {
            msg += "has too few columns.";
            throw m_compiler.new VoltCompilerException(msg);
        }

        int i;
        for (i = 0; i < groupColCount; i++) {
            ParsedSelectStmt.ParsedColInfo gbcol = stmt.groupByColumns.get(i);
            ParsedSelectStmt.ParsedColInfo outcol = stmt.displayColumns.get(i);

            if (outcol.expression.getExpressionType() != ExpressionType.VALUE_TUPLE) {
                msg += "must have column at index " + String.valueOf(i) + " be " + gbcol.alias;
                throw m_compiler.new VoltCompilerException(msg);
            }

            TupleValueExpression expr = (TupleValueExpression) outcol.expression;
            if (expr.getColumnIndex() != gbcol.index) {
                msg += "must have column at index " + String.valueOf(i) + " be " + gbcol.alias;
                throw m_compiler.new VoltCompilerException(msg);
            }
        }

        AbstractExpression coli = stmt.displayColumns.get(i).expression;
        if (coli.getExpressionType() != ExpressionType.AGGREGATE_COUNT_STAR) {
            msg += "is missing count(*) as the column after the group by columns, a materialized view requirement.";
            throw m_compiler.new VoltCompilerException(msg);
        }

        for (i++; i < displayColCount; i++) {
            ParsedSelectStmt.ParsedColInfo outcol = stmt.displayColumns.get(i);
            if ((outcol.expression.getExpressionType() != ExpressionType.AGGREGATE_COUNT) &&
                    (outcol.expression.getExpressionType() != ExpressionType.AGGREGATE_SUM)) {
                msg += "must have non-group by columns aggregated by sum or count.";
                throw m_compiler.new VoltCompilerException(msg);
            }
            if (outcol.expression.getLeft().getExpressionType() != ExpressionType.VALUE_TUPLE) {
                msg += "must have non-group by columns use only one level of aggregation.";
                throw m_compiler.new VoltCompilerException(msg);
            }
        }
    }

    void processMaterializedViewColumn(MaterializedViewInfo info, Table srcTable, Table destTable,
            Column destColumn, ExpressionType type, TupleValueExpression colExpr)
            throws VoltCompiler.VoltCompilerException {

        if (colExpr != null) {
            assert(colExpr.getTableName().equalsIgnoreCase(srcTable.getTypeName()));
            String srcColName = colExpr.getColumnName();
            Column srcColumn = srcTable.getColumns().getIgnoreCase(srcColName);
            destColumn.setMatviewsource(srcColumn);
        }
        destColumn.setMatview(info);
        destColumn.setAggregatetype(type.getValue());
    }
}<|MERGE_RESOLUTION|>--- conflicted
+++ resolved
@@ -387,14 +387,11 @@
     HashMap<String, Index> indexMap = new HashMap<String, Index>();
     HashMap<Table, String> matViewMap = new HashMap<Table, String>();
 
-<<<<<<< HEAD
-=======
     // Track the original CREATE TABLE statement for each table
     // Currently used for catalog report generation.
     // There's specifically no cleanup here because I don't think
     // any is needed.
     Map<String, String> m_tableNameToDDL = new TreeMap<String, String>();
->>>>>>> 486fab93
 
     private class DDLStatement {
         public DDLStatement() {
