/* This file is part of VoltDB.
 * Copyright (C) 2008-2012 VoltDB Inc.
 *
 * Permission is hereby granted, free of charge, to any person obtaining
 * a copy of this software and associated documentation files (the
 * "Software"), to deal in the Software without restriction, including
 * without limitation the rights to use, copy, modify, merge, publish,
 * distribute, sublicense, and/or sell copies of the Software, and to
 * permit persons to whom the Software is furnished to do so, subject to
 * the following conditions:
 *
 * The above copyright notice and this permission notice shall be
 * included in all copies or substantial portions of the Software.
 *
 * THE SOFTWARE IS PROVIDED "AS IS", WITHOUT WARRANTY OF ANY KIND,
 * EXPRESS OR IMPLIED, INCLUDING BUT NOT LIMITED TO THE WARRANTIES OF
 * MERCHANTABILITY, FITNESS FOR A PARTICULAR PURPOSE AND NONINFRINGEMENT.
 * IN NO EVENT SHALL THE AUTHORS BE LIABLE FOR ANY CLAIM, DAMAGES OR
 * OTHER LIABILITY, WHETHER IN AN ACTION OF CONTRACT, TORT OR OTHERWISE,
 * ARISING FROM, OUT OF OR IN CONNECTION WITH THE SOFTWARE OR THE USE OR
 * OTHER DEALINGS IN THE SOFTWARE.
 */

#include <string>
#include <boost/foreach.hpp>

#include "harness.h"
#include "common/executorcontext.hpp"
#include "common/TupleSchema.h"
#include "common/debuglog.h"
#include "common/types.h"
#include "common/NValue.hpp"
#include "common/ValueFactory.hpp"
#include "common/tabletuple.h"
#include "common/DummyUndoQuantum.hpp"
#include "storage/table.h"
#include "storage/temptable.h"
#include "storage/tablefactory.h"
#include "storage/tableiterator.h"
#include "indexes/tableindex.h"

using namespace voltdb;
using namespace std;

class TableAndIndexTest : public Test {
    public:
        TableAndIndexTest() {
            dummyUndo = new DummyUndoQuantum();
            engine = new ExecutorContext(0, 0, dummyUndo, NULL, NULL, false, "", 0);
            mem = 0;

            vector<voltdb::ValueType> districtColumnTypes;
            vector<int32_t> districtColumnLengths;
            vector<bool> districtColumnAllowNull(11, true);
            districtColumnAllowNull[0] = false;

            districtColumnTypes.push_back(VALUE_TYPE_TINYINT); districtColumnLengths.push_back(NValue::getTupleStorageSize(VALUE_TYPE_TINYINT));
            districtColumnTypes.push_back(VALUE_TYPE_TINYINT); districtColumnLengths.push_back(NValue::getTupleStorageSize(VALUE_TYPE_TINYINT));
            districtColumnTypes.push_back(VALUE_TYPE_VARCHAR); districtColumnLengths.push_back(16);
            districtColumnTypes.push_back(VALUE_TYPE_VARCHAR); districtColumnLengths.push_back(32);
            districtColumnTypes.push_back(VALUE_TYPE_VARCHAR); districtColumnLengths.push_back(32);
            districtColumnTypes.push_back(VALUE_TYPE_VARCHAR); districtColumnLengths.push_back(32);
            districtColumnTypes.push_back(VALUE_TYPE_VARCHAR); districtColumnLengths.push_back(2);
            districtColumnTypes.push_back(VALUE_TYPE_VARCHAR); districtColumnLengths.push_back(9);
            districtColumnTypes.push_back(VALUE_TYPE_DOUBLE); districtColumnLengths.push_back(NValue::getTupleStorageSize(VALUE_TYPE_DOUBLE));
            districtColumnTypes.push_back(VALUE_TYPE_DOUBLE); districtColumnLengths.push_back(NValue::getTupleStorageSize(VALUE_TYPE_DOUBLE));
            districtColumnTypes.push_back(VALUE_TYPE_INTEGER); districtColumnLengths.push_back(NValue::getTupleStorageSize(VALUE_TYPE_INTEGER));

            districtTupleSchema = TupleSchema::createTupleSchema(districtColumnTypes, districtColumnLengths, districtColumnAllowNull, true);

            districtIndex1ColumnIndices.push_back(1);
            districtIndex1ColumnIndices.push_back(0);

            districtIndex1Scheme = TableIndexScheme("District primary key index", HASH_TABLE_INDEX,
<<<<<<< HEAD
                                                    districtIndex1ColumnIndices, TableIndex::indexColumnsDirectly(),
                                                    true, false, true, districtTupleSchema);
=======
                                                    districtIndex1ColumnIndices, TableIndex::simplyIndexColumns(),
                                                    true, false, districtTupleSchema);
>>>>>>> 2a338156

            vector<voltdb::ValueType> warehouseColumnTypes;
            vector<int32_t> warehouseColumnLengths;
            vector<bool> warehouseColumnAllowNull(9, true);
            warehouseColumnAllowNull[0] = false;

            warehouseColumnTypes.push_back(VALUE_TYPE_TINYINT); warehouseColumnLengths.push_back(NValue::getTupleStorageSize(VALUE_TYPE_TINYINT));
            warehouseColumnTypes.push_back(VALUE_TYPE_VARCHAR); warehouseColumnLengths.push_back(16);
            warehouseColumnTypes.push_back(VALUE_TYPE_VARCHAR); warehouseColumnLengths.push_back(32);
            warehouseColumnTypes.push_back(VALUE_TYPE_VARCHAR); warehouseColumnLengths.push_back(32);
            warehouseColumnTypes.push_back(VALUE_TYPE_VARCHAR); warehouseColumnLengths.push_back(32);
            warehouseColumnTypes.push_back(VALUE_TYPE_VARCHAR); warehouseColumnLengths.push_back(2);
            warehouseColumnTypes.push_back(VALUE_TYPE_VARCHAR); warehouseColumnLengths.push_back(9);
            warehouseColumnTypes.push_back(VALUE_TYPE_DOUBLE); warehouseColumnLengths.push_back(NValue::getTupleStorageSize(VALUE_TYPE_DOUBLE));
            warehouseColumnTypes.push_back(VALUE_TYPE_DOUBLE); warehouseColumnLengths.push_back(NValue::getTupleStorageSize(VALUE_TYPE_DOUBLE));

            warehouseTupleSchema = TupleSchema::createTupleSchema(warehouseColumnTypes, warehouseColumnLengths, warehouseColumnAllowNull, true);

            warehouseIndex1ColumnIndices.push_back(0);

<<<<<<< HEAD
            warehouseIndex1Scheme = TableIndexScheme("Warehouse primary key index", ARRAY_INDEX,
                                                     warehouseIndex1ColumnIndices, TableIndex::indexColumnsDirectly(),
                                                     true, true, true, warehouseTupleSchema);
=======
            warehouseIndex1Scheme = TableIndexScheme("Warehouse primary key index", HASH_TABLE_INDEX,
                                                     warehouseIndex1ColumnIndices, TableIndex::simplyIndexColumns(),
                                                     true, false, warehouseTupleSchema);
>>>>>>> 2a338156

            vector<voltdb::ValueType> customerColumnTypes;
            vector<int32_t> customerColumnLengths;
            vector<bool> customerColumnAllowNull(21, true);
            customerColumnAllowNull[0] = false;
            customerColumnAllowNull[1] = false;
            customerColumnAllowNull[2] = false;

            customerColumnTypes.push_back(VALUE_TYPE_INTEGER); customerColumnLengths.push_back(NValue::getTupleStorageSize(VALUE_TYPE_INTEGER));
            customerColumnTypes.push_back(VALUE_TYPE_TINYINT); customerColumnLengths.push_back(NValue::getTupleStorageSize(VALUE_TYPE_TINYINT));
            customerColumnTypes.push_back(VALUE_TYPE_TINYINT); customerColumnLengths.push_back(NValue::getTupleStorageSize(VALUE_TYPE_TINYINT));
            customerColumnTypes.push_back(VALUE_TYPE_VARCHAR); customerColumnLengths.push_back(32);
            customerColumnTypes.push_back(VALUE_TYPE_VARCHAR); customerColumnLengths.push_back(2);
            customerColumnTypes.push_back(VALUE_TYPE_VARCHAR); customerColumnLengths.push_back(32);
            customerColumnTypes.push_back(VALUE_TYPE_VARCHAR); customerColumnLengths.push_back(32);
            customerColumnTypes.push_back(VALUE_TYPE_VARCHAR); customerColumnLengths.push_back(32);
            customerColumnTypes.push_back(VALUE_TYPE_VARCHAR); customerColumnLengths.push_back(32);
            customerColumnTypes.push_back(VALUE_TYPE_VARCHAR); customerColumnLengths.push_back(2);
            customerColumnTypes.push_back(VALUE_TYPE_VARCHAR); customerColumnLengths.push_back(9);
            customerColumnTypes.push_back(VALUE_TYPE_VARCHAR); customerColumnLengths.push_back(32);
            customerColumnTypes.push_back(VALUE_TYPE_TIMESTAMP); customerColumnLengths.push_back(NValue::getTupleStorageSize(VALUE_TYPE_TIMESTAMP));
            customerColumnTypes.push_back(VALUE_TYPE_VARCHAR); customerColumnLengths.push_back(2);
            customerColumnTypes.push_back(VALUE_TYPE_DOUBLE); customerColumnLengths.push_back(NValue::getTupleStorageSize(VALUE_TYPE_DOUBLE));
            customerColumnTypes.push_back(VALUE_TYPE_DOUBLE); customerColumnLengths.push_back(NValue::getTupleStorageSize(VALUE_TYPE_DOUBLE));
            customerColumnTypes.push_back(VALUE_TYPE_DOUBLE); customerColumnLengths.push_back(NValue::getTupleStorageSize(VALUE_TYPE_DOUBLE));
            customerColumnTypes.push_back(VALUE_TYPE_DOUBLE); customerColumnLengths.push_back(NValue::getTupleStorageSize(VALUE_TYPE_DOUBLE));
            customerColumnTypes.push_back(VALUE_TYPE_INTEGER); customerColumnLengths.push_back(NValue::getTupleStorageSize(VALUE_TYPE_INTEGER));
            customerColumnTypes.push_back(VALUE_TYPE_INTEGER); customerColumnLengths.push_back(NValue::getTupleStorageSize(VALUE_TYPE_INTEGER));
            customerColumnTypes.push_back(VALUE_TYPE_VARCHAR); customerColumnLengths.push_back(500);

            customerTupleSchema = TupleSchema::createTupleSchema(customerColumnTypes, customerColumnLengths, customerColumnAllowNull, true);

            customerIndex1ColumnIndices.push_back(2);
            customerIndex1ColumnIndices.push_back(1);
            customerIndex1ColumnIndices.push_back(0);

            customerIndex1Scheme = TableIndexScheme("Customer primary key index", HASH_TABLE_INDEX,
<<<<<<< HEAD
                                                    customerIndex1ColumnIndices, TableIndex::indexColumnsDirectly(),
                                                    true, true, true, customerTupleSchema);
=======
                                                    customerIndex1ColumnIndices, TableIndex::simplyIndexColumns(),
                                                    true, true, customerTupleSchema);
>>>>>>> 2a338156

            customerIndex2ColumnIndices.push_back(2);
            customerIndex2ColumnIndices.push_back(1);
            customerIndex2ColumnIndices.push_back(5);
            customerIndex2ColumnIndices.push_back(3);

            customerIndex2Scheme = TableIndexScheme("Customer index 1", HASH_TABLE_INDEX,
<<<<<<< HEAD
                                                    customerIndex2ColumnIndices, TableIndex::indexColumnsDirectly(),
                                                    true, true, false, customerTupleSchema);
=======
                                                    customerIndex2ColumnIndices, TableIndex::simplyIndexColumns(),
                                                    true, true, customerTupleSchema);
>>>>>>> 2a338156
            customerIndexes.push_back(customerIndex2Scheme);

            customerIndex3ColumnIndices.push_back(2);
            customerIndex3ColumnIndices.push_back(1);
            customerIndex3ColumnIndices.push_back(5);

            customerIndex3Scheme = TableIndexScheme("Customer index 3", HASH_TABLE_INDEX,
<<<<<<< HEAD
                                                    customerIndex3ColumnIndices, TableIndex::indexColumnsDirectly(),
                                                    false, false, false, customerTupleSchema);
=======
                                                    customerIndex3ColumnIndices, TableIndex::simplyIndexColumns(),
                                                    false, false, customerTupleSchema);
>>>>>>> 2a338156
            customerIndexes.push_back(customerIndex3Scheme);


            string districtColumnNamesArray[11] = {
                "D_ID", "D_W_ID", "D_NAME", "D_STREET_1", "D_STREET_2", "D_CITY",
                "D_STATE", "D_ZIP", "D_TAX", "D_YTD", "D_NEXT_O_ID" };
            const vector<string> districtColumnNames(districtColumnNamesArray, districtColumnNamesArray + 11 );

            string warehouseColumnNamesArray[9] = {
                    "W_ID", "W_NAME", "W_STREET_1", "W_STREET_2", "W_CITY", "W_STATE",
                    "W_ZIP", "W_TAX", "W_YTD" };
            const vector<string> warehouseColumnNames(warehouseColumnNamesArray, warehouseColumnNamesArray + 9 );

            string customerColumnNamesArray[21] = {
                    "C_ID", "C_D_ID", "C_W_ID", "C_FIRST", "C_MIDDLE", "C_LAST",
                    "C_STREET_1", "C_STREET_2", "C_CITY", "C_STATE", "C_ZIP", "C_PHONE",
                    "C_SINCE_TIMESTAMP", "C_CREDIT", "C_CREDIT_LIM", "C_DISCOUNT",
                    "C_BALANCE", "C_YTD_PAYMENT", "C_PAYMENT_CNT", "C_DELIVERY_CNT", "C_DATA" };
            const vector<string> customerColumnNames(customerColumnNamesArray, customerColumnNamesArray + 21 );

            districtTable = voltdb::TableFactory::getPersistentTable(0, "DISTRICT", districtTupleSchema, districtColumnNames, 0);

            TableIndex *pkeyIndex = TableIndexFactory::TableIndexFactory::getInstance(districtIndex1Scheme);
            assert(pkeyIndex);
            districtTable->addIndex(pkeyIndex);
            districtTable->setPrimaryKeyIndex(pkeyIndex);

            // add other indexes
            BOOST_FOREACH(TableIndexScheme &scheme, districtIndexes) {
                TableIndex *index = TableIndexFactory::getInstance(scheme);
                assert(index);
                districtTable->addIndex(index);
            }

            districtTempTable = dynamic_cast<TempTable*>(
                TableFactory::getCopiedTempTable(0, "DISTRICT TEMP", districtTable,
                                                 &limits));

            warehouseTable = voltdb::TableFactory::getPersistentTable(0, "WAREHOUSE",
                                                                      warehouseTupleSchema, warehouseColumnNames,
                                                                      0, false, false);

            pkeyIndex = TableIndexFactory::TableIndexFactory::getInstance(warehouseIndex1Scheme);
            assert(pkeyIndex);
            warehouseTable->addIndex(pkeyIndex);
            warehouseTable->setPrimaryKeyIndex(pkeyIndex);

            // add other indexes
            BOOST_FOREACH(TableIndexScheme &scheme, warehouseIndexes) {
                TableIndex *index = TableIndexFactory::getInstance(scheme);
                assert(index);
                warehouseTable->addIndex(index);
            }

            warehouseTempTable =  dynamic_cast<TempTable*>(
                TableFactory::getCopiedTempTable(0, "WAREHOUSE TEMP", warehouseTable,
                                                 &limits));

            customerTable = voltdb::TableFactory::getPersistentTable(0, "CUSTOMER",
                                                                     customerTupleSchema, customerColumnNames,
                                                                     0, false, false);

            pkeyIndex = TableIndexFactory::TableIndexFactory::getInstance(customerIndex1Scheme);
            assert(pkeyIndex);
            customerTable->addIndex(pkeyIndex);
            customerTable->setPrimaryKeyIndex(pkeyIndex);

            // add other indexes
            BOOST_FOREACH(TableIndexScheme &scheme, customerIndexes) {
                TableIndex *index = TableIndexFactory::getInstance(scheme);
                assert(index);
                customerTable->addIndex(index);
            }

            customerTempTable =  dynamic_cast<TempTable*>(
                TableFactory::getCopiedTempTable(0, "CUSTOMER TEMP", customerTable,
                                                 &limits));
        }

        ~TableAndIndexTest() {
            delete engine;
            delete dummyUndo;
            delete districtTable;
            delete districtTempTable;
            delete warehouseTable;
            delete warehouseTempTable;
            delete customerTable;
            delete customerTempTable;
        }

    protected:
        int mem;
        TempTableLimits limits;
        UndoQuantum *dummyUndo;
        ExecutorContext *engine;

        TupleSchema      *districtTupleSchema;
        vector<TableIndexScheme> districtIndexes;
        Table            *districtTable;
        TempTable        *districtTempTable;
        vector<int>       districtIndex1ColumnIndices;
        TableIndexScheme  districtIndex1Scheme;

        TupleSchema      *warehouseTupleSchema;
        vector<TableIndexScheme> warehouseIndexes;
        Table            *warehouseTable;
        TempTable        *warehouseTempTable;
        vector<int>       warehouseIndex1ColumnIndices;
        TableIndexScheme  warehouseIndex1Scheme;

        TupleSchema      *customerTupleSchema;
        vector<TableIndexScheme> customerIndexes;
        Table            *customerTable;
        TempTable        *customerTempTable;
        vector<int>       customerIndex1ColumnIndices;
        TableIndexScheme  customerIndex1Scheme;
        vector<int>       customerIndex2ColumnIndices;
        vector<ValueType> customerIndex2ColumnTypes;
        TableIndexScheme  customerIndex2Scheme;
        vector<int>       customerIndex3ColumnIndices;
        TableIndexScheme  customerIndex3Scheme;
};

TEST_F(TableAndIndexTest, BigTest) {
    vector<NValue> cachedStringValues;//To free at the end of the test
    TableTuple *temp_tuple = &districtTempTable->tempTuple();
    temp_tuple->setNValue(0, ValueFactory::getTinyIntValue(static_cast<int8_t>(7)));
    temp_tuple->setNValue(1, ValueFactory::getTinyIntValue(static_cast<int8_t>(3)));
    cachedStringValues.push_back(ValueFactory::getStringValue("A District"));
    temp_tuple->setNValue(2, cachedStringValues.back());
    cachedStringValues.push_back(ValueFactory::getStringValue("Street Addy"));
    temp_tuple->setNValue(3, cachedStringValues.back());
    cachedStringValues.push_back(ValueFactory::getStringValue("meh"));
    temp_tuple->setNValue(4, cachedStringValues.back());
    cachedStringValues.push_back(ValueFactory::getStringValue("westerfield"));
    temp_tuple->setNValue(5, cachedStringValues.back());
    cachedStringValues.push_back(ValueFactory::getStringValue("BA"));
    temp_tuple->setNValue(6, cachedStringValues.back());
    cachedStringValues.push_back(ValueFactory::getStringValue("99999"));
    temp_tuple->setNValue(7, cachedStringValues.back());
    temp_tuple->setNValue(8, ValueFactory::getDoubleValue(static_cast<double>(.0825)));
    temp_tuple->setNValue(9, ValueFactory::getDoubleValue(static_cast<double>(15241.45)));
    temp_tuple->setNValue(10, ValueFactory::getIntegerValue(static_cast<int32_t>(21)));
    districtTempTable->insertTupleNonVirtual(*temp_tuple);

    temp_tuple = &warehouseTempTable->tempTuple();
    temp_tuple->setNValue(0, ValueFactory::getTinyIntValue(static_cast<int8_t>(3)));
    cachedStringValues.push_back(ValueFactory::getStringValue("EZ Street WHouse"));
    temp_tuple->setNValue(1, cachedStringValues.back());
    cachedStringValues.push_back(ValueFactory::getStringValue("Headquarters"));
    temp_tuple->setNValue(2, cachedStringValues.back());
    cachedStringValues.push_back(ValueFactory::getStringValue("77 Mass. Ave."));
    temp_tuple->setNValue(3, cachedStringValues.back());
    cachedStringValues.push_back(ValueFactory::getStringValue("Cambridge"));
    temp_tuple->setNValue(4, cachedStringValues.back());
    cachedStringValues.push_back(ValueFactory::getStringValue("AZ"));
    temp_tuple->setNValue(5, cachedStringValues.back());
    cachedStringValues.push_back(ValueFactory::getStringValue("12938"));
    temp_tuple->setNValue(6, cachedStringValues.back());
    temp_tuple->setNValue(7, ValueFactory::getDoubleValue(static_cast<double>(.1234)));
    temp_tuple->setNValue(8, ValueFactory::getDoubleValue(static_cast<double>(15241.45)));
    warehouseTempTable->insertTupleNonVirtual(*temp_tuple);

    temp_tuple = &customerTempTable->tempTuple();
    temp_tuple->setNValue(0, ValueFactory::getIntegerValue(static_cast<int32_t>(42)));
    temp_tuple->setNValue(1, ValueFactory::getTinyIntValue(static_cast<int8_t>(7)));
    temp_tuple->setNValue(2, ValueFactory::getTinyIntValue(static_cast<int8_t>(3)));
    cachedStringValues.push_back(ValueFactory::getStringValue("I"));
    temp_tuple->setNValue(3, cachedStringValues.back());
    cachedStringValues.push_back(ValueFactory::getStringValue("BE"));
    temp_tuple->setNValue(4, cachedStringValues.back());
    cachedStringValues.push_back(ValueFactory::getStringValue("lastname"));
    temp_tuple->setNValue(5, cachedStringValues.back());
    cachedStringValues.push_back(ValueFactory::getStringValue("Place"));
    temp_tuple->setNValue(6, cachedStringValues.back());
    cachedStringValues.push_back(ValueFactory::getStringValue("Place2"));
    temp_tuple->setNValue(7, cachedStringValues.back());
    cachedStringValues.push_back(ValueFactory::getStringValue("BiggerPlace"));
    temp_tuple->setNValue(8, cachedStringValues.back());
    cachedStringValues.push_back(ValueFactory::getStringValue("AL"));
    temp_tuple->setNValue(9, cachedStringValues.back());
    cachedStringValues.push_back(ValueFactory::getStringValue("91083"));
    temp_tuple->setNValue(10, cachedStringValues.back());
    cachedStringValues.push_back(ValueFactory::getStringValue("(193) 099 - 9082"));
    temp_tuple->setNValue(11, cachedStringValues.back());
    temp_tuple->setNValue(12, ValueFactory::getTimestampValue(static_cast<int32_t>(123456789)));
    cachedStringValues.push_back(ValueFactory::getStringValue("BC"));
    temp_tuple->setNValue(13, cachedStringValues.back());
    temp_tuple->setNValue(14, ValueFactory::getDoubleValue(static_cast<double>(19298943.12)));
    temp_tuple->setNValue(15, ValueFactory::getDoubleValue(static_cast<double>(.13)));
    temp_tuple->setNValue(16, ValueFactory::getDoubleValue(static_cast<double>(15.75)));
    temp_tuple->setNValue(17, ValueFactory::getDoubleValue(static_cast<double>(15241.45)));
    temp_tuple->setNValue(18, ValueFactory::getIntegerValue(static_cast<int32_t>(0)));
    temp_tuple->setNValue(19, ValueFactory::getIntegerValue(static_cast<int32_t>(15)));
    temp_tuple->setNValue(20, ValueFactory::getStringValue("Some History"));
    customerTempTable->insertTupleNonVirtual(*temp_tuple);

    TableTuple districtTuple = TableTuple(districtTempTable->schema());
    TableIterator districtIterator = districtTempTable->iterator();
    while (districtIterator.next(districtTuple)) {
        if (!districtTable->insertTuple(districtTuple)) {
            cout << "Failed to insert tuple from input table '"
                 << districtTempTable->name() << "' into target table '"
                 << districtTable->name() << "'" << endl;
        }
    }
    districtTempTable->deleteAllTuplesNonVirtual(true);

    TableTuple warehouseTuple = TableTuple(warehouseTempTable->schema());
    TableIterator warehouseIterator = warehouseTempTable->iterator();
    while (warehouseIterator.next(warehouseTuple)) {
        if (!warehouseTable->insertTuple(warehouseTuple)) {
            cout << "Failed to insert tuple from input table '" << warehouseTempTable->name() << "' into target table '" << warehouseTable->name() << "'" << endl;
        }
    }
    warehouseTempTable->deleteAllTuplesNonVirtual(true);

    TableTuple customerTuple = TableTuple(customerTempTable->schema());
    TableIterator customerIterator = customerTempTable->iterator();
    while (customerIterator.next(customerTuple)) {
        //cout << "Inserting tuple '" << customerTuple.debug(customerTempTable) << "' into target table '" << customerTable->name() << "', address '" << customerTable << endl;
        if (!customerTable->insertTuple(customerTuple)) {
            cout << "Failed to insert tuple from input table '" << warehouseTempTable->name() << "' into target table '" << warehouseTable->name() << "'" << endl;
        }
    }
    customerTempTable->deleteAllTuplesNonVirtual(true);

    temp_tuple->setNValue(0, ValueFactory::getIntegerValue(static_cast<int32_t>(43)));
    temp_tuple->setNValue(1, ValueFactory::getTinyIntValue(static_cast<int8_t>(7)));
    temp_tuple->setNValue(2, ValueFactory::getTinyIntValue(static_cast<int8_t>(3)));
    cachedStringValues.push_back(ValueFactory::getStringValue("We"));
    temp_tuple->setNValue(3, cachedStringValues.back());
    cachedStringValues.push_back(ValueFactory::getStringValue("Be"));
    temp_tuple->setNValue(4, cachedStringValues.back());
    cachedStringValues.push_back(ValueFactory::getStringValue("Customer"));
    temp_tuple->setNValue(5, cachedStringValues.back());
    cachedStringValues.push_back(ValueFactory::getStringValue("Random Department"));
    temp_tuple->setNValue(6, cachedStringValues.back());
    cachedStringValues.push_back(ValueFactory::getStringValue("Place2"));
    temp_tuple->setNValue(7, cachedStringValues.back());
    cachedStringValues.push_back(ValueFactory::getStringValue("BiggerPlace"));
    temp_tuple->setNValue(8, cachedStringValues.back());
    cachedStringValues.push_back(ValueFactory::getStringValue("AL"));
    temp_tuple->setNValue(9, cachedStringValues.back());
    cachedStringValues.push_back(ValueFactory::getStringValue("13908"));
    temp_tuple->setNValue(10, cachedStringValues.back());
    cachedStringValues.push_back(ValueFactory::getStringValue("(913) 909 - 0928"));
    temp_tuple->setNValue(11, cachedStringValues.back());
    temp_tuple->setNValue(12, ValueFactory::getTimestampValue(static_cast<int64_t>(123456789)));
    cachedStringValues.push_back(ValueFactory::getStringValue("GC"));
    temp_tuple->setNValue(13, cachedStringValues.back());
    temp_tuple->setNValue(14, ValueFactory::getDoubleValue(static_cast<double>(19298943.12)));
    temp_tuple->setNValue(15, ValueFactory::getDoubleValue(static_cast<double>(.13)));
    temp_tuple->setNValue(16, ValueFactory::getDoubleValue(static_cast<double>(15.75)));
    temp_tuple->setNValue(17, ValueFactory::getDoubleValue(static_cast<double>(15241.45)));
    temp_tuple->setNValue(18, ValueFactory::getIntegerValue(static_cast<int32_t>(1)));
    temp_tuple->setNValue(19, ValueFactory::getIntegerValue(static_cast<int32_t>(15)));
    temp_tuple->setNValue(20, ValueFactory::getStringValue("Some History"));
    customerTempTable->insertTupleNonVirtual(*temp_tuple);

    customerIterator = customerTempTable->iterator();
    while (customerIterator.next(customerTuple)) {
        //cout << "Inserting tuple '" << customerTuple.debug(customerTempTable) << "' into target table '" << customerTable->name() << "', address '" << customerTable << endl;
        if (!customerTable->insertTuple(customerTuple)) {
            cout << "Failed to insert tuple from input table '" << warehouseTempTable->name() << "' into target table '" << warehouseTable->name() << "'" << endl;
        }
    }
    customerTempTable->deleteAllTuplesNonVirtual(true);

    for (vector<NValue>::const_iterator i = cachedStringValues.begin(); i != cachedStringValues.end(); i++) {
        (*i).free();
    }
}

int main() {
    return TestSuite::globalInstance()->runAll();
}<|MERGE_RESOLUTION|>--- conflicted
+++ resolved
@@ -72,13 +72,8 @@
             districtIndex1ColumnIndices.push_back(0);
 
             districtIndex1Scheme = TableIndexScheme("District primary key index", HASH_TABLE_INDEX,
-<<<<<<< HEAD
-                                                    districtIndex1ColumnIndices, TableIndex::indexColumnsDirectly(),
-                                                    true, false, true, districtTupleSchema);
-=======
                                                     districtIndex1ColumnIndices, TableIndex::simplyIndexColumns(),
                                                     true, false, districtTupleSchema);
->>>>>>> 2a338156
 
             vector<voltdb::ValueType> warehouseColumnTypes;
             vector<int32_t> warehouseColumnLengths;
@@ -99,15 +94,9 @@
 
             warehouseIndex1ColumnIndices.push_back(0);
 
-<<<<<<< HEAD
-            warehouseIndex1Scheme = TableIndexScheme("Warehouse primary key index", ARRAY_INDEX,
-                                                     warehouseIndex1ColumnIndices, TableIndex::indexColumnsDirectly(),
-                                                     true, true, true, warehouseTupleSchema);
-=======
             warehouseIndex1Scheme = TableIndexScheme("Warehouse primary key index", HASH_TABLE_INDEX,
                                                      warehouseIndex1ColumnIndices, TableIndex::simplyIndexColumns(),
                                                      true, false, warehouseTupleSchema);
->>>>>>> 2a338156
 
             vector<voltdb::ValueType> customerColumnTypes;
             vector<int32_t> customerColumnLengths;
@@ -145,13 +134,8 @@
             customerIndex1ColumnIndices.push_back(0);
 
             customerIndex1Scheme = TableIndexScheme("Customer primary key index", HASH_TABLE_INDEX,
-<<<<<<< HEAD
-                                                    customerIndex1ColumnIndices, TableIndex::indexColumnsDirectly(),
-                                                    true, true, true, customerTupleSchema);
-=======
                                                     customerIndex1ColumnIndices, TableIndex::simplyIndexColumns(),
                                                     true, true, customerTupleSchema);
->>>>>>> 2a338156
 
             customerIndex2ColumnIndices.push_back(2);
             customerIndex2ColumnIndices.push_back(1);
@@ -159,13 +143,8 @@
             customerIndex2ColumnIndices.push_back(3);
 
             customerIndex2Scheme = TableIndexScheme("Customer index 1", HASH_TABLE_INDEX,
-<<<<<<< HEAD
-                                                    customerIndex2ColumnIndices, TableIndex::indexColumnsDirectly(),
-                                                    true, true, false, customerTupleSchema);
-=======
                                                     customerIndex2ColumnIndices, TableIndex::simplyIndexColumns(),
                                                     true, true, customerTupleSchema);
->>>>>>> 2a338156
             customerIndexes.push_back(customerIndex2Scheme);
 
             customerIndex3ColumnIndices.push_back(2);
@@ -173,13 +152,8 @@
             customerIndex3ColumnIndices.push_back(5);
 
             customerIndex3Scheme = TableIndexScheme("Customer index 3", HASH_TABLE_INDEX,
-<<<<<<< HEAD
-                                                    customerIndex3ColumnIndices, TableIndex::indexColumnsDirectly(),
-                                                    false, false, false, customerTupleSchema);
-=======
                                                     customerIndex3ColumnIndices, TableIndex::simplyIndexColumns(),
                                                     false, false, customerTupleSchema);
->>>>>>> 2a338156
             customerIndexes.push_back(customerIndex3Scheme);
 
 
