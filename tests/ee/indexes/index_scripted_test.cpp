--- conflicted
+++ resolved
@@ -204,89 +204,50 @@
 
         if (strcmp(indexName, kMultiIntsHash) == 0) {
             voltdb::TableIndexScheme scheme(indexName, voltdb::HASH_TABLE_INDEX,
-<<<<<<< HEAD
-                                            columnIndices, TableIndex::indexColumnsDirectly(),
-                                            false, false, true, schema);
-=======
                                             columnIndices, TableIndex::simplyIndexColumns(),
                                             false, false, schema);
->>>>>>> 2a338156
             index = voltdb::TableIndexFactory::getInstance(scheme);
         }
         else if (strcmp(indexName, kMultiIntsTree) == 0) {
             voltdb::TableIndexScheme scheme(indexName, voltdb::BALANCED_TREE_INDEX,
-<<<<<<< HEAD
-                                            columnIndices, TableIndex::indexColumnsDirectly(),
-                                            false, true, true, schema);
-=======
                                             columnIndices, TableIndex::simplyIndexColumns(),
                                             false, true, schema);
->>>>>>> 2a338156
             index = voltdb::TableIndexFactory::getInstance(scheme);
         }
         else if (strcmp(indexName, kMultiGenericHash) == 0) {
             voltdb::TableIndexScheme scheme(indexName, voltdb::HASH_TABLE_INDEX,
-<<<<<<< HEAD
-                                            columnIndices, TableIndex::indexColumnsDirectly(),
-                                            false, false, false, schema);
-=======
                                             columnIndices, TableIndex::simplyIndexColumns(),
                                             false, false, schema);
->>>>>>> 2a338156
             index = voltdb::TableIndexFactory::getInstance(scheme);
         }
         else if (strcmp(indexName, kMultiGenericTree) == 0) {
             voltdb::TableIndexScheme scheme(indexName, voltdb::BALANCED_TREE_INDEX,
-<<<<<<< HEAD
-                                            columnIndices, TableIndex::indexColumnsDirectly(),
-                                            false, true, false, schema);
-=======
                                             columnIndices, TableIndex::simplyIndexColumns(),
                                             false, true, schema);
->>>>>>> 2a338156
             index = voltdb::TableIndexFactory::getInstance(scheme);
         }
         else if (strcmp(indexName, kUniqueIntsHash) == 0) {
             voltdb::TableIndexScheme scheme(indexName, voltdb::HASH_TABLE_INDEX,
-<<<<<<< HEAD
-                                            columnIndices, TableIndex::indexColumnsDirectly(),
-                                            true, false, true, schema);
-=======
                                             columnIndices, TableIndex::simplyIndexColumns(),
                                             true, false, schema);
->>>>>>> 2a338156
             index = voltdb::TableIndexFactory::getInstance(scheme);
         }
         else if (strcmp(indexName, kUniqueIntsTree) == 0) {
             voltdb::TableIndexScheme scheme(indexName, voltdb::BALANCED_TREE_INDEX,
-<<<<<<< HEAD
-                                            columnIndices, TableIndex::indexColumnsDirectly(), true, true, true, schema);
-=======
                                             columnIndices, TableIndex::simplyIndexColumns(),
                                             true, true, schema);
->>>>>>> 2a338156
             index = voltdb::TableIndexFactory::getInstance(scheme);
         }
         else if (strcmp(indexName, kUniqueGenericHash) == 0) {
             voltdb::TableIndexScheme scheme(indexName, voltdb::HASH_TABLE_INDEX,
-<<<<<<< HEAD
-                                            columnIndices, TableIndex::indexColumnsDirectly(),
-                                            true, false, false, schema);
-=======
                                             columnIndices, TableIndex::simplyIndexColumns(),
                                             true, false, schema);
->>>>>>> 2a338156
             index = voltdb::TableIndexFactory::getInstance(scheme);
         }
         else if (strcmp(indexName, kUniqueGenericTree) == 0) {
             voltdb::TableIndexScheme scheme(indexName, voltdb::BALANCED_TREE_INDEX,
-<<<<<<< HEAD
-                                            columnIndices, TableIndex::indexColumnsDirectly(),
-                                            true, true, false, schema);
-=======
                                             columnIndices, TableIndex::simplyIndexColumns(),
                                             true, true, schema);
->>>>>>> 2a338156
             index = voltdb::TableIndexFactory::getInstance(scheme);
         }
         else {
