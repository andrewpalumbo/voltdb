/* This file is part of VoltDB.
 * Copyright (C) 2008-2012 VoltDB Inc.
 *
 * This file contains original code and/or modifications of original code.
 * Any modifications made by VoltDB Inc. are licensed under the following
 * terms and conditions:
 *
 * Permission is hereby granted, free of charge, to any person obtaining
 * a copy of this software and associated documentation files (the
 * "Software"), to deal in the Software without restriction, including
 * without limitation the rights to use, copy, modify, merge, publish,
 * distribute, sublicense, and/or sell copies of the Software, and to
 * permit persons to whom the Software is furnished to do so, subject to
 * the following conditions:
 *
 * The above copyright notice and this permission notice shall be
 * included in all copies or substantial portions of the Software.
 *
 * THE SOFTWARE IS PROVIDED "AS IS", WITHOUT WARRANTY OF ANY KIND,
 * EXPRESS OR IMPLIED, INCLUDING BUT NOT LIMITED TO THE WARRANTIES OF
 * MERCHANTABILITY, FITNESS FOR A PARTICULAR PURPOSE AND NONINFRINGEMENT.
 * IN NO EVENT SHALL THE AUTHORS BE LIABLE FOR ANY CLAIM, DAMAGES OR
 * OTHER LIABILITY, WHETHER IN AN ACTION OF CONTRACT, TORT OR OTHERWISE,
 * ARISING FROM, OUT OF OR IN CONNECTION WITH THE SOFTWARE OR THE USE OR
 * OTHER DEALINGS IN THE SOFTWARE.
 */
/* Copyright (C) 2008 by H-Store Project
 * Brown University
 * Massachusetts Institute of Technology
 * Yale University
 *
 * Permission is hereby granted, free of charge, to any person obtaining
 * a copy of this software and associated documentation files (the
 * "Software"), to deal in the Software without restriction, including
 * without limitation the rights to use, copy, modify, merge, publish,
 * distribute, sublicense, and/or sell copies of the Software, and to
 * permit persons to whom the Software is furnished to do so, subject to
 * the following conditions:
 *
 * The above copyright notice and this permission notice shall be
 * included in all copies or substantial portions of the Software.
 *
 * THE SOFTWARE IS PROVIDED "AS IS", WITHOUT WARRANTY OF ANY KIND,
 * EXPRESS OR IMPLIED, INCLUDING BUT NOT LIMITED TO THE WARRANTIES OF
 * MERCHANTABILITY, FITNESS FOR A PARTICULAR PURPOSE AND NONINFRINGEMENT
 * IN NO EVENT SHALL THE AUTHORS BE LIABLE FOR ANY CLAIM, DAMAGES OR
 * OTHER LIABILITY, WHETHER IN AN ACTION OF CONTRACT, TORT OR OTHERWISE,
 * ARISING FROM, OUT OF OR IN CONNECTION WITH THE SOFTWARE OR THE USE OR
 * OTHER DEALINGS IN THE SOFTWARE.
 */

#include <boost/foreach.hpp>

#include "harness.h"
#include "common/common.h"
#include "common/NValue.hpp"
#include "common/ValueFactory.hpp"
#include "common/debuglog.h"
#include "common/SerializableEEException.h"
#include "common/tabletuple.h"
#include "storage/table.h"
#include "storage/temptable.h"
#include "storage/persistenttable.h"
#include "storage/tablefactory.h"
#include "storage/tableiterator.h"
#include "storage/tableutil.h"
#include "indexes/tableindex.h"
#include "indexes/tableindexfactory.h"
#include "execution/VoltDBEngine.h"
#include "common/ThreadLocalPool.h"


using namespace std;
using namespace voltdb;

#define NUM_OF_COLUMNS 5
#define NUM_OF_TUPLES 1000
#define NUM_OF_WIDE_TUPLES 5
#define PKEY_ID 100
#define INT_UNIQUE_ID 101
#define INT_MULTI_ID 102
#define INTS_UNIQUE_ID 103
#define INTS_MULTI_ID 104
#define ARRAY_UNIQUE_ID 105

class IndexTest : public Test {
public:
    IndexTest() : table(NULL) {}
    ~IndexTest()
    {
        delete table;
        delete[] m_exceptionBuffer;
        delete m_engine;
    }

    void initWideTable(string name)
    {
        int num_of_columns = 100;
        CatalogId database_id = 1000;
        vector<boost::shared_ptr<const TableColumn> > columns;
        string *columnNames = new string[num_of_columns];

        vector<ValueType> columnTypes(num_of_columns, VALUE_TYPE_BIGINT);
        vector<int32_t> columnLengths(num_of_columns, NValue::getTupleStorageSize(VALUE_TYPE_BIGINT));
        vector<bool> columnAllowNull(num_of_columns, false);

        char buffer[32];
        for (int ctr = 0; ctr < num_of_columns; ctr++)
        {
            snprintf(buffer, 32, "column%02d", ctr);
            columnNames[ctr] = buffer;
        }

        TupleSchema* schema =
            TupleSchema::createTupleSchema(columnTypes,
                                           columnLengths,
                                           columnAllowNull,
                                           true);

        // make up 40 column index (320 byte key). this is intentionally arranged to
        // not be all consecutive columns and not strictly ordered from left to right
        vector<int> pkey_column_indices;
        pkey_column_indices.push_back(0);
        pkey_column_indices.push_back(1);
        pkey_column_indices.push_back(2);
        pkey_column_indices.push_back(3);
        pkey_column_indices.push_back(4);
        pkey_column_indices.push_back(5);
        pkey_column_indices.push_back(6);
        pkey_column_indices.push_back(7);
        pkey_column_indices.push_back(8);
        pkey_column_indices.push_back(9); // 10

        pkey_column_indices.push_back(10);
        pkey_column_indices.push_back(11);
        pkey_column_indices.push_back(12);
        pkey_column_indices.push_back(13);
        pkey_column_indices.push_back(14);
        pkey_column_indices.push_back(15);
        pkey_column_indices.push_back(16);
        pkey_column_indices.push_back(17);
        pkey_column_indices.push_back(18);
        pkey_column_indices.push_back(19);

        pkey_column_indices.push_back(20);
        pkey_column_indices.push_back(21);
        pkey_column_indices.push_back(22);
        pkey_column_indices.push_back(23);
        pkey_column_indices.push_back(24);
        pkey_column_indices.push_back(25);
        pkey_column_indices.push_back(26);
        pkey_column_indices.push_back(27);
        pkey_column_indices.push_back(28);
        pkey_column_indices.push_back(29);

        pkey_column_indices.push_back(30);
        pkey_column_indices.push_back(31);
        pkey_column_indices.push_back(32);
        pkey_column_indices.push_back(33);
        pkey_column_indices.push_back(34);
        pkey_column_indices.push_back(35);
        pkey_column_indices.push_back(36);
        pkey_column_indices.push_back(37);
        pkey_column_indices.push_back(38);
        pkey_column_indices.push_back(39);


<<<<<<< HEAD
        TableIndexScheme pkey(name,
                              BALANCED_TREE_INDEX,
                              pkey_column_indices, TableIndex::indexColumnsDirectly(),
                              true, true, true, schema);

        vector<TableIndexScheme> indexes;
        indexes.push_back(pkey);
=======
        TableIndexScheme pkeyScheme(name,
                                    BALANCED_TREE_INDEX,
                                    pkey_column_indices,
                                    pkey_column_types,
                                    true, true, schema);
>>>>>>> a9817cf4

        m_engine = new VoltDBEngine();
        m_exceptionBuffer = new char[4096];
        m_engine->setBuffers( NULL, 0, NULL, 0, m_exceptionBuffer, 4096);
        m_engine->initialize(0, 0, 0, 0, "", DEFAULT_TEMP_TABLE_MEMORY, 1);
        table =
          dynamic_cast<PersistentTable*>
          (TableFactory::getPersistentTable(database_id, m_engine->getExecutorContext(),
                                            "test_wide_table", schema,
                                            columnNames, -1, false, false));
        delete[] columnNames;

        TableIndex *pkeyIndex = TableIndexFactory::TableIndexFactory::getInstance(pkeyScheme);
        assert(pkeyIndex);
        table->addIndex(pkeyIndex);
        table->setPrimaryKeyIndex(pkeyIndex);

        for (int64_t row = 1; row <= NUM_OF_WIDE_TUPLES; ++row)
        {
            setWideTableToRow(table->tempTuple(), row);
            bool result = table->insertTuple(table->tempTuple());
            assert(result || !"Insert on init wide table failed");
        }
    }

    void makeColsForRow_00(int offset, int64_t row, TableTuple &tuple) {
        for (int i = 0; i < 10; i++, offset++)
            tuple.setNValue(offset, ValueFactory::getBigIntValue(static_cast<int64_t>((row << 32) + i)));
    }
    void makeColsForRow_10(int offset, int64_t row, TableTuple &tuple) {
        for (int i = 10; i < 20; i++, offset++)
            tuple.setNValue(offset, ValueFactory::getBigIntValue(static_cast<int64_t>(i + (row % 2))));
    }
    void makeColsForRow_20(int offset, int64_t row, TableTuple &tuple) {
        for (int i = 20; i < 30; i++, offset++)
            tuple.setNValue(offset, ValueFactory::getBigIntValue(static_cast<int64_t>(i + (row % 3))));
    }
    void makeColsForRow_30(int offset, int64_t row, TableTuple &tuple) {
        for (int i = 30; i < 40; i++, offset++)
            tuple.setNValue(offset, ValueFactory::getBigIntValue(static_cast<int64_t>(i + (row % 4))));
    }
    void makeColsForRow_40(int offset, int64_t row, TableTuple &tuple) {
        for (int i = 40; i < 50; i++, offset++)
            tuple.setNValue(offset, ValueFactory::getBigIntValue(static_cast<int64_t>(i + (row % 5))));
    }
    void makeColsForRow_50(int offset, int64_t row, TableTuple &tuple) {
        for (int i = 50; i < 60; i++, offset++)
            tuple.setNValue(offset, ValueFactory::getBigIntValue(static_cast<int64_t>(i + (row % 6))));
    }
    void makeColsForRow_60(int offset, int64_t row, TableTuple &tuple) {
        for (int i = 60; i < 70; i++, offset++)
            tuple.setNValue(offset, ValueFactory::getBigIntValue(static_cast<int64_t>(i + (row % 7))));
    }
    void makeColsForRow_70(int offset, int64_t row, TableTuple &tuple) {
        for (int i = 70; i < 80; i++, offset++)
            tuple.setNValue(offset, ValueFactory::getBigIntValue(static_cast<int64_t>(i + (row % 8))));
    }
    void makeColsForRow_80(int offset, int64_t row, TableTuple &tuple) {
        for (int i = 80; i < 90; i++, offset++)
            tuple.setNValue(offset, ValueFactory::getBigIntValue(static_cast<int64_t>(i + (row % 9))));
    }
    void makeColsForRow_90(int offset, int64_t row, TableTuple &tuple) {
        for (int i = 90; i < 100; i++, offset++)
            tuple.setNValue(offset, ValueFactory::getBigIntValue(static_cast<int64_t>(i + (row % 10))));
    }

    /*
     * populate a tuple with the wide table schema.
     */
    void setWideTableToRow(TableTuple &tuple, int64_t row) {
        makeColsForRow_00(0, row, tuple);
        makeColsForRow_10(10, row, tuple);
        makeColsForRow_20(20, row, tuple);
        makeColsForRow_30(30, row, tuple);
        makeColsForRow_40(40, row, tuple);
        makeColsForRow_50(50, row, tuple);
        makeColsForRow_60(60, row, tuple);
        makeColsForRow_70(70, row, tuple);
        makeColsForRow_80(80, row, tuple);
        makeColsForRow_90(90, row, tuple);
    }

    /*
     * populate a tuple with the wide index schema using
     * the expression used to generate a table value for the
     * corresponding table columns in init_wide_table
     */
    void setWideIndexToRow(TableTuple &tuple, int64_t row) {
        makeColsForRow_00(0,  row, tuple);
        makeColsForRow_10(10, row, tuple);
        makeColsForRow_20(20, row, tuple);
        makeColsForRow_30(30, row, tuple);
    }

    void init(std::string name, TableIndexType type, std::vector<int32_t> &ix_columnIndices,
              std::vector<ValueType> &ix_columnTypes, bool unique)
    {
        bool intsOnly = true;
        bool countable = true;
        TupleSchema *initiallyNullTupleSchema = NULL;
        TableIndexScheme index(name, type,
                               ix_columnIndices, TableIndex::indexColumnsDirectly(),
                               unique, countable, intsOnly, initiallyNullTupleSchema);

        CatalogId database_id = 1000;
        vector<boost::shared_ptr<const TableColumn> > columns;

        string *columnNames = new string[NUM_OF_COLUMNS];

        char buffer[32];
        vector<ValueType> columnTypes(NUM_OF_COLUMNS, VALUE_TYPE_BIGINT);
        vector<int32_t>
            columnLengths(NUM_OF_COLUMNS,
                          NValue::getTupleStorageSize(VALUE_TYPE_BIGINT));
        vector<bool> columnAllowNull(NUM_OF_COLUMNS, false);
        for (int ctr = 0; ctr < NUM_OF_COLUMNS; ctr++)
        {
            snprintf(buffer, 32, "column%02d", ctr);
            columnNames[ctr] = buffer;
        }
        TupleSchema* schema =
            TupleSchema::createTupleSchema(columnTypes,
                                           columnLengths,
                                           columnAllowNull,
                                           true);

        index.tupleSchema = schema;
        vector<int> pkey_column_indices;
        vector<ValueType> pkey_column_types;
        pkey_column_indices.push_back(0);
        pkey_column_indices.push_back(1);
<<<<<<< HEAD
        TableIndexScheme pkey("idx_pkey", BALANCED_TREE_INDEX,
                              pkey_column_indices, TableIndex::indexColumnsDirectly(),
                              true, true, true, schema);
=======
        pkey_column_types.push_back(VALUE_TYPE_BIGINT);
        pkey_column_types.push_back(VALUE_TYPE_BIGINT);
        TableIndexScheme pkeyScheme("idx_pkey",
                                    BALANCED_TREE_INDEX,
                                    pkey_column_indices,
                                    pkey_column_types,
                                    true, true, schema);
>>>>>>> a9817cf4

        vector<TableIndexScheme> indexes;
        indexes.push_back(index);
        m_engine = new VoltDBEngine();
        m_exceptionBuffer = new char[4096];
        m_engine->setBuffers( NULL, 0, NULL, 0, m_exceptionBuffer, 4096);
        m_engine->initialize(0, 0, 0, 0, "", DEFAULT_TEMP_TABLE_MEMORY, 1);
        table =
            dynamic_cast<PersistentTable*>
          (TableFactory::getPersistentTable(database_id, m_engine->getExecutorContext(),
                                            "test_table", schema,
                                            columnNames, -1, false, false));
        delete[] columnNames;

        TableIndex *pkeyIndex = TableIndexFactory::TableIndexFactory::getInstance(pkeyScheme);
        assert(pkeyIndex);
        table->addIndex(pkeyIndex);
        table->setPrimaryKeyIndex(pkeyIndex);

        // add other indexes
        BOOST_FOREACH(TableIndexScheme scheme, indexes) {
            TableIndex *index = TableIndexFactory::getInstance(scheme);
            assert(index);
            table->addIndex(index);
        }

        for (int64_t i = 1; i <= NUM_OF_TUPLES; ++i)
        {
            TableTuple &tuple = table->tempTuple();
            tuple.setNValue(0, ValueFactory::getBigIntValue(i));
            tuple.setNValue(1, ValueFactory::getBigIntValue(i % 2));
            tuple.setNValue(2, ValueFactory::getBigIntValue(i % 3));
            tuple.setNValue(3, ValueFactory::getBigIntValue(i + 20));
            tuple.setNValue(4, ValueFactory::getBigIntValue(i * 11));
            assert(true == table->insertTuple(tuple));
        }
    }


    void verifyWideRow(TableTuple &tuple, int64_t row) {
        for (int i = 0; i < 10; i++)
            EXPECT_TRUE(ValueFactory::getBigIntValue(static_cast<int64_t>((row << 32) + i))
                        .op_equals(tuple.getNValue(i)).isTrue());

        for (int i = 10; i < 20; i++)
            EXPECT_TRUE(ValueFactory::getBigIntValue(static_cast<int64_t>(i + (row % 2)))
                        .op_equals(tuple.getNValue(i)).isTrue());

        for (int i = 20; i < 30; i++)
            EXPECT_TRUE(ValueFactory::getBigIntValue(static_cast<int64_t>(i + (row % 3)))
                        .op_equals(tuple.getNValue(i)).isTrue());

        for (int i = 30; i < 40; i++)
            EXPECT_TRUE(ValueFactory::getBigIntValue(static_cast<int64_t>(i + (row % 4)))
                        .op_equals(tuple.getNValue(i)).isTrue());

        for (int i = 40; i < 50; i++)
            EXPECT_TRUE(ValueFactory::getBigIntValue(static_cast<int64_t>(i + (row % 5)))
                        .op_equals(tuple.getNValue(i)).isTrue());

        for (int i = 50; i < 60; i++)
            EXPECT_TRUE(ValueFactory::getBigIntValue(static_cast<int64_t>(i + (row % 6)))
                        .op_equals(tuple.getNValue(i)).isTrue());

        for (int i = 60; i < 70; i++)
            EXPECT_TRUE(ValueFactory::getBigIntValue(static_cast<int64_t>(i + (row % 7)))
                        .op_equals(tuple.getNValue(i)).isTrue());

        for (int i = 70; i < 80; i++)
            EXPECT_TRUE(ValueFactory::getBigIntValue(static_cast<int64_t>(i + (row % 8)))
                        .op_equals(tuple.getNValue(i)).isTrue());

        for (int i = 80; i < 90; i++)
            EXPECT_TRUE(ValueFactory::getBigIntValue(static_cast<int64_t>(i + (row % 9)))
                        .op_equals(tuple.getNValue(i)).isTrue());

        for (int i = 90; i < 100; i++)
            EXPECT_TRUE(ValueFactory::getBigIntValue(static_cast<int64_t>(i + (row % 10)))
                        .op_equals(tuple.getNValue(i)).isTrue());
    }

protected:
    PersistentTable* table;
    char* m_exceptionBuffer;
    VoltDBEngine* m_engine;
    ThreadLocalPool m_pool;
};

TEST_F(IndexTest, IntUnique) {
    vector<int> iu_column_indices;
    vector<ValueType> iu_column_types;
    iu_column_indices.push_back(3);
    iu_column_types.push_back(VALUE_TYPE_BIGINT);

    init("iu",
         BALANCED_TREE_INDEX,
         iu_column_indices,
         iu_column_types,
         true);
    TableIndex* index = table->index("iu");
    EXPECT_EQ(true, index != NULL);

    //EXPECT_EQ( 38528, index->getMemoryEstimate());

    // TODO
}

TEST_F(IndexTest, ArrayUnique) {
    vector<int> iu_column_indices;
    vector<ValueType> iu_column_types;
    iu_column_indices.push_back(0);
    iu_column_types.push_back(VALUE_TYPE_BIGINT);
    init("iu2",
         ARRAY_INDEX,
         iu_column_indices,
         iu_column_types,
         true);
    TableIndex* index = table->index("iu2");
    EXPECT_EQ(true, index != NULL);

    TableTuple tuple(table->schema());
    vector<ValueType> keyColumnTypes(1, VALUE_TYPE_BIGINT);
    vector<int32_t>
        keyColumnLengths(1, NValue::getTupleStorageSize(VALUE_TYPE_BIGINT));
    vector<bool> keyColumnAllowNull(1, true);
    TupleSchema* keySchema =
        TupleSchema::createTupleSchema(keyColumnTypes,
                                       keyColumnLengths,
                                       keyColumnAllowNull,
                                       true);
    TableTuple searchkey(keySchema);
    searchkey.move(new char[searchkey.tupleLength()]);
    searchkey.setNValue(0, ValueFactory::getBigIntValue(static_cast<int64_t>(50)));
    EXPECT_TRUE(index->moveToKey(&searchkey));
    tuple = index->nextValueAtKey();
    EXPECT_FALSE(tuple.isNullTuple());

    EXPECT_TRUE(ValueFactory::getBigIntValue(50).op_equals(tuple.getNValue(0)).isTrue());
    EXPECT_TRUE(ValueFactory::getBigIntValue(50 % 2).op_equals(tuple.getNValue(1)).isTrue());
    EXPECT_TRUE(ValueFactory::getBigIntValue(50 % 3).op_equals(tuple.getNValue(2)).isTrue());
    EXPECT_TRUE(ValueFactory::getBigIntValue(50 + 20).op_equals(tuple.getNValue(3)).isTrue());
    EXPECT_TRUE(ValueFactory::getBigIntValue(50 * 11).op_equals(tuple.getNValue(4)).isTrue());

    tuple = index->nextValueAtKey();
    EXPECT_TRUE(tuple.isNullTuple());

    searchkey.setNValue(0, ValueFactory::getBigIntValue(static_cast<int64_t>(1001)));
    EXPECT_FALSE(index->moveToKey(&searchkey));
    tuple = index->nextValueAtKey();
    EXPECT_TRUE(tuple.isNullTuple());

    TableTuple &tmptuple = table->tempTuple();
    tmptuple.
        setNValue(0, ValueFactory::getBigIntValue(static_cast<int64_t>(1234)));
    tmptuple.setNValue(1, ValueFactory::getBigIntValue(0));
    tmptuple.
        setNValue(2, ValueFactory::getBigIntValue(static_cast<int64_t>(3333)));
    tmptuple.
        setNValue(3, ValueFactory::getBigIntValue(static_cast<int64_t>(-200)));
    tmptuple.
        setNValue(4, ValueFactory::getBigIntValue(static_cast<int64_t>(550)));
    EXPECT_EQ(true, table->insertTuple(tmptuple));
    tmptuple.
        setNValue(0, ValueFactory::getBigIntValue(static_cast<int64_t>(1234)));
    tmptuple.
        setNValue(1, ValueFactory::getBigIntValue(0));
    tmptuple.
        setNValue(2, ValueFactory::getBigIntValue(static_cast<int64_t>(50 % 3)));
    tmptuple.
        setNValue(3, ValueFactory::getBigIntValue(static_cast<int64_t>(-200)));
    tmptuple.
        setNValue(4, ValueFactory::getBigIntValue(static_cast<int64_t>(550)));
    TupleSchema::freeTupleSchema(keySchema);
    delete[] searchkey.address();
    bool exceptionThrown = false;
    try
    {
        EXPECT_EQ(false, table->insertTuple(tmptuple));
    }
    catch (SerializableEEException &e)
    {
        exceptionThrown = true;
    }
    EXPECT_TRUE(exceptionThrown);
}

TEST_F(IndexTest, IntMulti) {
    vector<int> im_column_indices;
    vector<ValueType> im_column_types;
    im_column_indices.push_back(3);
    im_column_types.push_back(VALUE_TYPE_BIGINT);
    init("im",
         BALANCED_TREE_INDEX,
         im_column_indices,
         im_column_types,
         false);
    TableIndex* index = table->index("im");
    EXPECT_EQ(true, index != NULL);

    //EXPECT_EQ( 44000, index->getMemoryEstimate());
    // TODO
}

TEST_F(IndexTest, IntsUnique) {
    vector<int> ixu_column_indices;
    vector<ValueType> ixu_column_types;
    ixu_column_indices.push_back(4);
    ixu_column_indices.push_back(2);
    ixu_column_types.push_back(VALUE_TYPE_BIGINT);
    ixu_column_types.push_back(VALUE_TYPE_BIGINT);
    init("ixu",
         BALANCED_TREE_INDEX,
         ixu_column_indices,
         ixu_column_types,
         true);

    TableIndex* index = table->index("ixu");
    EXPECT_EQ(true, index != NULL);

    //EXPECT_EQ( 62520, index->getMemoryEstimate());

    TableTuple tuple(table->schema());
    vector<ValueType> keyColumnTypes(2, VALUE_TYPE_BIGINT);
    vector<int32_t>
        keyColumnLengths(2, NValue::getTupleStorageSize(VALUE_TYPE_BIGINT));
    vector<bool> keyColumnAllowNull(2, true);
    TupleSchema* keySchema =
        TupleSchema::createTupleSchema(keyColumnTypes,
                                       keyColumnLengths,
                                       keyColumnAllowNull,
                                       true);
    TableTuple searchkey(keySchema);
    searchkey.move(new char[searchkey.tupleLength()]);
    searchkey.setNValue(0, ValueFactory::getBigIntValue(static_cast<int64_t>(550)));
    searchkey.setNValue(1, ValueFactory::getBigIntValue(static_cast<int64_t>(2)));
    EXPECT_TRUE(index->moveToKey(&searchkey));

    tuple = index->nextValueAtKey();
    EXPECT_FALSE(tuple.isNullTuple());
    EXPECT_TRUE(ValueFactory::getBigIntValue(50).op_equals(tuple.getNValue(0)).isTrue());
    EXPECT_TRUE(ValueFactory::getBigIntValue(50 % 2).op_equals(tuple.getNValue(1)).isTrue());
    EXPECT_TRUE(ValueFactory::getBigIntValue(50 % 3).op_equals(tuple.getNValue(2)).isTrue());
    EXPECT_TRUE(ValueFactory::getBigIntValue(50 + 20).op_equals(tuple.getNValue(3)).isTrue());
    EXPECT_TRUE(ValueFactory::getBigIntValue(50 * 11).op_equals(tuple.getNValue(4)).isTrue());

    tuple = index->nextValueAtKey();
    EXPECT_TRUE(tuple.isNullTuple());

    searchkey.setNValue(0, ValueFactory::getBigIntValue(static_cast<int64_t>(550)));
    searchkey.setNValue(1, ValueFactory::getBigIntValue(static_cast<int64_t>(1)));
    EXPECT_FALSE(index->moveToKey(&searchkey));
    tuple = index->nextValueAtKey();
    EXPECT_TRUE(tuple.isNullTuple());

    // partial index search test
    searchkey.
        setNValue(0, ValueFactory::getBigIntValue(static_cast<int64_t>(440)));
    searchkey.
        setNValue(1, ValueFactory::getBigIntValue(static_cast<int64_t>(-10000000)));
    index->moveToKeyOrGreater(&searchkey);
    EXPECT_FALSE((tuple = index->nextValue()).isNullTuple());
    EXPECT_TRUE(ValueFactory::getBigIntValue(40).
                op_equals(tuple.getNValue(0)).isTrue());
    EXPECT_TRUE(ValueFactory::getBigIntValue(40 % 2).
                op_equals(tuple.getNValue(1)).isTrue());
    EXPECT_TRUE(ValueFactory::getBigIntValue(40 % 3).
                op_equals(tuple.getNValue(2)).isTrue());
    EXPECT_TRUE(ValueFactory::getBigIntValue(40 + 20).
                op_equals(tuple.getNValue(3)).isTrue());
    EXPECT_TRUE(ValueFactory::getBigIntValue(40 * 11).
                op_equals(tuple.getNValue(4)).isTrue());
    EXPECT_FALSE((tuple = index->nextValue()).isNullTuple());
    EXPECT_TRUE(ValueFactory::getBigIntValue(41).
                op_equals(tuple.getNValue(0)).isTrue());
    EXPECT_TRUE(ValueFactory::getBigIntValue(41 % 2).
                op_equals(tuple.getNValue(1)).isTrue());
    EXPECT_TRUE(ValueFactory::getBigIntValue(41 % 3).
                op_equals(tuple.getNValue(2)).isTrue());
    EXPECT_TRUE(ValueFactory::getBigIntValue(41 + 20).
                op_equals(tuple.getNValue(3)).isTrue());
    EXPECT_TRUE(ValueFactory::getBigIntValue(41 * 11).
                op_equals(tuple.getNValue(4)).isTrue());

    searchkey.
        setNValue(0, ValueFactory::getBigIntValue(static_cast<int64_t>(440)));
    searchkey.
        setNValue(1, ValueFactory::getBigIntValue(static_cast<int64_t>(10000000)));
    index->moveToKeyOrGreater(&searchkey);
    EXPECT_FALSE((tuple = index->nextValue()).isNullTuple());
    EXPECT_TRUE(ValueFactory::getBigIntValue(41).
                op_equals(tuple.getNValue(0)).isTrue());
    EXPECT_TRUE(ValueFactory::getBigIntValue(41 % 2).
                op_equals(tuple.getNValue(1)).isTrue());
    EXPECT_TRUE(ValueFactory::getBigIntValue(41 % 3).
                op_equals(tuple.getNValue(2)).isTrue());
    EXPECT_TRUE(ValueFactory::getBigIntValue(41 + 20).
                op_equals(tuple.getNValue(3)).isTrue());
    EXPECT_TRUE(ValueFactory::getBigIntValue(41 * 11).
                op_equals(tuple.getNValue(4)).isTrue());
    EXPECT_FALSE((tuple = index->nextValue()).isNullTuple());
    EXPECT_TRUE(ValueFactory::getBigIntValue(42).
                op_equals(tuple.getNValue(0)).isTrue());
    EXPECT_TRUE(ValueFactory::getBigIntValue(42 % 2).
                op_equals(tuple.getNValue(1)).isTrue());
    EXPECT_TRUE(ValueFactory::getBigIntValue(42 % 3).
                op_equals(tuple.getNValue(2)).isTrue());
    EXPECT_TRUE(ValueFactory::getBigIntValue(42 + 20).
                op_equals(tuple.getNValue(3)).isTrue());
    EXPECT_TRUE(ValueFactory::getBigIntValue(42 * 11).
                op_equals(tuple.getNValue(4)).isTrue());

    // moveToGreaterThanKey test
    searchkey.
        setNValue(0, ValueFactory::getBigIntValue(static_cast<int64_t>(330)));
    searchkey.
        setNValue(1, ValueFactory::getBigIntValue(static_cast<int64_t>(30%3)));
    index->moveToGreaterThanKey(&searchkey);
    EXPECT_FALSE((tuple = index->nextValue()).isNullTuple());
    EXPECT_TRUE(ValueFactory::getBigIntValue(31).
                op_equals(tuple.getNValue(0)).isTrue());
    EXPECT_TRUE(ValueFactory::getBigIntValue(31 % 2).
                op_equals(tuple.getNValue(1)).isTrue());
    EXPECT_TRUE(ValueFactory::getBigIntValue(31 % 3).
                op_equals(tuple.getNValue(2)).isTrue());
    EXPECT_TRUE(ValueFactory::getBigIntValue(31 + 20).
                op_equals(tuple.getNValue(3)).isTrue());
    EXPECT_TRUE(ValueFactory::getBigIntValue(31 * 11).
                op_equals(tuple.getNValue(4)).isTrue());

    TableTuple &tmptuple = table->tempTuple();
    tmptuple.
        setNValue(0, ValueFactory::getBigIntValue(static_cast<int16_t>(1234)));
    tmptuple.
        setNValue(1, ValueFactory::getBigIntValue(static_cast<int64_t>(0)));
    tmptuple.
        setNValue(2, ValueFactory::getBigIntValue(static_cast<int64_t>(3333)));
    tmptuple.
        setNValue(3, ValueFactory::getBigIntValue(static_cast<int64_t>(-200)));
    tmptuple.
        setNValue(4, ValueFactory::getBigIntValue(static_cast<int64_t>(550)));
    EXPECT_EQ(true, table->insertTuple(tmptuple));
    tmptuple.
        setNValue(0, ValueFactory::getBigIntValue(static_cast<int16_t>(1235)));
    tmptuple.
        setNValue(1, ValueFactory::getBigIntValue(static_cast<int64_t>(0)));
    tmptuple.
        setNValue(2, ValueFactory::getBigIntValue(static_cast<int64_t>(50 % 3)));
    tmptuple.
        setNValue(3, ValueFactory::getBigIntValue(static_cast<int64_t>(-200)));
    tmptuple.
        setNValue(4, ValueFactory::getBigIntValue(static_cast<int64_t>(550)));
    bool exceptionThrown = false;
    try
    {
        EXPECT_EQ(false, table->insertTuple(tmptuple));
    }
    catch (SerializableEEException &e)
    {
        exceptionThrown = true;
    }
    EXPECT_TRUE(exceptionThrown);
    TupleSchema::freeTupleSchema(keySchema);
    delete[] searchkey.address();
}

TEST_F(IndexTest, IntsMulti) {
    vector<int> ixm_column_indices;
    vector<ValueType> ixm_column_types;
    ixm_column_indices.push_back(4);
    ixm_column_indices.push_back(2);
    ixm_column_types.push_back(VALUE_TYPE_BIGINT);
    ixm_column_types.push_back(VALUE_TYPE_BIGINT);
    init("ixm2",
         BALANCED_TREE_INDEX,
         ixm_column_indices,
         ixm_column_types,
         false);

    TableIndex* index = table->index("ixm2");
    EXPECT_EQ(true, index != NULL);

    //EXPECT_EQ( 52000, index->getMemoryEstimate());

    TableTuple tuple(table->schema());
    vector<ValueType> keyColumnTypes(2, VALUE_TYPE_BIGINT);
    vector<int32_t>
        keyColumnLengths(2, NValue::getTupleStorageSize(VALUE_TYPE_BIGINT));
    vector<bool> keyColumnAllowNull(2, true);
    TupleSchema* keySchema =
        TupleSchema::createTupleSchema(keyColumnTypes,
                                       keyColumnLengths,
                                       keyColumnAllowNull,
                                       true);
    TableTuple searchkey(keySchema);
    searchkey.move(new char[searchkey.tupleLength()]);
    searchkey.setNValue(0, ValueFactory::getBigIntValue(static_cast<int64_t>(550)));
    searchkey.setNValue(1, ValueFactory::getBigIntValue(static_cast<int64_t>(2)));
    EXPECT_TRUE(index->moveToKey(&searchkey));

    tuple = index->nextValueAtKey();
    EXPECT_FALSE(tuple.isNullTuple());
    EXPECT_TRUE(ValueFactory::getBigIntValue(50).op_equals(tuple.getNValue(0)).isTrue());
    EXPECT_TRUE(ValueFactory::getBigIntValue(50 % 2).op_equals(tuple.getNValue(1)).isTrue());
    EXPECT_TRUE(ValueFactory::getBigIntValue(50 % 3).op_equals(tuple.getNValue(2)).isTrue());
    EXPECT_TRUE(ValueFactory::getBigIntValue(50 + 20).op_equals(tuple.getNValue(3)).isTrue());
    EXPECT_TRUE(ValueFactory::getBigIntValue(50 * 11).op_equals(tuple.getNValue(4)).isTrue());

    tuple = index->nextValueAtKey();
    EXPECT_TRUE(tuple.isNullTuple());

    searchkey.setNValue(0, ValueFactory::getBigIntValue(static_cast<int64_t>(550)));
    searchkey.setNValue(1, ValueFactory::getBigIntValue(static_cast<int64_t>(1)));
    EXPECT_FALSE(index->moveToKey(&searchkey));
    tuple = index->nextValueAtKey();
    EXPECT_TRUE(tuple.isNullTuple());

    // partial index search test
    searchkey.
        setNValue(0, ValueFactory::getBigIntValue(static_cast<int64_t>(440)));
    searchkey.
        setNValue(1, ValueFactory::getBigIntValue(static_cast<int64_t>(-10000000)));

    index->moveToKeyOrGreater(&searchkey);
    EXPECT_FALSE((tuple = index->nextValue()).isNullTuple());
    EXPECT_TRUE(ValueFactory::getBigIntValue(40).
                op_equals(tuple.getNValue(0)).isTrue());
    EXPECT_TRUE(ValueFactory::getBigIntValue(40 % 2).
                op_equals(tuple.getNValue(1)).isTrue());
    EXPECT_TRUE(ValueFactory::getBigIntValue(40 % 3).
                op_equals(tuple.getNValue(2)).isTrue());
    EXPECT_TRUE(ValueFactory::getBigIntValue(40 + 20).
                op_equals(tuple.getNValue(3)).isTrue());
    EXPECT_TRUE(ValueFactory::getBigIntValue(40 * 11).
                op_equals(tuple.getNValue(4)).isTrue());
    EXPECT_FALSE((tuple = index->nextValue()).isNullTuple());
    EXPECT_TRUE(ValueFactory::getBigIntValue(41).
                op_equals(tuple.getNValue(0)).isTrue());
    EXPECT_TRUE(ValueFactory::getBigIntValue(41 % 2).
                op_equals(tuple.getNValue(1)).isTrue());
    EXPECT_TRUE(ValueFactory::getBigIntValue(41 % 3).
                op_equals(tuple.getNValue(2)).isTrue());
    EXPECT_TRUE(ValueFactory::getBigIntValue(41 + 20).
                op_equals(tuple.getNValue(3)).isTrue());
    EXPECT_TRUE(ValueFactory::getBigIntValue(41 * 11).
                op_equals(tuple.getNValue(4)).isTrue());

    searchkey.
        setNValue(0, ValueFactory::getBigIntValue(static_cast<int64_t>(440)));
    searchkey.
        setNValue(1, ValueFactory::getBigIntValue(static_cast<int64_t>(10000000)));
    index->moveToKeyOrGreater(&searchkey);
    EXPECT_FALSE((tuple = index->nextValue()).isNullTuple());
    EXPECT_TRUE(ValueFactory::getBigIntValue(41).
                op_equals(tuple.getNValue(0)).isTrue());
    EXPECT_TRUE(ValueFactory::getBigIntValue(41 % 2).
                op_equals(tuple.getNValue(1)).isTrue());
    EXPECT_TRUE(ValueFactory::getBigIntValue(41 % 3).
                op_equals(tuple.getNValue(2)).isTrue());
    EXPECT_TRUE(ValueFactory::getBigIntValue(41 + 20).
                op_equals(tuple.getNValue(3)).isTrue());
    EXPECT_TRUE(ValueFactory::getBigIntValue(41 * 11).
                op_equals(tuple.getNValue(4)).isTrue());
    EXPECT_FALSE((tuple = index->nextValue()).isNullTuple());
    EXPECT_TRUE(ValueFactory::getBigIntValue(42).
                op_equals(tuple.getNValue(0)).isTrue());
    EXPECT_TRUE(ValueFactory::getBigIntValue(42 % 2).
                op_equals(tuple.getNValue(1)).isTrue());
    EXPECT_TRUE(ValueFactory::getBigIntValue(42 % 3).
                op_equals(tuple.getNValue(2)).isTrue());
    EXPECT_TRUE(ValueFactory::getBigIntValue(42 + 20).
                op_equals(tuple.getNValue(3)).isTrue());
    EXPECT_TRUE(ValueFactory::getBigIntValue(42 * 11).
                op_equals(tuple.getNValue(4)).isTrue());

    // moveToGreaterThanKey test
    searchkey.
        setNValue(0, ValueFactory::getBigIntValue(static_cast<int64_t>(330)));
    searchkey.
        setNValue(1, ValueFactory::getBigIntValue(static_cast<int64_t>(30%3)));

    index->moveToGreaterThanKey(&searchkey);
    EXPECT_FALSE((tuple = index->nextValue()).isNullTuple());
    EXPECT_TRUE(ValueFactory::getBigIntValue(31).
                op_equals(tuple.getNValue(0)).isTrue());
    EXPECT_TRUE(ValueFactory::getBigIntValue(31 % 2).
                op_equals(tuple.getNValue(1)).isTrue());
    EXPECT_TRUE(ValueFactory::getBigIntValue(31 % 3).
                op_equals(tuple.getNValue(2)).isTrue());
    EXPECT_TRUE(ValueFactory::getBigIntValue(31 + 20).
                op_equals(tuple.getNValue(3)).isTrue());
    EXPECT_TRUE(ValueFactory::getBigIntValue(31 * 11).
                op_equals(tuple.getNValue(4)).isTrue());

    TableTuple& tmptuple = table->tempTuple();
    tmptuple.
        setNValue(0, ValueFactory::getBigIntValue(static_cast<int64_t>(1234)));
    tmptuple.
        setNValue(1, ValueFactory::getBigIntValue(static_cast<int64_t>(0)));
    tmptuple.
        setNValue(2, ValueFactory::getBigIntValue(static_cast<int64_t>(3333)));
    tmptuple.
        setNValue(3, ValueFactory::getBigIntValue(static_cast<int64_t>(-200)));
    tmptuple.
        setNValue(4, ValueFactory::getBigIntValue(static_cast<int64_t>(550)));
    EXPECT_EQ(true, table->insertTuple(tmptuple));
    tmptuple.
        setNValue(0, ValueFactory::getBigIntValue(static_cast<int64_t>(12345)));
    tmptuple.
        setNValue(1, ValueFactory::getBigIntValue(static_cast<int64_t>(0)));
    tmptuple.
        setNValue(2, ValueFactory::getBigIntValue(static_cast<int64_t>(50 %3)));
    tmptuple.
        setNValue(3, ValueFactory::getBigIntValue(static_cast<int64_t>(-200)));
    tmptuple.
        setNValue(4, ValueFactory::getBigIntValue(static_cast<int64_t>(550)));
    EXPECT_EQ(true, table->insertTuple(tmptuple));
    TupleSchema::freeTupleSchema(keySchema);
    delete[] searchkey.address();
}

TEST_F(IndexTest, TupleKeyUnique) {

    // make a tuple with the index key schema
    int indexWidth = 40;
    vector<bool> keyColumnAllowNull(indexWidth, true);
    vector<ValueType> keyColumnTypes(indexWidth, VALUE_TYPE_BIGINT);
    vector<int32_t> keyColumnLengths(indexWidth, NValue::getTupleStorageSize(VALUE_TYPE_BIGINT));
    TupleSchema *keySchema = TupleSchema::createTupleSchema(keyColumnTypes, keyColumnLengths, keyColumnAllowNull, true);
    TableTuple searchkey(keySchema);
    // provide storage for search key tuple
    searchkey.move(new char[searchkey.tupleLength()]);

    // TEST that factory returns an index.
    initWideTable("ixu_wide");
    TableIndex* index = table->index("ixu_wide");
    EXPECT_EQ(true, index != NULL);

    //EXPECT_EQ( 280, index->getMemoryEstimate());

    // make a tuple with the table's schema
    TableTuple tuple(table->schema());
    char tuplestorage[tuple.tupleLength()];

    // TEST checkForIndexChange replaceEntry

    // TEST exists
    tuple.move(tuplestorage);
    setWideTableToRow(tuple, 2);
    EXPECT_TRUE(index->exists(&tuple));

    tuple.move(tuplestorage);
    setWideTableToRow(tuple, 100); // this tuple does not exist.
    EXPECT_FALSE(index->exists(&tuple));

    // TEST moveToKey and nextValueAtKey
    int64_t row = 2;
    setWideIndexToRow(searchkey, row);
    EXPECT_TRUE(index->moveToKey(&searchkey));
    tuple = index->nextValueAtKey();
    EXPECT_FALSE(tuple.isNullTuple());
    verifyWideRow(tuple, row);
    tuple = index->nextValueAtKey();
    EXPECT_TRUE(tuple.isNullTuple());

    // TEST remove tuple
    // remove the tuple found above from the table (which updates the index)
    setWideIndexToRow(searchkey, 2);  // DELETE row 2.
    EXPECT_TRUE(index->moveToKey(&searchkey));
    tuple = index->nextValueAtKey();
    bool deleted = table->deleteTuple(tuple, true);
    EXPECT_TRUE(deleted);

    // and now that tuple is gone
    EXPECT_FALSE(index->moveToKey(&searchkey));
    tuple = index->nextValueAtKey();
    EXPECT_TRUE(tuple.isNullTuple());

    tuple.move(tuplestorage);
    setWideTableToRow(tuple, 2);
    EXPECT_FALSE(index->exists(&tuple));

    // TEST moveToKeyOrGreater nextValue

    // TEST moveToGreaterThanKey

    // TEST moveToEnd



    TupleSchema::freeTupleSchema(keySchema);
    delete[] searchkey.address();
}

int main()
{
    return TestSuite::globalInstance()->runAll();
}<|MERGE_RESOLUTION|>--- conflicted
+++ resolved
@@ -165,21 +165,12 @@
         pkey_column_indices.push_back(39);
 
 
-<<<<<<< HEAD
-        TableIndexScheme pkey(name,
-                              BALANCED_TREE_INDEX,
-                              pkey_column_indices, TableIndex::indexColumnsDirectly(),
-                              true, true, true, schema);
-
-        vector<TableIndexScheme> indexes;
-        indexes.push_back(pkey);
-=======
         TableIndexScheme pkeyScheme(name,
                                     BALANCED_TREE_INDEX,
-                                    pkey_column_indices,
-                                    pkey_column_types,
-                                    true, true, schema);
->>>>>>> a9817cf4
+                                    pkey_column_indices, TableIndex::simplyIndexColumns(),
+                                    true, true, true, schema);
+        vector<TableIndexScheme> indexes;
+        indexes.push_back(pkeyScheme);
 
         m_engine = new VoltDBEngine();
         m_exceptionBuffer = new char[4096];
@@ -281,7 +272,7 @@
         bool countable = true;
         TupleSchema *initiallyNullTupleSchema = NULL;
         TableIndexScheme index(name, type,
-                               ix_columnIndices, TableIndex::indexColumnsDirectly(),
+                               ix_columnIndices, TableIndex::simplyIndexColumns(),
                                unique, countable, intsOnly, initiallyNullTupleSchema);
 
         CatalogId database_id = 1000;
@@ -311,19 +302,10 @@
         vector<ValueType> pkey_column_types;
         pkey_column_indices.push_back(0);
         pkey_column_indices.push_back(1);
-<<<<<<< HEAD
-        TableIndexScheme pkey("idx_pkey", BALANCED_TREE_INDEX,
-                              pkey_column_indices, TableIndex::indexColumnsDirectly(),
-                              true, true, true, schema);
-=======
-        pkey_column_types.push_back(VALUE_TYPE_BIGINT);
-        pkey_column_types.push_back(VALUE_TYPE_BIGINT);
-        TableIndexScheme pkeyScheme("idx_pkey",
-                                    BALANCED_TREE_INDEX,
-                                    pkey_column_indices,
-                                    pkey_column_types,
-                                    true, true, schema);
->>>>>>> a9817cf4
+
+        TableIndexScheme pkeyScheme("idx_pkey", BALANCED_TREE_INDEX,
+                                    pkey_column_indices, TableIndex::simplyIndexColumns(),
+                                    true, true, true, schema);
 
         vector<TableIndexScheme> indexes;
         indexes.push_back(index);
