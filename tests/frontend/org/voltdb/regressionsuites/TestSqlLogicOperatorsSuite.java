--- conflicted
+++ resolved
@@ -190,32 +190,6 @@
     }
 
     static public junit.framework.Test suite() {
-<<<<<<< HEAD
-
-        VoltServerConfig config = null;
-        MultiConfigSuiteBuilder builder =
-            new MultiConfigSuiteBuilder(TestSqlLogicOperatorsSuite.class);
-
-        VoltProjectBuilder project = new VoltProjectBuilder();
-        project.catBuilder().addSchema(Insert.class.getResource("sql-update-ddl.sql"))
-        .addProcedures(PROCEDURES);
-
-        config = new LocalCluster("sqllogic-onesite.jar", 1, 1, 0, BackendTarget.NATIVE_EE_JNI);
-        if (!config.compile(project)) fail();
-        builder.addServerConfig(config);
-
-        config = new LocalCluster("sqllogic-hsql.jar", 1, 1, 0, BackendTarget.HSQLDB_BACKEND);
-        if (!config.compile(project)) fail();
-        builder.addServerConfig(config);
-
-        config = new LocalCluster("sqllogic-cluster.jar", 2, 3, 1, BackendTarget.NATIVE_EE_JNI);
-        if (!config.compile(project)) fail();
-        builder.addServerConfig(config);
-
-        // No cluster tests for logic stuff
-
-        return builder;
-=======
         CatalogBuilder cb = new CatalogBuilder()
         .addSchema(Insert.class.getResource("sql-update-ddl.sql"))
         .addProcedures(Insert.class)
@@ -224,7 +198,6 @@
                 new DeploymentBuilder(),
                 DeploymentBuilder.forHSQLBackend(),
                 new DeploymentBuilder(2, 3, 1));
->>>>>>> f708143e
     }
 
 }