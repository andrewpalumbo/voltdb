--- conflicted
+++ resolved
@@ -688,9 +688,6 @@
 
     }
 
-<<<<<<< HEAD
-    public void testTimestampConversions() throws Exception
-=======
     public void testCurrentTimestamp() throws Exception
     {
         System.out.println("STARTING testCurrentTimestamp");
@@ -732,8 +729,7 @@
         assertEquals(vt.getTimestampAsLong(0), vt.getTimestampAsLong(1));
     }
 
-    public void testExtract() throws Exception
->>>>>>> 0a892aae
+    public void testTimestampConversions() throws Exception
     {
         Client client = getClient();
         ClientResponse cr = null;
