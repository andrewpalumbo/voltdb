--- conflicted
+++ resolved
@@ -477,23 +477,6 @@
 
         /////////////////////////////////////////////////////////////
         // CONFIG #2: 2 Local Site/Partitions running on JNI backend
-<<<<<<< HEAD
-=======
-        /////////////////////////////////////////////////////////////
-
-        // get a server config for the native backend with two sites/partitions
-        config = new LocalCluster("sqlfeatures-twosites.jar", 2, 1, 0, BackendTarget.NATIVE_EE_JNI);
-
-        // build the jarfile (note the reuse of the TPCC project)
-        success = config.compile(project);
-        assert(success);
-
-        // add this config to the set of tests to run
-        builder.addServerConfig(config);
-
-        /////////////////////////////////////////////////////////////
-        // CONFIG #3: 1 Local Site/Partition running on HSQL backend
->>>>>>> a5efa90b
         /////////////////////////////////////////////////////////////
 
         // get a server config for the native backend with two sites/partitions
@@ -519,22 +502,9 @@
         // CONFIG #4: Local Cluster (of processes)
         /////////////////////////////////////////////////////////////
 
-        // HSQL for Local Cluster config? This does not seem right.
-        config = new LocalCluster("sqlfeatures-hsql.jar", 1, 1, 0, BackendTarget.HSQLDB_BACKEND);
-        success = config.compile(project);
-        assert(success);
-        builder.addServerConfig(config);
-
-        /////////////////////////////////////////////////////////////
-<<<<<<< HEAD
-        // CONFIG #3: Local Cluster (of processes)
-=======
-        // CONFIG #4: Local Cluster (of processes) with failed node
->>>>>>> a5efa90b
-        /////////////////////////////////////////////////////////////
-
         config = new LocalCluster("sqlfeatures-cluster-rejoin.jar", 2, 3, 1, BackendTarget.NATIVE_EE_JNI);
         // Commented out until ENG-3076, ENG-3434 are resolved.
+        // CONFIG #4: Local Cluster (of processes) with failed node
         //config = new LocalCluster("sqlfeatures-cluster-rejoin.jar", 2, 3, 1, BackendTarget.NATIVE_EE_JNI, LocalCluster.FailureState.ONE_FAILURE, false);
         success = config.compile(project);
         assert(success);
