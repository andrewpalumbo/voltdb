--- conflicted
+++ resolved
@@ -115,13 +115,8 @@
 
     public File[] getPathInSubroots(File path) throws IOException;
 
-<<<<<<< HEAD
-=======
-    public void setMaxHeap(int max);
-
     /**
      * @return the number of logical partitions in this configuration
      * I.e. (sitesPerHost * numHosts) when K safetey is zero. */
     public int getLogicalPartitionCount();
->>>>>>> 701ff386
 }