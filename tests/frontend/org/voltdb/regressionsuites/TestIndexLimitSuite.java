/* This file is part of VoltDB.
 * Copyright (C) 2008-2015 VoltDB Inc.
 *
 * Permission is hereby granted, free of charge, to any person obtaining
 * a copy of this software and associated documentation files (the
 * "Software"), to deal in the Software without restriction, including
 * without limitation the rights to use, copy, modify, merge, publish,
 * distribute, sublicense, and/or sell copies of the Software, and to
 * permit persons to whom the Software is furnished to do so, subject to
 * the following conditions:
 *
 * The above copyright notice and this permission notice shall be
 * included in all copies or substantial portions of the Software.
 *
 * THE SOFTWARE IS PROVIDED "AS IS", WITHOUT WARRANTY OF ANY KIND,
 * EXPRESS OR IMPLIED, INCLUDING BUT NOT LIMITED TO THE WARRANTIES OF
 * MERCHANTABILITY, FITNESS FOR A PARTICULAR PURPOSE AND NONINFRINGEMENT.
 * IN NO EVENT SHALL THE AUTHORS BE LIABLE FOR ANY CLAIM, DAMAGES OR
 * OTHER LIABILITY, WHETHER IN AN ACTION OF CONTRACT, TORT OR OTHERWISE,
 * ARISING FROM, OUT OF OR IN CONNECTION WITH THE SOFTWARE OR THE USE OR
 * OTHER DEALINGS IN THE SOFTWARE.
 */

package org.voltdb.regressionsuites;

import java.io.IOException;

import junit.framework.Test;

import org.voltdb.VoltTable;
import org.voltdb.client.Client;
import org.voltdb.client.ClientResponse;
import org.voltdb.client.NoConnectionsException;
import org.voltdb.client.ProcCallException;
import org.voltdb.compiler.CatalogBuilder;
import org.voltdb.compiler.DeploymentBuilder;
import org.voltdb_testprocs.regressionsuites.sqlfeatureprocs.BatchedMultiPartitionTest;

public class TestIndexLimitSuite extends RegressionSuite {
    /**
     * Constructor needed for JUnit. Should just pass on parameters to superclass.
     * @param name The name of the method to test. This is just passed to the superclass.
     */
    public TestIndexLimitSuite(String name) {
        super(name);
    }

    void callWithExpectedResult(Client client, int ret, String procName, Object... params)
            throws NoConnectionsException, IOException, ProcCallException {
        ClientResponse cr = client.callProcedure(procName, params);
        assertEquals(ClientResponse.SUCCESS, cr.getStatus());
        assertEquals(1, cr.getResults().length);
        VoltTable result = cr.getResults()[0];
        assertEquals(1, result.getRowCount());
        assertTrue(result.advanceRow());
        assertEquals(ret, result.getLong(0));
    }

    void callWithExpectedResult(Client client, String ret, String procName, Object... params)
            throws NoConnectionsException, IOException, ProcCallException {
        ClientResponse cr = client.callProcedure(procName, params);
        assertEquals(ClientResponse.SUCCESS, cr.getStatus());
        assertEquals(1, cr.getResults().length);
        VoltTable result = cr.getResults()[0];
        assertEquals(1, result.getRowCount());
        assertTrue(result.advanceRow());
        assertEquals(ret, result.getString(0));
    }

    void callWithExpectedResult(Client client, boolean ret, String procName, Object... params)
            throws NoConnectionsException, IOException, ProcCallException {
        ClientResponse cr = client.callProcedure(procName, params);
        assertEquals(ClientResponse.SUCCESS, cr.getStatus());
        assertEquals(1, cr.getResults().length);
        VoltTable result = cr.getResults()[0];
        assertEquals(1, result.getRowCount());
        assertTrue(result.advanceRow());
        if (ret) {
            assertTrue(result.getString(0).contains("LIMIT"));
        } else {
            assertFalse(result.getString(0).contains("LIMIT"));
        }
    }

    public void testPureColumnIndex() throws Exception {
        Client client = getClient();

        client.callProcedure("TU1.insert", 1, 1);
        client.callProcedure("TU1.insert", 2, 2);
        client.callProcedure("TU1.insert", 3, 3);
        client.callProcedure("TU2.insert", 1, 1, "jim");
        client.callProcedure("TU2.insert", 2, 2, "thea");
        client.callProcedure("TU2.insert", 3, 3, "betty");
        client.callProcedure("TU3.insert", 1, 1, 1);
        client.callProcedure("TU3.insert", 2, 2, 1);
        client.callProcedure("TU3.insert", 3, 3, 1);
        client.callProcedure("TU3.insert", 4, 1, 2);
        client.callProcedure("TU3.insert", 5, 2, 2);
        client.callProcedure("TU3.insert", 6, 3, 2);
        client.callProcedure("TU3.insert", 7, 1, 3);
        client.callProcedure("TU3.insert", 8, 2, 3);
        client.callProcedure("TU3.insert", 9, 3, 3);
        client.callProcedure("TU4.insert", 1, 1, "jim", 0);
        client.callProcedure("TU4.insert", 2, 2, "jim", 0);
        client.callProcedure("TU4.insert", 3, 3, "jim", 0);
        client.callProcedure("TU4.insert", 4, 4, "thea", 1);
        client.callProcedure("TU4.insert", 5, 5, "betty", 1);

        callWithExpectedResult(client, 1, "COL_TU1_MIN_POINTS");
        callWithExpectedResult(client, "thea", "COL_TU2_MAX_UNAME");
        callWithExpectedResult(client, 3, "COL_TU3_MAX_POINTS", 3);
        callWithExpectedResult(client, 2, "COL_TU3_MIN_TEL", 2);
        callWithExpectedResult(client, 1, "COL_TU4_MIN_POINTS_WHERE", "jim", 0);
    }

    public void testExpressionIndex() throws Exception {
        Client client = getClient();

        client.callProcedure("TU1.insert", 1, 1);
        client.callProcedure("TU1.insert", 2, 2);
        client.callProcedure("TU1.insert", 3, -3);
        client.callProcedure("TU2.insert", 1, -1, "jim");
        client.callProcedure("TU2.insert", 2, 2, "jim");
        client.callProcedure("TU2.insert", 3, 3, "jim");
        client.callProcedure("TU2.insert", 4, -1, "thea");
        client.callProcedure("TU2.insert", 5, 2, "thea");
        client.callProcedure("TU2.insert", 6, 3, "thea");
        client.callProcedure("TU2.insert", 7, -1, "betty");
        client.callProcedure("TU2.insert", 8, 2, "betty");
        client.callProcedure("TU2.insert", 9, 3, "betty");

        callWithExpectedResult(client, 1, "EXPR_TU1_MIN_FUNC");
        callWithExpectedResult(client, 0, "EXPR_TU1_MIN_ARTH");
        callWithExpectedResult(client, "thea", "EXPR_TU2_MAX_UNAME", 4);
        callWithExpectedResult(client, 2, "EXPR_TU2_MIN_ABS_POINTS", 2);
        callWithExpectedResult(client, 3, "EXPR_TU2_MAX_POINTS", "betty");
        callWithExpectedResult(client, 5, "EXPR_TU2_MAX_LENGTH_UNAME", 1);
    }

    public void testSpecialCases() throws Exception {
        Client client = getClient();

        client.callProcedure("TU1.insert", 1, 1);
        client.callProcedure("TU1.insert", 2, 2);
        client.callProcedure("TU1.insert", 3, -3);
        client.callProcedure("TU2.insert", 1, -1, "jim");
        client.callProcedure("TU2.insert", 2, 2, "jim");
        client.callProcedure("TU2.insert", 3, 3, "jim");
        client.callProcedure("TU2.insert", 4, -1, "thea");
        client.callProcedure("TU2.insert", 5, 2, "thea");
        client.callProcedure("TU2.insert", 6, 3, "thea");
        client.callProcedure("TU2.insert", 7, -1, "betty");
        client.callProcedure("TU2.insert", 8, 2, "betty");
        client.callProcedure("TU2.insert", 9, 3, "betty");

        callWithExpectedResult(client, 1, "EDGE_TU1_MIN_POINTS1", 0);
        callWithExpectedResult(client, 2, "EDGE_TU1_MIN_POINTS2", 2);
        callWithExpectedResult(client, -3, "EDGE_TU1_MIN_POINTS3", 1);
        callWithExpectedResult(client, -3, "EDGE_TU1_MIN_POINTS4", 2);
        callWithExpectedResult(client, 2, "EDGE_TU1_MAX_POINTS1", 0);
        callWithExpectedResult(client, 2, "EDGE_TU1_MAX_POINTS2", 2);
        callWithExpectedResult(client, 1, "EDGE_TU1_MAX_POINTS3", 2);
        callWithExpectedResult(client, 1, "EDGE_TU1_MAX_POINTS4", 1);
        callWithExpectedResult(client, -1, "EDGE_TU2_MIN_POINTS1", "jim", 5);
        callWithExpectedResult(client, 3, "EDGE_TU2_MAX_POINTS1", "thea", 1);
        callWithExpectedResult(client, -1, "EDGE_TU2_MIN_POINTS2", 5, "jim");
        callWithExpectedResult(client, 3, "EDGE_TU2_MAX_POINTS2", 1, "thea");
        callWithExpectedResult(client, 9, "EDGE_TU2_MIN_POINTS_EXPR", "jim", 5);
        callWithExpectedResult(client, 13, "EDGE_TU2_MAX_POINTS_EXPR", "betty", 7);
    }

    public void testAdHoc() throws Exception {
        Client client = getClient();

        client.callProcedure("TU1.insert", 1, 1);
        client.callProcedure("TU1.insert", 2, 2);
        client.callProcedure("TU1.insert", 3, -3);
        client.callProcedure("T1.insert", 1, 1);
        client.callProcedure("T1.insert", 2, 2);
        client.callProcedure("T1.insert", 3, -3);
        client.callProcedure("TU2.insert", 1, -1, "jim");
        client.callProcedure("TU2.insert", 2, 2, "jim");
        client.callProcedure("TU2.insert", 3, 3, "jim");
        client.callProcedure("TU2.insert", 4, -1, "thea");
        client.callProcedure("TU2.insert", 5, 2, "thea");
        client.callProcedure("TU2.insert", 6, 3, "thea");
        client.callProcedure("TU2.insert", 7, -1, "betty");
        client.callProcedure("TU2.insert", 8, 2, "betty");
        client.callProcedure("TU2.insert", 9, 3, "betty");
        client.callProcedure("TU3.insert", 1, 1, 1);
        client.callProcedure("TU3.insert", 2, 2, 1);
        client.callProcedure("TU3.insert", 3, 3, 1);
        client.callProcedure("TU3.insert", 4, 1, 2);
        client.callProcedure("TU3.insert", 5, 2, 2);
        client.callProcedure("TU3.insert", 6, 3, 2);
        client.callProcedure("TU3.insert", 7, 1, 3);
        client.callProcedure("TU3.insert", 8, 2, 3);
        client.callProcedure("TU3.insert", 9, 3, 3);
        client.callProcedure("TU4.insert", 1, 1, "jim", 0);
        client.callProcedure("TU4.insert", 2, 2, "jim", 0);
        client.callProcedure("TU4.insert", 3, 3, "jim", 0);
        client.callProcedure("TU4.insert", 4, 4, "thea", 1);
        client.callProcedure("TU4.insert", 5, 5, "betty", 1);

        callWithExpectedResult(client, -3, "@AdHoc", "SELECT MIN(POINTS) FROM TU1");
        callWithExpectedResult(client, true, "@Explain", "SELECT MIN(POINTS) FROM TU1");

        callWithExpectedResult(client, "thea", "@AdHoc", "SELECT MAX(UNAME) FROM TU2");
        callWithExpectedResult(client, true, "@Explain", "SELECT MAX(UNAME) FROM TU2");

        callWithExpectedResult(client, 3, "@AdHoc", "SELECT MAX(POINTS) FROM TU3 WHERE TEL = 3");
        callWithExpectedResult(client, false, "@Explain", "SELECT MAX(POINTS) FROM TU3 WHERE TEL = 3");

        callWithExpectedResult(client, 3, "@AdHoc", "SELECT MIN(TEL) FROM TU3 WHERE TEL = 3");
        callWithExpectedResult(client, true, "@Explain", "SELECT MIN(TEL) FROM TU3 WHERE TEL = 3");

        callWithExpectedResult(client, 1, "@AdHoc", "SELECT MIN(POINTS) FROM TU4 WHERE UNAME = 'jim' AND SEX = 0");
        callWithExpectedResult(client, true, "@Explain", "SELECT MIN(POINTS) FROM TU4 WHERE UNAME = 'jim' AND SEX = 0");

        callWithExpectedResult(client, 1, "@AdHoc", "SELECT MIN(ABS(POINTS)) FROM TU1");
        callWithExpectedResult(client, true, "@Explain", "SELECT MIN(ABS(POINTS)) FROM TU1");

        callWithExpectedResult(client, 0, "@AdHoc", "SELECT MIN(POINTS + ID) FROM TU1");
        callWithExpectedResult(client, true, "@Explain", "SELECT MIN(POINTS + ID) FROM TU1");

        // MAX() with filter (not on aggExpr) is not optimized
        callWithExpectedResult(client, 3, "@AdHoc", "SELECT MAX(POINTS) FROM TU2 WHERE UNAME = 'betty'");
        callWithExpectedResult(client, false, "@Explain", "SELECT MAX(POINTS) FROM TU2 WHERE UNAME = 'betty'");

        // MAX() with filter (not on aggExpr) is not optimized
        callWithExpectedResult(client, "thea", "@AdHoc", "SELECT MAX(UNAME) FROM TU2 WHERE POINTS * 2 = 4");
        callWithExpectedResult(client, false, "@Explain", "SELECT MAX(UNAME) FROM TU2 WHERE POINTS * 2 = 4");

        callWithExpectedResult(client, 2, "@AdHoc", "SELECT MIN(ABS(POINTS)) FROM TU2 WHERE ABS(POINTS) = 2");
        callWithExpectedResult(client, true, "@Explain", "SELECT MIN(ABS(POINTS)) FROM TU2 WHERE ABS(POINTS) = 2");

        // MAX() with filter (not on aggExpr) is not optimized
        callWithExpectedResult(client, 5, "@AdHoc", "SELECT MAX(CHAR_LENGTH(UNAME)) FROM TU2 WHERE ABS(POINTS) = 1");
        callWithExpectedResult(client, false, "@Explain", "SELECT MAX(CHAR_LENGTH(UNAME)) FROM TU2 WHERE ABS(POINTS) = 1");

        callWithExpectedResult(client, 1, "@AdHoc", "SELECT MIN(POINTS) FROM TU1 WHERE POINTS > 0");
        callWithExpectedResult(client, true, "@Explain", "SELECT MIN(POINTS) FROM TU1 WHERE POINTS > 0");

        callWithExpectedResult(client, 2, "@AdHoc", "SELECT MIN(POINTS) FROM TU1 WHERE POINTS >= 2");
        callWithExpectedResult(client, true, "@Explain", "SELECT MIN(POINTS) FROM TU1 WHERE POINTS >= 2");

        callWithExpectedResult(client, -3, "@AdHoc", "SELECT MIN(POINTS) FROM TU1 WHERE POINTS < 1");
        callWithExpectedResult(client, true, "@Explain", "SELECT MIN(POINTS) FROM TU1 WHERE POINTS < 1");


        callWithExpectedResult(client, -3, "@AdHoc", "SELECT MIN(POINTS) FROM TU1 WHERE POINTS <= 2");
        callWithExpectedResult(client, true, "@Explain", "SELECT MIN(POINTS) FROM TU1 WHERE POINTS <= 2");

        callWithExpectedResult(client, 2, "@AdHoc", "SELECT MAX(POINTS) FROM TU1 WHERE POINTS > 0");
        callWithExpectedResult(client, true, "@Explain", "SELECT MAX(POINTS) FROM TU1 WHERE POINTS > 0");

        callWithExpectedResult(client, 2, "@AdHoc", "SELECT MAX(POINTS) FROM TU1 WHERE POINTS >= 2");
        callWithExpectedResult(client, true, "@Explain", "SELECT MAX(POINTS) FROM TU1 WHERE POINTS >= 2");

        // NEW: optimizable after adding reserve scan
        // MAX() with upper bound is not optimized
        callWithExpectedResult(client, 1, "@AdHoc", "SELECT MAX(POINTS) FROM TU1 WHERE POINTS < 2");
        callWithExpectedResult(client, true, "@Explain", "SELECT MAX(POINTS) FROM TU1 WHERE POINTS < 2");

        // NEW: optimizable after adding reserve scan
        // MAX() with upper bound is not optimized
        callWithExpectedResult(client, 2, "@AdHoc", "SELECT MAX(POINTS) FROM TU1 WHERE POINTS <= 2");
        callWithExpectedResult(client, true, "@Explain", "SELECT MAX(POINTS) FROM TU1 WHERE POINTS <= 2");

        callWithExpectedResult(client, -1, "@AdHoc", "SELECT MIN(POINTS) FROM TU2 WHERE UNAME = 'jim' AND POINTS < 5");
        callWithExpectedResult(client, true, "@Explain", "SELECT MIN(POINTS) FROM TU2 WHERE UNAME = 'jim' AND POINTS < 5");

        // MAX() with filters on cols / exprs other than aggExpr is not optimized
        callWithExpectedResult(client, 3, "@AdHoc", "SELECT MAX(POINTS) FROM TU2 WHERE UNAME = 'thea' AND POINTS > 1");
        callWithExpectedResult(client, false, "@Explain", "SELECT MAX(POINTS) FROM TU2 WHERE UNAME = 'thea' AND POINTS > 1");

        callWithExpectedResult(client, -1, "@AdHoc", "SELECT MIN(POINTS) FROM TU2 WHERE POINTS < 5 AND UNAME = 'jim'");
        callWithExpectedResult(client, true, "@Explain", "SELECT MIN(POINTS) FROM TU2 WHERE POINTS < 5 AND UNAME = 'jim'");

        // MAX() with filters on cols / exprs other than aggExpr is not optimized
        callWithExpectedResult(client, 3, "@AdHoc", "SELECT MAX(POINTS) FROM TU2 WHERE POINTS > 1 AND UNAME = 'thea'");
        callWithExpectedResult(client, false, "@Explain", "SELECT MAX(POINTS) FROM TU2 WHERE POINTS > 1 AND UNAME = 'thea'");

        // receive optimizable query first, then non-optimizable query
        // will generate optimized plan for optimizable query, and generate another plan for non-optimizable query
        callWithExpectedResult(client, true, "@Explain", "SELECT MIN(POINTS * 2) FROM TU2");
        callWithExpectedResult(client, -3, "@AdHoc", "SELECT MIN(POINTS * 3) FROM TU2");
        callWithExpectedResult(client, -2, "@AdHoc", "SELECT MIN(POINTS * 2) FROM TU2");
        callWithExpectedResult(client, true, "@Explain", "SELECT MIN(POINTS * 2) FROM TU2");
        callWithExpectedResult(client, false, "@Explain", "SELECT MIN(POINTS * 3) FROM TU2");

        callWithExpectedResult(client, true, "@Explain", "SELECT MIN(POINTS * 2) FROM TU2 WHERE POINTS * 2 = 100");

        // receive non-optimizable query first, then optimizable query
        // the optimizable query will use not-optimized plan but should still execute correctly
        callWithExpectedResult(client, false, "@Explain", "SELECT MIN(POINTS + 200) FROM TU3");
        callWithExpectedResult(client, 201, "@AdHoc", "SELECT MIN(POINTS + 200) FROM TU3");
        callWithExpectedResult(client, false, "@Explain", "SELECT MIN(POINTS + 100) FROM TU3");
        callWithExpectedResult(client, 101, "@AdHoc", "SELECT MIN(POINTS + 100) FROM TU3");

        callWithExpectedResult(client, 9, "@AdHoc", "SELECT MIN(POINTS + 10) FROM TU2 WHERE UNAME = 'jim' AND POINTS + 10 > 5");
        callWithExpectedResult(client, true, "@Explain", "SELECT MIN(POINTS + 10) FROM TU2 WHERE UNAME = 'jim' AND POINTS + 10 > 5");
        callWithExpectedResult(client, false, "@Explain", "SELECT MIN(POINTS + 11) FROM TU2 WHERE UNAME = 'jim' AND POINTS + 10 > 5");

        callWithExpectedResult(client, 13, "@AdHoc", "SELECT MAX(POINTS + 10) FROM TU2 WHERE UNAME = 'betty' AND POINTS + 10 > 7");
        callWithExpectedResult(client, false, "@Explain", "SELECT MAX(POINTS + 10) FROM TU2 WHERE UNAME = 'betty' AND POINTS + 10 > 7");

        // do not optimize using hash index
        callWithExpectedResult(client, 1, "@AdHoc", "SELECT MIN(ID) FROM T1;");
        callWithExpectedResult(client, false, "@Explain", "SELECT MIN(ID) FROM T1");
        callWithExpectedResult(client, 1, "@AdHoc", "SELECT MIN(POINTS) FROM T1 WHERE ID = 1;");
        callWithExpectedResult(client, false, "@Explain", "SELECT MIN(POINTS) FROM T1 WHERE ID = 1");

        callWithExpectedResult(client, -1, "@AdHoc", "SELECT POINTS FROM TU2 WHERE UNAME = 'jim' ORDER BY POINTS ASC LIMIT 1;");
        callWithExpectedResult(client, true, "@Explain", "SELECT POINTS FROM TU2 WHERE UNAME = 'jim' ORDER BY POINTS ASC LIMIT 1;");
        callWithExpectedResult(client, 3, "@AdHoc", "SELECT POINTS FROM TU2 WHERE UNAME = 'jim' ORDER BY POINTS DESC LIMIT 1;");
        callWithExpectedResult(client, true, "@Explain", "SELECT POINTS FROM TU2 WHERE UNAME = 'jim' ORDER BY POINTS DESC LIMIT 1;");

    }

    public void testENG6176_MIN_NULL() throws Exception {
        Client client = getClient();

        client.callProcedure("TMIN.insert", 1, 1,    1);
        client.callProcedure("TMIN.insert", 1, null, -5);
        client.callProcedure("TMIN.insert", 1, 1,    null);
        client.callProcedure("TMIN.insert", 1, -2,   0);

        // Test simple index
        callWithExpectedResult(client, 1, "@AdHoc", "SELECT MIN(A) FROM TMIN;");
        callWithExpectedResult(client, -2, "@AdHoc", "SELECT MIN(B) FROM TMIN;");
        callWithExpectedResult(client, -5, "@AdHoc", "SELECT MIN(C) FROM TMIN;");
        callWithExpectedResult(client, -2, "@AdHoc", "SELECT MIN(B) FROM TMIN WHERE A > 0;");
        callWithExpectedResult(client, -2, "@AdHoc", "SELECT MIN(B) FROM TMIN WHERE A = 1;");
        callWithExpectedResult(client, 1, "@AdHoc", "SELECT MIN(C) FROM TMIN WHERE A = 1 AND B = 1;");

        // Test expression index
        callWithExpectedResult(client, 1, "@AdHoc", "SELECT MIN(ABS(B)) FROM TMIN;");
        callWithExpectedResult(client, 1, "@AdHoc", "SELECT MIN(ABS(B)) FROM TMIN WHERE A = 1;");
        callWithExpectedResult(client, -2, "@AdHoc", "SELECT MIN(B) FROM TMIN WHERE ABS(A) = 1;");
        callWithExpectedResult(client, 1, "@AdHoc", "SELECT MIN(ABS(B)) FROM TMIN WHERE ABS(A) = 1;");
        callWithExpectedResult(client, -2, "@AdHoc", "SELECT MIN(B) FROM TMIN WHERE ABS(A) = 1;");
    }

    /**
     * Build a list of the tests that will be run when TestTPCCSuite gets run by JUnit.
     * Use helper classes that are part of the RegressionSuite framework.
     * This particular class runs all tests on the the local JNI backend with both
     * one and two partition configurations, as well as on the hsql backend.
     *
     * @return The TestSuite containing all the tests to be run.
     */
    static public Test suite() {
<<<<<<< HEAD
        VoltServerConfig config = null;

        // the suite made here will all be using the tests from this class
        MultiConfigSuiteBuilder builder = new MultiConfigSuiteBuilder(TestIndexLimitSuite.class);

        // build up a project builder for the workload
        VoltProjectBuilder project = new VoltProjectBuilder();
        project.catBuilder().addSchema(BatchedMultiPartitionTest.class.getResource("sqlindex-ddl.sql"))
        .addProcedures(PROCEDURES)
=======
        CatalogBuilder cb = new CatalogBuilder()
        .addSchema(BatchedMultiPartitionTest.class.getResource("sqlindex-ddl.sql"))
>>>>>>> f708143e

        // pure column index queries
        .addStmtProcedure("COL_TU1_MIN_POINTS", "SELECT MIN(POINTS) FROM TU1;")
        .addStmtProcedure("COL_TU2_MAX_UNAME", "SELECT MAX(UNAME) FROM TU2")
        .addStmtProcedure("COL_TU3_MAX_POINTS", "SELECT MAX(POINTS) FROM TU3 WHERE TEL = ?")
        .addStmtProcedure("COL_TU3_MIN_TEL", "SELECT MIN(TEL) FROM TU3 WHERE TEL = ?")
        .addStmtProcedure("COL_TU4_MIN_POINTS_WHERE", "SELECT MIN(POINTS) FROM TU4 WHERE UNAME = ? AND SEX = ?")

        // expression index queries
        .addStmtProcedure("EXPR_TU1_MIN_FUNC", "SELECT MIN(ABS(POINTS)) FROM TU1")
        .addStmtProcedure("EXPR_TU1_MIN_ARTH", "SELECT MIN(POINTS + ID) FROM TU1")
        .addStmtProcedure("EXPR_TU2_MAX_POINTS", "SELECT MAX(POINTS) FROM TU2 WHERE UNAME = ?")
        .addStmtProcedure("EXPR_TU2_MAX_UNAME", "SELECT MAX(UNAME) FROM TU2 WHERE POINTS * 2 = ?")
        .addStmtProcedure("EXPR_TU2_MIN_ABS_POINTS", "SELECT MIN(ABS(POINTS)) FROM TU2 WHERE ABS(POINTS) = ?")
        .addStmtProcedure("EXPR_TU2_MAX_LENGTH_UNAME", "SELECT MAX(CHAR_LENGTH(UNAME)) FROM TU2 WHERE ABS(POINTS) = ?")

        // edge cases:
        .addStmtProcedure("EDGE_TU1_MIN_POINTS1", "SELECT MIN(POINTS) FROM TU1 WHERE POINTS > ?")
        .addStmtProcedure("EDGE_TU1_MIN_POINTS2", "SELECT MIN(POINTS) FROM TU1 WHERE POINTS >= ?")
        .addStmtProcedure("EDGE_TU1_MIN_POINTS3", "SELECT MIN(POINTS) FROM TU1 WHERE POINTS < ?")
        .addStmtProcedure("EDGE_TU1_MIN_POINTS4", "SELECT MIN(POINTS) FROM TU1 WHERE POINTS <= ?")
        .addStmtProcedure("EDGE_TU1_MAX_POINTS1", "SELECT MAX(POINTS) FROM TU1 WHERE POINTS > ?")
        .addStmtProcedure("EDGE_TU1_MAX_POINTS2", "SELECT MAX(POINTS) FROM TU1 WHERE POINTS >= ?")
        .addStmtProcedure("EDGE_TU1_MAX_POINTS3", "SELECT MAX(POINTS) FROM TU1 WHERE POINTS < ?")
        .addStmtProcedure("EDGE_TU1_MAX_POINTS4", "SELECT MAX(POINTS) FROM TU1 WHERE POINTS <= ?")
        .addStmtProcedure("EDGE_TU2_MIN_POINTS1", "SELECT MIN(POINTS) FROM TU2 WHERE UNAME = ? AND POINTS < ?")
        .addStmtProcedure("EDGE_TU2_MAX_POINTS1", "SELECT MAX(POINTS) FROM TU2 WHERE UNAME = ? AND POINTS > ?")
        .addStmtProcedure("EDGE_TU2_MIN_POINTS2", "SELECT MIN(POINTS) FROM TU2 WHERE POINTS < ? AND UNAME = ?")
        .addStmtProcedure("EDGE_TU2_MAX_POINTS2", "SELECT MAX(POINTS) FROM TU2 WHERE POINTS > ? AND UNAME = ?")
        .addStmtProcedure("EDGE_TU2_MIN_POINTS_EXPR", "SELECT MIN(POINTS + 10) FROM TU2 WHERE UNAME = ? AND POINTS + 10 > ?")
        .addStmtProcedure("EDGE_TU2_MAX_POINTS_EXPR", "SELECT MAX(POINTS + 10) FROM TU2 WHERE UNAME = ? AND POINTS + 10 > ?")
        ;
<<<<<<< HEAD
        boolean success;

        /////////////////////////////////////////////////////////////
        // CONFIG #1: 1 Local Site/Partitions running on JNI backend
        /////////////////////////////////////////////////////////////

        // get a server config for the native backend with one sites/partitions
        config = new LocalCluster("sqlIndexLimit-onesite.jar", 1, 1, 0, BackendTarget.NATIVE_EE_JNI);

        // build the jarfile
        success = config.compile(project);
        assert(success);

        // add this config to the set of tests to run
        builder.addServerConfig(config);

        /////////////////////////////////////////////////////////////
        // CONFIG #2: 1 Local Site/Partition running on HSQL backend
        /////////////////////////////////////////////////////////////

        config = new LocalCluster("sqlIndexLimit-hsql.jar", 1, 1, 0, BackendTarget.HSQLDB_BACKEND);
        success = config.compile(project);
        assert(success);
        builder.addServerConfig(config);

        /////////////////////////////////////////////////////////////
        // CONFIG #3: 2 Local Site/Partitions running on JNI backend
        /////////////////////////////////////////////////////////////
        config = new LocalCluster("sqlIndexLimit-twosites.jar", 2, 1, 0, BackendTarget.NATIVE_EE_JNI);
        success = config.compile(project);
        assert(success);
        builder.addServerConfig(config);

        return builder;
=======
        return multiClusterSuiteBuilder(TestIndexLimitSuite.class, cb,
                new DeploymentBuilder(),
                DeploymentBuilder.forHSQLBackend(),
                new DeploymentBuilder(2));
>>>>>>> f708143e
    }

    public static void main(String args[]) {
        org.junit.runner.JUnitCore.runClasses(TestIndexLimitSuite.class);
    }
}<|MERGE_RESOLUTION|>--- conflicted
+++ resolved
@@ -351,20 +351,8 @@
      * @return The TestSuite containing all the tests to be run.
      */
     static public Test suite() {
-<<<<<<< HEAD
-        VoltServerConfig config = null;
-
-        // the suite made here will all be using the tests from this class
-        MultiConfigSuiteBuilder builder = new MultiConfigSuiteBuilder(TestIndexLimitSuite.class);
-
-        // build up a project builder for the workload
-        VoltProjectBuilder project = new VoltProjectBuilder();
-        project.catBuilder().addSchema(BatchedMultiPartitionTest.class.getResource("sqlindex-ddl.sql"))
-        .addProcedures(PROCEDURES)
-=======
         CatalogBuilder cb = new CatalogBuilder()
         .addSchema(BatchedMultiPartitionTest.class.getResource("sqlindex-ddl.sql"))
->>>>>>> f708143e
 
         // pure column index queries
         .addStmtProcedure("COL_TU1_MIN_POINTS", "SELECT MIN(POINTS) FROM TU1;")
@@ -397,47 +385,10 @@
         .addStmtProcedure("EDGE_TU2_MIN_POINTS_EXPR", "SELECT MIN(POINTS + 10) FROM TU2 WHERE UNAME = ? AND POINTS + 10 > ?")
         .addStmtProcedure("EDGE_TU2_MAX_POINTS_EXPR", "SELECT MAX(POINTS + 10) FROM TU2 WHERE UNAME = ? AND POINTS + 10 > ?")
         ;
-<<<<<<< HEAD
-        boolean success;
-
-        /////////////////////////////////////////////////////////////
-        // CONFIG #1: 1 Local Site/Partitions running on JNI backend
-        /////////////////////////////////////////////////////////////
-
-        // get a server config for the native backend with one sites/partitions
-        config = new LocalCluster("sqlIndexLimit-onesite.jar", 1, 1, 0, BackendTarget.NATIVE_EE_JNI);
-
-        // build the jarfile
-        success = config.compile(project);
-        assert(success);
-
-        // add this config to the set of tests to run
-        builder.addServerConfig(config);
-
-        /////////////////////////////////////////////////////////////
-        // CONFIG #2: 1 Local Site/Partition running on HSQL backend
-        /////////////////////////////////////////////////////////////
-
-        config = new LocalCluster("sqlIndexLimit-hsql.jar", 1, 1, 0, BackendTarget.HSQLDB_BACKEND);
-        success = config.compile(project);
-        assert(success);
-        builder.addServerConfig(config);
-
-        /////////////////////////////////////////////////////////////
-        // CONFIG #3: 2 Local Site/Partitions running on JNI backend
-        /////////////////////////////////////////////////////////////
-        config = new LocalCluster("sqlIndexLimit-twosites.jar", 2, 1, 0, BackendTarget.NATIVE_EE_JNI);
-        success = config.compile(project);
-        assert(success);
-        builder.addServerConfig(config);
-
-        return builder;
-=======
         return multiClusterSuiteBuilder(TestIndexLimitSuite.class, cb,
                 new DeploymentBuilder(),
                 DeploymentBuilder.forHSQLBackend(),
                 new DeploymentBuilder(2));
->>>>>>> f708143e
     }
 
     public static void main(String args[]) {
