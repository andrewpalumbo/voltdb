--- conflicted
+++ resolved
@@ -101,37 +101,11 @@
      * @return The TestSuite containing all the tests to be run.
      */
     static public Test suite() {
-<<<<<<< HEAD
-        VoltServerConfig config = null;
-
-        // the suite made here will all be using the tests from this class
-        MultiConfigSuiteBuilder builder = new MultiConfigSuiteBuilder(TestExplainCommandSuite.class);
-
-        // build up a project builder for the workload
-        VoltProjectBuilder project = new VoltProjectBuilder();
-        project.catBuilder().addSchema(TestExplainCommandSuite.class.getResource("testExplainCommand-ddl.sql"))
-        .addPartitionInfo("t1", "PKEY")
-        .addPartitionInfo("t2", "PKEY")
-        .addPartitionInfo("t3", "PKEY")
-        ;
-
-        /////////////////////////////////////////////////////////////
-        // CONFIG #1: 1 Local Site/Partitions running on JNI backend
-        /////////////////////////////////////////////////////////////
-        // get a server config for the native backend with one sites/partitions
-        config = new LocalCluster("testExplainCommand-onesite.jar", 1, 1, 0, BackendTarget.NATIVE_EE_JNI);
-        // build the jarfile
-        assertTrue(config.compile(project));
-        // add this config to the set of tests to run
-        builder.addServerConfig(config);
-        return builder;
-=======
         CatalogBuilder cb = new CatalogBuilder()
         .addSchema(TestExplainCommandSuite.class.getResource("testExplainCommand-ddl.sql"))
         ;
         LocalCluster cluster = LocalCluster.configure(TESTCASECLASS.getSimpleName(), cb, 1);
         assertNotNull("LocalCluster failed to compile", cluster);
         return new MultiConfigSuiteBuilder(TESTCASECLASS, cluster);
->>>>>>> f708143e
     }
 }