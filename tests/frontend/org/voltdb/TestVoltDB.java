/* This file is part of VoltDB.
 * Copyright (C) 2008-2015 VoltDB Inc.
 *
 * Permission is hereby granted, free of charge, to any person obtaining
 * a copy of this software and associated documentation files (the
 * "Software"), to deal in the Software without restriction, including
 * without limitation the rights to use, copy, modify, merge, publish,
 * distribute, sublicense, and/or sell copies of the Software, and to
 * permit persons to whom the Software is furnished to do so, subject to
 * the following conditions:
 *
 * The above copyright notice and this permission notice shall be
 * included in all copies or substantial portions of the Software.
 *
 * THE SOFTWARE IS PROVIDED "AS IS", WITHOUT WARRANTY OF ANY KIND,
 * EXPRESS OR IMPLIED, INCLUDING BUT NOT LIMITED TO THE WARRANTIES OF
 * MERCHANTABILITY, FITNESS FOR A PARTICULAR PURPOSE AND NONINFRINGEMENT.
 * IN NO EVENT SHALL THE AUTHORS BE LIABLE FOR ANY CLAIM, DAMAGES OR
 * OTHER LIABILITY, WHETHER IN AN ACTION OF CONTRACT, TORT OR OTHERWISE,
 * ARISING FROM, OUT OF OR IN CONNECTION WITH THE SOFTWARE OR THE USE OR
 * OTHER DEALINGS IN THE SOFTWARE.
 */

package org.voltdb;

import java.io.File;
import java.io.IOException;

import junit.framework.TestCase;

import org.voltdb.benchmark.tpcc.TPCCProjectBuilder;
import org.voltdb.catalog.Catalog;
<<<<<<< HEAD
import org.voltdb.compiler.CatalogBuilder.RoleInfo;
import org.voltdb.compiler.DeploymentBuilder.UserInfo;
import org.voltdb.utils.BuildDirectoryUtils;
=======
import org.voltdb.compiler.CatalogBuilder;
import org.voltdb.compiler.CatalogBuilder.RoleInfo;
import org.voltdb.compiler.DeploymentBuilder;
import org.voltdb.compiler.DeploymentBuilder.UserInfo;
>>>>>>> f708143e
import org.voltdb.utils.CatalogUtil;
import org.voltdb.utils.MiscUtils;

public class TestVoltDB extends TestCase {

    public void testConfigurationConstructor() {
        VoltDB.Configuration blankConfig = new VoltDB.Configuration();
        assertFalse(blankConfig.m_noLoadLibVOLTDB);
        assertEquals(BackendTarget.NATIVE_EE_JNI, blankConfig.m_backend);
        assertEquals(null, blankConfig.m_pathToCatalog);
        assertEquals(null, blankConfig.m_pathToDeployment);
        assertEquals(VoltDB.DEFAULT_PORT, blankConfig.m_port);

        String args1[] = { "create", "noloadlib" };
        assertTrue(new VoltDB.Configuration(args1).m_noLoadLibVOLTDB);

        String args2[] = { "create", "hsqldb" };
        VoltDB.Configuration cfg2 = new VoltDB.Configuration(args2);
        assertEquals(BackendTarget.HSQLDB_BACKEND, cfg2.m_backend);
        String args3[] = { "create", "jni" };
        VoltDB.Configuration cfg3 = new VoltDB.Configuration(args3);
        assertEquals(BackendTarget.NATIVE_EE_JNI, cfg3.m_backend);
        String args4[] = { "create", "ipc" };
        VoltDB.Configuration cfg4 = new VoltDB.Configuration(args4);
        assertEquals(BackendTarget.NATIVE_EE_IPC, cfg4.m_backend);
        // what happens if arguments conflict?
        String args5[] = { "create", "ipc", "hsqldb" };
        VoltDB.Configuration cfg5 = new VoltDB.Configuration(args5);
        assertEquals(BackendTarget.HSQLDB_BACKEND, cfg5.m_backend);

        String args9[] = { "create", "catalog xtestxstringx" };
        VoltDB.Configuration cfg9 = new VoltDB.Configuration(args9);
        assertEquals("xtestxstringx", cfg9.m_pathToCatalog);
        String args10[] = { "create", "catalog", "ytestystringy" };
        VoltDB.Configuration cfg10 = new VoltDB.Configuration(args10);
        assertEquals("ytestystringy", cfg10.m_pathToCatalog);

        String args12[] = { "create", "port", "1234" };
        VoltDB.Configuration cfg12 = new VoltDB.Configuration(args12);
        assertEquals(1234, cfg12.m_port);
        String args13[] = { "create", "port", "5678" };
        VoltDB.Configuration cfg13 = new VoltDB.Configuration(args13);
        assertEquals(5678, cfg13.m_port);

        String args14[] = { "create" };
        VoltDB.Configuration cfg14 = new VoltDB.Configuration(args14);
        assertEquals(StartAction.CREATE, cfg14.m_startAction);
        String args15[] = { "recover" };
        VoltDB.Configuration cfg15 = new VoltDB.Configuration(args15);
        assertEquals(StartAction.RECOVER, cfg15.m_startAction);
        String args16[] = { "recover", "safemode" };
        VoltDB.Configuration cfg16 = new VoltDB.Configuration(args16);
        assertEquals(StartAction.SAFE_RECOVER, cfg16.m_startAction);

        String args17[] = { "replica" };
        VoltDB.Configuration cfg17 = new VoltDB.Configuration(args17);
        assertEquals(ReplicationRole.REPLICA, cfg17.m_replicationRole);

        // test host:port formats
        String args18[] = {"create", "port", "localhost:5678"};
        VoltDB.Configuration cfg18 = new VoltDB.Configuration(args18);
        assertEquals(5678, cfg18.m_port);
        assertEquals("localhost", cfg18.m_clientInterface);

        String args19[] = {"create", "adminport", "localhost:5678"};
        VoltDB.Configuration cfg19 = new VoltDB.Configuration(args19);
        assertEquals(5678, cfg19.m_adminPort);
        assertEquals("localhost", cfg19.m_adminInterface);

        String args20[] = {"create", "httpport", "localhost:7777"};
        VoltDB.Configuration cfg20 = new VoltDB.Configuration(args20);
        assertEquals(7777, cfg20.m_httpPort);
        assertEquals("localhost", cfg20.m_httpPortInterface);

        String args21[] = {"create", "internalport", "localhost:7777"};
        VoltDB.Configuration cfg21 = new VoltDB.Configuration(args21);
        assertEquals(7777, cfg21.m_internalPort);
        assertEquals("localhost", cfg21.m_internalPortInterface);

        //with override
        String args22[] = {"create", "internalinterface", "xxxxxx", "internalport", "localhost:7777"};
        VoltDB.Configuration cfg22 = new VoltDB.Configuration(args22);
        assertEquals(7777, cfg22.m_internalPort);
        assertEquals("localhost", cfg22.m_internalPortInterface);

        // XXX don't test what happens if port is invalid, because the code
        // doesn't handle that
    }

    public void testConfigurationValidate() {
        VoltDB.Configuration config;

        // missing leader provided deployment - not okay.
        String[] argsya = {"create", "catalog", "qwerty", "deployment", "qwerty"};
        config = new VoltDB.Configuration(argsya);
        assertFalse(config.validate());

        // missing deployment (it's okay now that a default deployment is supported)
        String[] args3 = {"create", "host", "hola", "catalog", "teststring2"};
        config = new VoltDB.Configuration(args3);
        assertTrue(config.validate());

        // default deployment with default leader -- okay.
        config = new VoltDB.Configuration(new String[]{"create", "catalog", "catalog.jar"});
        assertTrue(config.validate());

        // empty leader -- tests could pass in empty leader to indicate bind to all interfaces on mac
        String[] argsyo = {"create", "host", "", "catalog", "sdfs", "deployment", "sdfsd"};
        config = new VoltDB.Configuration(argsyo);
        assertTrue(config.validate());

        // empty deployment
        String[] args6 = {"create", "host", "hola", "catalog", "teststring6", "deployment", ""};
        config = new VoltDB.Configuration(args6);
        assertFalse(config.validate());

        // replica with non-create
        String[] args7 = {"create", "host", "hola", "deployment", "teststring4", "replica", "recover"};
        config = new VoltDB.Configuration(args7);
        assertFalse(config.validate());

        // replica with explicit create
        String[] args8 = {"host", "hola", "deployment", "teststring4", "catalog", "catalog.jar", "replica", "create"};
        config = new VoltDB.Configuration(args8);
        assertTrue(config.validate());

        // replica with default action of create
        String[] args9 = {"host", "hola", "deployment", "teststring4", "catalog", "catalog.jar", "replica"};
        config = new VoltDB.Configuration(args9);
        assertTrue(config.validate());
        assertEquals(StartAction.CREATE, config.m_startAction);

        // valid config
        String[] args10 = {"create", "leader", "localhost", "deployment", "te", "catalog", "catalog.jar"};
        config = new VoltDB.Configuration(args10);
        assertTrue(config.validate());

        // valid config
        String[] args100 = {"create", "host", "hola", "deployment", "teststring4", "catalog", "catalog.jar"};
        config = new VoltDB.Configuration(args100);
        assertTrue(config.validate());

        // valid rejoin config
        String[] args200 = {"rejoin", "host", "localhost"};
        config = new VoltDB.Configuration(args200);
        assertEquals(config.validate(), MiscUtils.isPro());

        // invalid rejoin config, missing rejoin host
        String[] args250 = {"rejoin"};
        config = new VoltDB.Configuration(args250);
        assertFalse(config.validate()); // false in both pro and community

        // rejoinhost should still work
        String[] args201 = {"rejoinhost", "localhost"};
        config = new VoltDB.Configuration(args201);
        assertEquals(config.validate(), MiscUtils.isPro());
    }

    /**
     * ENG-7088: Validate that deployment file users that want to belong to roles which
     * don't yet exist don't render the deployment file invalid.
     */
    public void testCompileDeploymentAddUserToNonExistentGroup() throws IOException {
<<<<<<< HEAD
        TPCCProjectBuilder project = TPCCProjectBuilder.defaultBuilder();

        project.catBuilder().addRoles(new RoleInfo("foo", false, false, false, false, false, false),
                new RoleInfo("blah", false, false, false, false, false, false));

        project.depBuilder().setSecurityEnabled(true, true).addUsers(
                new UserInfo("john", "hugg", "foo"),
                new UserInfo("ryan", "betts", "foo", "bar"),
                new UserInfo("ariel", "weisberg", "bar"));

        String testDir = BuildDirectoryUtils.getBuildDirectoryPath();
        String jarName = "compile-deployment.jar";
        String catalogJar = testDir + File.separator + jarName;
        assertTrue("Project failed to compile", project.compile(catalogJar));

        byte[] bytes = MiscUtils.fileToBytes(new File(catalogJar));
        String serializedCatalog = CatalogUtil.getSerializedCatalogStringFromJar(CatalogUtil.loadAndUpgradeCatalogFromJar(bytes).getFirst());
        assertNotNull("Error loading catalog from jar", serializedCatalog);

        Catalog catalog = new Catalog();
        catalog.execute(serializedCatalog);

=======
        CatalogBuilder cb = TPCCProjectBuilder.defaultCatalogBuilder()
        .addRoles(
                new RoleInfo("foo", false, false, false, false, false, false),
                new RoleInfo("blah", false, false, false, false, false, false))
        ;
        DeploymentBuilder db = new DeploymentBuilder()
        .setSecurityEnabled(true, true)
        .addUsers(
                new UserInfo("john", "hugg", "foo"),
                new UserInfo("ryan", "betts", "foo", "bar"),
                new UserInfo("ariel", "weisberg", "bar"))
        ;
        File tmpJar = File.createTempFile(getClass().getSimpleName(), ".jar");
        tmpJar.deleteOnExit();
        if (!cb.compile(tmpJar.getAbsolutePath())) {
            throw new IOException();
        }

        byte[] bytes = MiscUtils.fileToBytes(tmpJar);
        Catalog catalog = CatalogUtil.deserializeCatalogFromJarFileBytes(bytes);
        assertNotNull("Error loading catalog from jar", catalog);

        String deploymentPath = db.writeXMLToTempFile();
>>>>>>> f708143e
        // this should succeed even though group "bar" does not exist
        assertNull("Deployment file should have been able to validate",
                CatalogUtil.compileDeploymentForTest(catalog, deploymentPath));
// This is more like what used to get called here:
//                CatalogUtil.compileDeploymentForTestNoUsersOrExport(catalog, deploymentPath));
// but maybe skipping users as if this is a so-called place-holder catalog defeats this whole test.
// If this test passes AS-IS, CatalogUtil.compileDeploymentForTestNoUsersOrExport can be purged.
    }
}<|MERGE_RESOLUTION|>--- conflicted
+++ resolved
@@ -30,16 +30,10 @@
 
 import org.voltdb.benchmark.tpcc.TPCCProjectBuilder;
 import org.voltdb.catalog.Catalog;
-<<<<<<< HEAD
-import org.voltdb.compiler.CatalogBuilder.RoleInfo;
-import org.voltdb.compiler.DeploymentBuilder.UserInfo;
-import org.voltdb.utils.BuildDirectoryUtils;
-=======
 import org.voltdb.compiler.CatalogBuilder;
 import org.voltdb.compiler.CatalogBuilder.RoleInfo;
 import org.voltdb.compiler.DeploymentBuilder;
 import org.voltdb.compiler.DeploymentBuilder.UserInfo;
->>>>>>> f708143e
 import org.voltdb.utils.CatalogUtil;
 import org.voltdb.utils.MiscUtils;
 
@@ -203,30 +197,6 @@
      * don't yet exist don't render the deployment file invalid.
      */
     public void testCompileDeploymentAddUserToNonExistentGroup() throws IOException {
-<<<<<<< HEAD
-        TPCCProjectBuilder project = TPCCProjectBuilder.defaultBuilder();
-
-        project.catBuilder().addRoles(new RoleInfo("foo", false, false, false, false, false, false),
-                new RoleInfo("blah", false, false, false, false, false, false));
-
-        project.depBuilder().setSecurityEnabled(true, true).addUsers(
-                new UserInfo("john", "hugg", "foo"),
-                new UserInfo("ryan", "betts", "foo", "bar"),
-                new UserInfo("ariel", "weisberg", "bar"));
-
-        String testDir = BuildDirectoryUtils.getBuildDirectoryPath();
-        String jarName = "compile-deployment.jar";
-        String catalogJar = testDir + File.separator + jarName;
-        assertTrue("Project failed to compile", project.compile(catalogJar));
-
-        byte[] bytes = MiscUtils.fileToBytes(new File(catalogJar));
-        String serializedCatalog = CatalogUtil.getSerializedCatalogStringFromJar(CatalogUtil.loadAndUpgradeCatalogFromJar(bytes).getFirst());
-        assertNotNull("Error loading catalog from jar", serializedCatalog);
-
-        Catalog catalog = new Catalog();
-        catalog.execute(serializedCatalog);
-
-=======
         CatalogBuilder cb = TPCCProjectBuilder.defaultCatalogBuilder()
         .addRoles(
                 new RoleInfo("foo", false, false, false, false, false, false),
@@ -250,7 +220,6 @@
         assertNotNull("Error loading catalog from jar", catalog);
 
         String deploymentPath = db.writeXMLToTempFile();
->>>>>>> f708143e
         // this should succeed even though group "bar" does not exist
         assertNull("Deployment file should have been able to validate",
                 CatalogUtil.compileDeploymentForTest(catalog, deploymentPath));
