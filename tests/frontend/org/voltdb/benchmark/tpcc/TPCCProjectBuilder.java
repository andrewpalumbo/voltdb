/* This file is part of VoltDB.
 * Copyright (C) 2008-2015 VoltDB Inc.
 *
 * Permission is hereby granted, free of charge, to any person obtaining
 * a copy of this software and associated documentation files (the
 * "Software"), to deal in the Software without restriction, including
 * without limitation the rights to use, copy, modify, merge, publish,
 * distribute, sublicense, and/or sell copies of the Software, and to
 * permit persons to whom the Software is furnished to do so, subject to
 * the following conditions:
 *
 * The above copyright notice and this permission notice shall be
 * included in all copies or substantial portions of the Software.
 *
 * THE SOFTWARE IS PROVIDED "AS IS", WITHOUT WARRANTY OF ANY KIND,
 * EXPRESS OR IMPLIED, INCLUDING BUT NOT LIMITED TO THE WARRANTIES OF
 * MERCHANTABILITY, FITNESS FOR A PARTICULAR PURPOSE AND NONINFRINGEMENT.
 * IN NO EVENT SHALL THE AUTHORS BE LIABLE FOR ANY CLAIM, DAMAGES OR
 * OTHER LIABILITY, WHETHER IN AN ACTION OF CONTRACT, TORT OR OTHERWISE,
 * ARISING FROM, OUT OF OR IN CONNECTION WITH THE SOFTWARE OR THE USE OR
 * OTHER DEALINGS IN THE SOFTWARE.
 */

package org.voltdb.benchmark.tpcc;

import java.io.File;
import java.io.IOException;
import java.net.URL;

import org.voltdb.benchmark.tpcc.procedures.FragmentUpdateTestProcedure;
import org.voltdb.benchmark.tpcc.procedures.LoadWarehouse;
import org.voltdb.benchmark.tpcc.procedures.LoadWarehouseReplicated;
import org.voltdb.benchmark.tpcc.procedures.ResetWarehouse;
import org.voltdb.benchmark.tpcc.procedures.SelectAll;
import org.voltdb.benchmark.tpcc.procedures.delivery;
import org.voltdb.benchmark.tpcc.procedures.neworder;
import org.voltdb.benchmark.tpcc.procedures.ostatByCustomerId;
import org.voltdb.benchmark.tpcc.procedures.ostatByCustomerName;
import org.voltdb.benchmark.tpcc.procedures.paymentByCustomerId;
import org.voltdb.benchmark.tpcc.procedures.paymentByCustomerIdC;
import org.voltdb.benchmark.tpcc.procedures.paymentByCustomerIdW;
import org.voltdb.benchmark.tpcc.procedures.paymentByCustomerName;
import org.voltdb.benchmark.tpcc.procedures.paymentByCustomerNameC;
import org.voltdb.benchmark.tpcc.procedures.paymentByCustomerNameW;
import org.voltdb.benchmark.tpcc.procedures.slev;
import org.voltdb.catalog.Catalog;
<<<<<<< HEAD
import org.voltdb.compiler.CatalogBuilder;
import org.voltdb.compiler.VoltProjectBuilder;
import org.voltdb.utils.BuildDirectoryUtils;
=======
import org.voltdb.catalog.Database;
import org.voltdb.compiler.CatalogBuilder;
import org.voltdb.utils.CatalogUtil;
import org.voltdb.utils.MiscUtils;
>>>>>>> f708143e

/**
 * A subclass of VoltProjectBuilder that already knows about all of the
 * procedures, schema and partitioning info for TPC-C. It also contains
 * some helper code for other tests that use part of TPC-C.
 *
 */
public class TPCCProjectBuilder {

    /**
     * All procedures needed for TPC-C tests + benchmark
     */
    public static Class<?> PROCEDURES[] = {
        delivery.class, neworder.class, ostatByCustomerId.class,
        ostatByCustomerName.class, paymentByCustomerIdC.class,
        paymentByCustomerNameC.class, paymentByCustomerIdW.class,
        paymentByCustomerNameW.class, slev.class, SelectAll.class,
        ResetWarehouse.class, LoadWarehouse.class, FragmentUpdateTestProcedure.class,
        LoadWarehouseReplicated.class,
        paymentByCustomerName.class, paymentByCustomerId.class
    };

<<<<<<< HEAD
    // procedures used by TestUpdateDeployment
    private static Class<?>[] BASEPROCS = { org.voltdb.benchmark.tpcc.procedures.InsertNewOrder.class,
        org.voltdb.benchmark.tpcc.procedures.SelectAll.class,
        org.voltdb.benchmark.tpcc.procedures.delivery.class };

    public static String partitioning[][] = new String[][] {
=======
    public static String partitioning[][] = {
>>>>>>> f708143e
        {"WAREHOUSE", "W_ID"},
        {"DISTRICT", "D_W_ID"},
        {"CUSTOMER", "C_W_ID"},
        {"HISTORY", "H_W_ID"},
        {"STOCK", "S_W_ID"},
        {"ORDERS", "O_W_ID"},
        {"NEW_ORDER", "NO_W_ID"},
        {"ORDER_LINE", "OL_W_ID"}
    };

    public static final URL ddlURL = TPCCProjectBuilder.class.getResource("tpcc-ddl.sql");

    /**
     * Add the TPC-C partitioning to the CatalogBuilder.
     */
<<<<<<< HEAD
    public TPCCProjectBuilder addDefaultProcedures() {
        catBuilder().addProcedures(PROCEDURES)
        .addStmtProcedure("InsertCustomer", "INSERT INTO CUSTOMER VALUES (?, ?, ?, ?, ?, ?, ?, ?, ?, ?, ?, ?, ?, ?, ?, ?, ?, ?, ?, ?, ?);", "CUSTOMER.C_W_ID: 2")
        .addStmtProcedure("InsertWarehouse", "INSERT INTO WAREHOUSE VALUES (?, ?, ?, ?, ?, ?, ?, ?, ?);", "WAREHOUSE.W_ID: 0")
        .addStmtProcedure("InsertStock", "INSERT INTO STOCK VALUES (?, ?, ?, ?, ?, ?, ?, ?, ?, ?, ?, ?, ?, ?, ?, ?, ?);", "STOCK.S_W_ID: 1")
        .addStmtProcedure("InsertOrders", "INSERT INTO ORDERS VALUES (?, ?, ?, ?, ?, ?, ?, ?);", "ORDERS.O_W_ID: 2")
        .addStmtProcedure("InsertOrderLine", "INSERT INTO ORDER_LINE VALUES (?, ?, ?, ?, ?, ?, ?, ?, ?, ?);", "ORDER_LINE.OL_W_ID: 2")
        .addStmtProcedure("InsertNewOrder", "INSERT INTO NEW_ORDER VALUES (?, ?, ?);", "NEW_ORDER.NO_W_ID: 2")
        .addStmtProcedure("InsertItem", "INSERT INTO ITEM VALUES (?, ?, ?, ?, ?);")
        .addStmtProcedure("InsertHistory", "INSERT INTO HISTORY VALUES (?, ?, ?, ?, ?, ?, ?, ?);", "HISTORY.H_W_ID: 4")
        .addStmtProcedure("InsertDistrict", "INSERT INTO DISTRICT VALUES (?, ?, ?, ?, ?, ?, ?, ?, ?, ?, ?);", "DISTRICT.D_W_ID: 1")
        .addStmtProcedure("InsertCustomerName", "INSERT INTO CUSTOMER_NAME VALUES (?, ?, ?, ?, ?);")
        ;
        return this;
    }

    public TPCCProjectBuilder addBaseProcedures() {
        catBuilder().addProcedures(BASEPROCS);
        return this;
    }

    /**
     * Add the TPC-C partitioning to the VoltProjectBuilder base class.
     */
    public TPCCProjectBuilder addDefaultPartitioning() {
        CatalogBuilder cb = catBuilder();
        for (String pair[] : partitioning) {
            cb.addPartitionInfo(pair[0], pair[1]);
        }
        return this;
    }

    /**
     * Add the TPC-C schema to the VoltProjectBuilder base class.
     */
    public TPCCProjectBuilder addDefaultSchema() {
        catBuilder().addSchema(ddlURL);
        return this;
    }

    public void addDefaultExport() {
        depBuilder().addExport(true /* enabled */, null, null);

        /* Fixed after the loader completes. */
        // setTableAsExportOnly("WAREHOUSE");
        // setTableAsExportOnly("DISTRICT");
        // setTableAsExportOnly("ITEM");
        // setTableAsExportOnly("CUSTOMER");
        // setTableAsExportOnly("CUSTOMER_NAME");
        // setTableAsExportOnly("STOCK");

        /* Modified by actual benchmark: approx 6.58 ins/del per txn. */
        // setTableAsExportOnly("HISTORY");       // 1 insert per payment (43%)
        // setTableAsExportOnly("ORDERS");        // 1 insert per new order (45%)
        // setTableAsExportOnly("NEW_ORDER");     // 1 insert per new order; 10 deletes per delivery (4%)
        // setTableAsExportOnly("ORDER_LINE");    // 10 inserts per new order */

        catBuilder().setTableAsExportOnly("HISTORY");
    }

    // factory method
    public static TPCCProjectBuilder defaultBuilder() {
        return new TPCCProjectBuilder()
        .addDefaultSchema()
        .addDefaultProcedures()
        .addDefaultPartitioning();
=======
    public static CatalogBuilder addDefaultPartitioning(CatalogBuilder cb) {
        for (String pair[] : partitioning) {
            cb.addPartitionInfo(pair[0], pair[1]);
        }
        return cb;
    }

   // factory method
    public static CatalogBuilder defaultCatalogBuilder() {
        return addDefaultPartitioning(new CatalogBuilder())
        .addSchema(ddlURL)
        .addProcedures(PROCEDURES)
        .addStmtProcedure("InsertCustomer", "INSERT INTO CUSTOMER VALUES (?, ?, ?, ?, ?, ?, ?, ?, ?, ?, ?, ?, ?, ?, ?, ?, ?, ?, ?, ?, ?);", "CUSTOMER.C_W_ID", 2)
        .addStmtProcedure("InsertWarehouse", "INSERT INTO WAREHOUSE VALUES (?, ?, ?, ?, ?, ?, ?, ?, ?);", "WAREHOUSE.W_ID", 0)
        .addStmtProcedure("InsertStock", "INSERT INTO STOCK VALUES (?, ?, ?, ?, ?, ?, ?, ?, ?, ?, ?, ?, ?, ?, ?, ?, ?);", "STOCK.S_W_ID", 1)
        .addStmtProcedure("InsertOrders", "INSERT INTO ORDERS VALUES (?, ?, ?, ?, ?, ?, ?, ?);", "ORDERS.O_W_ID", 2)
        .addStmtProcedure("InsertOrderLine", "INSERT INTO ORDER_LINE VALUES (?, ?, ?, ?, ?, ?, ?, ?, ?, ?);", "ORDER_LINE.OL_W_ID", 2)
        .addStmtProcedure("InsertNewOrder", "INSERT INTO NEW_ORDER VALUES (?, ?, ?);", "NEW_ORDER.NO_W_ID", 2)
        .addStmtProcedure("InsertItem", "INSERT INTO ITEM VALUES (?, ?, ?, ?, ?);")
        .addStmtProcedure("InsertHistory", "INSERT INTO HISTORY VALUES (?, ?, ?, ?, ?, ?, ?, ?);", "HISTORY.H_W_ID", 4)
        .addStmtProcedure("InsertDistrict", "INSERT INTO DISTRICT VALUES (?, ?, ?, ?, ?, ?, ?, ?, ?, ?, ?);", "DISTRICT.D_W_ID", 1)
        .addStmtProcedure("InsertCustomerName", "INSERT INTO CUSTOMER_NAME VALUES (?, ?, ?, ?, ?);")
        ;
        // addDefaultExport();
    }

    // factory method
    public static CatalogBuilder catalogBuilderNoProcs() {
        return addDefaultPartitioning(new CatalogBuilder()).addSchema(ddlURL);
>>>>>>> f708143e
        // addDefaultExport();
    }

    /**
     * Get a pointer to a compiled catalog for TPCC with all the procedures.
     */
<<<<<<< HEAD
    static public Catalog createTPCCSchemaCatalog() throws IOException {
        // compile a catalog
        String testDir = BuildDirectoryUtils.getBuildDirectoryPath();
        String catalogJar = testDir + File.separator + "tpcc-jni.jar";

        TPCCProjectBuilder builder = defaultBuilder();
        Catalog catalog = builder.compileToCatalog(catalogJar);
        builder.setDeploymentPath(builder.compileToDeployment(1, 1, 0));

=======
    public static Catalog createTPCCSchemaCatalog() throws IOException {
        // compile a catalog
        CatalogBuilder cb = defaultCatalogBuilder();
        File catalogJar = File.createTempFile("TPCCProjectBuilder", ".jar");
        String catalogPath = catalogJar.getAbsolutePath();
        if ( ! cb.compile(catalogPath)) {
            return null;
        }
        byte[] bytes = MiscUtils.fileToBytes(catalogJar);
        Catalog catalog = CatalogUtil.deserializeCatalogFromJarFileBytes(bytes);
>>>>>>> f708143e
        assert(catalog != null);
        return catalog;
    }

<<<<<<< HEAD
=======
    /**
     * Get the database from a compiled catalog for TPCC with all the procedures.
     */
    static public Database createTPCCSchemaDatabase() throws IOException {
        return createTPCCSchemaCatalog()
                .getClusters().get("cluster")
                .getDatabases().get("database");
    }

    public static Database createTPCCSchemaOriginalDatabase() {
        // TODO: Compile a database without the jar serialization/deserialization steps that
        // lose the annotations. That's the only way the calling test will succeed.
        // As things stand that takes a bit of refactoring because all of these things are
        // unfortunately tightly bound.
        try {
            return createTPCCSchemaCatalog()
                    .getClusters().get("cluster")
                    .getDatabases().get("database");
        }
        catch (IOException io) {
            return null;
        }
    }
>>>>>>> f708143e
}<|MERGE_RESOLUTION|>--- conflicted
+++ resolved
@@ -44,22 +44,14 @@
 import org.voltdb.benchmark.tpcc.procedures.paymentByCustomerNameW;
 import org.voltdb.benchmark.tpcc.procedures.slev;
 import org.voltdb.catalog.Catalog;
-<<<<<<< HEAD
-import org.voltdb.compiler.CatalogBuilder;
-import org.voltdb.compiler.VoltProjectBuilder;
-import org.voltdb.utils.BuildDirectoryUtils;
-=======
 import org.voltdb.catalog.Database;
 import org.voltdb.compiler.CatalogBuilder;
 import org.voltdb.utils.CatalogUtil;
 import org.voltdb.utils.MiscUtils;
->>>>>>> f708143e
 
 /**
- * A subclass of VoltProjectBuilder that already knows about all of the
- * procedures, schema and partitioning info for TPC-C. It also contains
- * some helper code for other tests that use part of TPC-C.
- *
+ * A class that sets up the procedures, schema and partitioning info for TPC-C.
+ * It also contains some helper code for other tests that use part of TPC-C.
  */
 public class TPCCProjectBuilder {
 
@@ -76,16 +68,7 @@
         paymentByCustomerName.class, paymentByCustomerId.class
     };
 
-<<<<<<< HEAD
-    // procedures used by TestUpdateDeployment
-    private static Class<?>[] BASEPROCS = { org.voltdb.benchmark.tpcc.procedures.InsertNewOrder.class,
-        org.voltdb.benchmark.tpcc.procedures.SelectAll.class,
-        org.voltdb.benchmark.tpcc.procedures.delivery.class };
-
-    public static String partitioning[][] = new String[][] {
-=======
     public static String partitioning[][] = {
->>>>>>> f708143e
         {"WAREHOUSE", "W_ID"},
         {"DISTRICT", "D_W_ID"},
         {"CUSTOMER", "C_W_ID"},
@@ -101,74 +84,6 @@
     /**
      * Add the TPC-C partitioning to the CatalogBuilder.
      */
-<<<<<<< HEAD
-    public TPCCProjectBuilder addDefaultProcedures() {
-        catBuilder().addProcedures(PROCEDURES)
-        .addStmtProcedure("InsertCustomer", "INSERT INTO CUSTOMER VALUES (?, ?, ?, ?, ?, ?, ?, ?, ?, ?, ?, ?, ?, ?, ?, ?, ?, ?, ?, ?, ?);", "CUSTOMER.C_W_ID: 2")
-        .addStmtProcedure("InsertWarehouse", "INSERT INTO WAREHOUSE VALUES (?, ?, ?, ?, ?, ?, ?, ?, ?);", "WAREHOUSE.W_ID: 0")
-        .addStmtProcedure("InsertStock", "INSERT INTO STOCK VALUES (?, ?, ?, ?, ?, ?, ?, ?, ?, ?, ?, ?, ?, ?, ?, ?, ?);", "STOCK.S_W_ID: 1")
-        .addStmtProcedure("InsertOrders", "INSERT INTO ORDERS VALUES (?, ?, ?, ?, ?, ?, ?, ?);", "ORDERS.O_W_ID: 2")
-        .addStmtProcedure("InsertOrderLine", "INSERT INTO ORDER_LINE VALUES (?, ?, ?, ?, ?, ?, ?, ?, ?, ?);", "ORDER_LINE.OL_W_ID: 2")
-        .addStmtProcedure("InsertNewOrder", "INSERT INTO NEW_ORDER VALUES (?, ?, ?);", "NEW_ORDER.NO_W_ID: 2")
-        .addStmtProcedure("InsertItem", "INSERT INTO ITEM VALUES (?, ?, ?, ?, ?);")
-        .addStmtProcedure("InsertHistory", "INSERT INTO HISTORY VALUES (?, ?, ?, ?, ?, ?, ?, ?);", "HISTORY.H_W_ID: 4")
-        .addStmtProcedure("InsertDistrict", "INSERT INTO DISTRICT VALUES (?, ?, ?, ?, ?, ?, ?, ?, ?, ?, ?);", "DISTRICT.D_W_ID: 1")
-        .addStmtProcedure("InsertCustomerName", "INSERT INTO CUSTOMER_NAME VALUES (?, ?, ?, ?, ?);")
-        ;
-        return this;
-    }
-
-    public TPCCProjectBuilder addBaseProcedures() {
-        catBuilder().addProcedures(BASEPROCS);
-        return this;
-    }
-
-    /**
-     * Add the TPC-C partitioning to the VoltProjectBuilder base class.
-     */
-    public TPCCProjectBuilder addDefaultPartitioning() {
-        CatalogBuilder cb = catBuilder();
-        for (String pair[] : partitioning) {
-            cb.addPartitionInfo(pair[0], pair[1]);
-        }
-        return this;
-    }
-
-    /**
-     * Add the TPC-C schema to the VoltProjectBuilder base class.
-     */
-    public TPCCProjectBuilder addDefaultSchema() {
-        catBuilder().addSchema(ddlURL);
-        return this;
-    }
-
-    public void addDefaultExport() {
-        depBuilder().addExport(true /* enabled */, null, null);
-
-        /* Fixed after the loader completes. */
-        // setTableAsExportOnly("WAREHOUSE");
-        // setTableAsExportOnly("DISTRICT");
-        // setTableAsExportOnly("ITEM");
-        // setTableAsExportOnly("CUSTOMER");
-        // setTableAsExportOnly("CUSTOMER_NAME");
-        // setTableAsExportOnly("STOCK");
-
-        /* Modified by actual benchmark: approx 6.58 ins/del per txn. */
-        // setTableAsExportOnly("HISTORY");       // 1 insert per payment (43%)
-        // setTableAsExportOnly("ORDERS");        // 1 insert per new order (45%)
-        // setTableAsExportOnly("NEW_ORDER");     // 1 insert per new order; 10 deletes per delivery (4%)
-        // setTableAsExportOnly("ORDER_LINE");    // 10 inserts per new order */
-
-        catBuilder().setTableAsExportOnly("HISTORY");
-    }
-
-    // factory method
-    public static TPCCProjectBuilder defaultBuilder() {
-        return new TPCCProjectBuilder()
-        .addDefaultSchema()
-        .addDefaultProcedures()
-        .addDefaultPartitioning();
-=======
     public static CatalogBuilder addDefaultPartitioning(CatalogBuilder cb) {
         for (String pair[] : partitioning) {
             cb.addPartitionInfo(pair[0], pair[1]);
@@ -198,24 +113,12 @@
     // factory method
     public static CatalogBuilder catalogBuilderNoProcs() {
         return addDefaultPartitioning(new CatalogBuilder()).addSchema(ddlURL);
->>>>>>> f708143e
         // addDefaultExport();
     }
 
     /**
      * Get a pointer to a compiled catalog for TPCC with all the procedures.
      */
-<<<<<<< HEAD
-    static public Catalog createTPCCSchemaCatalog() throws IOException {
-        // compile a catalog
-        String testDir = BuildDirectoryUtils.getBuildDirectoryPath();
-        String catalogJar = testDir + File.separator + "tpcc-jni.jar";
-
-        TPCCProjectBuilder builder = defaultBuilder();
-        Catalog catalog = builder.compileToCatalog(catalogJar);
-        builder.setDeploymentPath(builder.compileToDeployment(1, 1, 0));
-
-=======
     public static Catalog createTPCCSchemaCatalog() throws IOException {
         // compile a catalog
         CatalogBuilder cb = defaultCatalogBuilder();
@@ -226,13 +129,10 @@
         }
         byte[] bytes = MiscUtils.fileToBytes(catalogJar);
         Catalog catalog = CatalogUtil.deserializeCatalogFromJarFileBytes(bytes);
->>>>>>> f708143e
         assert(catalog != null);
         return catalog;
     }
 
-<<<<<<< HEAD
-=======
     /**
      * Get the database from a compiled catalog for TPCC with all the procedures.
      */
@@ -256,5 +156,4 @@
             return null;
         }
     }
->>>>>>> f708143e
 }