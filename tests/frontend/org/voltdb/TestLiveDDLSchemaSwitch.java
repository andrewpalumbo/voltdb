--- conflicted
+++ resolved
@@ -25,22 +25,11 @@
 
 import java.io.File;
 
-<<<<<<< HEAD
-import org.voltdb.client.ClientImpl;
-=======
-import org.voltdb.VoltDB.Configuration;
->>>>>>> fd2cbbd6
 import org.voltdb.client.ClientResponse;
 import org.voltdb.client.ProcCallException;
 import org.voltdb.compiler.CatalogBuilder;
 import org.voltdb.compiler.DeploymentBuilder;
 import org.voltdb.compiler.VoltCompiler;
-<<<<<<< HEAD
-import org.voltdb.iv2.MpInitiator;
-import org.voltdb.iv2.TxnEgo;
-=======
-import org.voltdb.compiler.VoltProjectBuilder;
->>>>>>> fd2cbbd6
 import org.voltdb.utils.InMemoryJarfile;
 
 public class TestLiveDDLSchemaSwitch extends AdhocDDLTestBase {
@@ -85,27 +74,13 @@
                 "ID integer not null," +
                 "VAL bigint, " +
                 "constraint PK_TREE_R primary key (ID)" +
-<<<<<<< HEAD
                 ");\n" +
                 "")
         ;
         m_catalogFile = cb.compileToTempJar();
         assertNotNull("Schema compilation failed", m_catalogFile);
+
         CatalogBuilder cb2 = new CatalogBuilder(
-=======
-                ");\n"
-                );
-        builder.addPartitionInfo("FOO", "ID");
-        builder.setUseDDLSchema(useLiveDDL);
-        builder.setDRMasterHost("localhost"); // fake DR connection so that replica can start
-        boolean success = builder.compile(m_pathToCatalog, 2, 1, 0);
-        assertTrue("Schema compilation failed", success);
-        MiscUtils.copyFile(builder.getPathToDeployment(), m_pathToDeployment);
-
-        // get an alternate deployment file
-        builder = new VoltProjectBuilder();
-        builder.addLiteralSchema(
->>>>>>> fd2cbbd6
                 "create table BAZ (" +
                 "ID integer not null," +
                 "VAL bigint, " +
@@ -125,6 +100,7 @@
 
         DeploymentBuilder db = new DeploymentBuilder(2)
         .setUseAdHocDDL(useLiveDDL)
+        .setDRMasterHost("localhost") // fake DR connection so that replica can start
         ;
         m_deploymentFile = new File(db.writeXMLToTempFile());
         // get an alternate deployment file
@@ -284,47 +260,6 @@
         }
     }
 
-<<<<<<< HEAD
-    void verifyUACfromMasterToReplica() throws Exception
-    {
-        // uac from master?
-        TxnEgo txnid = TxnEgo.makeZero(MpInitiator.MP_INIT_PID);
-        Object[] params = new Object[2];
-        params[0] = ClientUtils.fileToBytes(m_catalogFile);
-        params[1] = null;
-        txnid = txnid.makeNext();
-        // We're going to get odd responses for the sentinels, so catch and ignore the exceptions
-        try {
-            ((ClientImpl)m_client).callProcedure(txnid.getTxnId(), 0L, "@SendSentinel", 0);
-        } catch (ProcCallException pce) {}
-        try {
-            ((ClientImpl)m_client).callProcedure(txnid.getTxnId(), 0L, "@SendSentinel", 1);
-        } catch (ProcCallException pce) {}
-        ClientResponse r = ((ClientImpl)m_client).callProcedure(txnid.getTxnId(), 0L,
-                "@UpdateApplicationCatalog", params);
-        assertEquals(ClientResponse.SUCCESS, r.getStatus());
-
-        // adhoc queries still work
-        verifyAdhocQuery();
-        // undo our previous catalog update through the remote side so the promote test works
-        params = new Object[2];
-        params[0] = ClientUtils.fileToBytes(m_otherCatalogFile);
-        params[1] = null;
-        txnid = txnid.makeNext();
-        // We're going to get odd responses for the sentinels, so catch and ignore the exceptions
-        try {
-            ((ClientImpl)m_client).callProcedure(txnid.getTxnId(), 0L, "@SendSentinel", 0);
-        } catch (ProcCallException pce) {}
-        try {
-            ((ClientImpl)m_client).callProcedure(txnid.getTxnId(), 0L, "@SendSentinel", 1);
-        } catch (ProcCallException pce) {}
-        r = ((ClientImpl)m_client).callProcedure(txnid.getTxnId(), 0L,
-                "@UpdateApplicationCatalog", params);
-        assertEquals(ClientResponse.SUCCESS, r.getStatus());
-    }
-
-=======
->>>>>>> fd2cbbd6
     public void testReplicaWithUAC() throws Exception
     {
         generateCatalogsAndDeployments(false);
