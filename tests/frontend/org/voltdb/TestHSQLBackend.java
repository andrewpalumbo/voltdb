/* This file is part of VoltDB.
 * Copyright (C) 2008-2015 VoltDB Inc.
 *
 * Permission is hereby granted, free of charge, to any person obtaining
 * a copy of this software and associated documentation files (the
 * "Software"), to deal in the Software without restriction, including
 * without limitation the rights to use, copy, modify, merge, publish,
 * distribute, sublicense, and/or sell copies of the Software, and to
 * permit persons to whom the Software is furnished to do so, subject to
 * the following conditions:
 *
 * The above copyright notice and this permission notice shall be
 * included in all copies or substantial portions of the Software.
 *
 * THE SOFTWARE IS PROVIDED "AS IS", WITHOUT WARRANTY OF ANY KIND,
 * EXPRESS OR IMPLIED, INCLUDING BUT NOT LIMITED TO THE WARRANTIES OF
 * MERCHANTABILITY, FITNESS FOR A PARTICULAR PURPOSE AND NONINFRINGEMENT.
 * IN NO EVENT SHALL THE AUTHORS BE LIABLE FOR ANY CLAIM, DAMAGES OR
 * OTHER LIABILITY, WHETHER IN AN ACTION OF CONTRACT, TORT OR OTHERWISE,
 * ARISING FROM, OUT OF OR IN CONNECTION WITH THE SOFTWARE OR THE USE OR
 * OTHER DEALINGS IN THE SOFTWARE.
 */

package org.voltdb;

import junit.framework.TestCase;

import org.voltdb.VoltDB.Configuration;
import org.voltdb.client.Client;
import org.voltdb.client.ClientFactory;
import org.voltdb.client.ClientResponse;
import org.voltdb.compiler.CatalogBuilder;
import org.voltdb.compiler.DeploymentBuilder;

public class TestHSQLBackend extends TestCase {
/*
    public void testAdHocEmptyQuery() throws Exception {
        TPCCProjectBuilder builder = new TPCCProjectBuilder();
        builder.addDefaultSchema();
        builder.addDefaultPartitioning();
        builder.addProcedures(org.voltdb.benchmark.tpcc.procedures.SelectAll.class);

        String testDir = BuildDirectoryUtils.getBuildDirectoryPath();
        String catalogJar = testDir + File.separator + "tpcchsql.jar";

        builder.compile(catalogJar, 1, 1, 0);
        final File jar = new File(catalogJar);
        jar.deleteOnExit();

        ServerThread server = new ServerThread(catalogJar, builder.getPathToDeployment(), BackendTarget.HSQLDB_BACKEND);
        server.start();
        server.waitForInitialization();

        // run the test
        ClientConfig config = new ClientConfig("program", "none");
        Client client = ClientFactory.createClient(config);
        client.createConnection("localhost");

        // call the insert procedure
        VoltTable[] results = client.callProcedure("@AdHoc", "select * from WAREHOUSE").getResults();
        // check one table was returned
        assertTrue(results.length > 0);
        assertTrue(results[0].getRowCount() == 0);

        server.shutdown();
        server.join();
    }

    public void testDateInsertionAsLong() throws Exception {
        TPCCProjectBuilder builder = new TPCCProjectBuilder();
        builder.addDefaultSchema();
        builder.addDefaultPartitioning();
        System.out.println("\n\n\n STARTING STMT PROC ADD\n\n\n");
        builder.addStmtProcedure("InsertHistory", "INSERT INTO HISTORY VALUES (?, ?, ?, ?, ?, ?, ?, ?);", "HISTORY.H_W_ID: 4");

        String testDir = BuildDirectoryUtils.getBuildDirectoryPath();
        String catalogJar = testDir + File.separator + "tpcchsql.jar";
        final File jar = new File(catalogJar);
        jar.deleteOnExit();

        builder.compile(catalogJar, 1, 1, 0);
        String pathToDeployment = builder.getPathToDeployment();

        ServerThread server = new ServerThread(catalogJar, pathToDeployment, BackendTarget.HSQLDB_BACKEND);
        server.start();
        server.waitForInitialization();

        // run the test
        ClientConfig clientConfig = new ClientConfig("program", "none");
        Client client = ClientFactory.createClient(clientConfig);
        client.createConnection("localhost");

        // call the insert procedure
        VoltTable[] results = client.callProcedure("InsertHistory", 5, 5, 5, 5, 5, 100000L, 2.5, "nada").getResults();
        // check one table was returned
        assertTrue(results.length > 0);
        assertTrue(results[0].getRowCount() == 1);

        server.shutdown();
        server.join();
    }

    public void testAdHocDateInsertionAsLong() throws UnknownHostException, IOException, ProcCallException, InterruptedException {
        TPCCProjectBuilder builder = new TPCCProjectBuilder();
        builder.addDefaultSchema();
        builder.addDefaultPartitioning();
        builder.addProcedures(org.voltdb.benchmark.tpcc.procedures.SelectAll.class);

        String testDir = BuildDirectoryUtils.getBuildDirectoryPath();
        String catalogJar = testDir + File.separator + "tpcchsql.jar";
        final File jar = new File(catalogJar);
        jar.deleteOnExit();

        builder.compile(catalogJar, 1, 1, 0);

        ServerThread server = new ServerThread(catalogJar, builder.getPathToDeployment(), BackendTarget.HSQLDB_BACKEND);
        server.start();
        server.waitForInitialization();

        // run the test
        ClientConfig config = new ClientConfig("program", "none");
        Client client = ClientFactory.createClient(config);
        client.createConnection("localhost");

        // call the insert procedure
        VoltTable[] results = client.callProcedure("@AdHoc", "INSERT INTO HISTORY VALUES (5, 5, 5, 5, 5, 100000, 2.5, 'nada');").getResults();
        // check one table was returned
        assertTrue(results.length > 0);
        assertTrue(results[0].getRowCount() == 1);

        server.shutdown();
        server.join();
        client.close();
    }
*/
    public void testVarbinary() throws Exception {
<<<<<<< HEAD
        String simpleSchema =
            "create table blah (" +
            "ival bigint default 0 not null, " +
            "b varbinary(1) default null, " +
            "PRIMARY KEY(ival));";

        VoltProjectBuilder builder = new VoltProjectBuilder();
        builder.addLiteralSchema(simpleSchema);
        builder.addPartitionInfo("blah", "ival");
        builder.addStmtProcedure("Insert", "insert into blah values (?, ?);", null);
        boolean success = builder.compile(Configuration.getPathToCatalogForTest("hsqldbbin.jar"), 1, 1, 0);
        assertTrue(success);
        MiscUtils.copyFile(builder.getPathToDeployment(), Configuration.getPathToCatalogForTest("hsqldbbin.xml"));
        //File dump = new File(Configuration.getPathToCatalogForTest("hsqldbbin.xml"));
        //FileInputStream fis = new FileInputStream(dump);
        //byte[] onek = new byte[1000];
        //fis.read(onek);
        VoltDB.Configuration config = new VoltDB.Configuration();
        config.m_pathToCatalog = Configuration.getPathToCatalogForTest("hsqldbbin.jar");
        config.m_pathToDeployment = Configuration.getPathToCatalogForTest("hsqldbbin.xml");
        config.m_backend = BackendTarget.HSQLDB_BACKEND;
        config.m_noLoadLibVOLTDB = true;
=======
        CatalogBuilder cb = new CatalogBuilder(
                "create table blah (" +
                "ival bigint default 0 not null, " +
                "b varbinary(1) default null, " +
                "PRIMARY KEY(ival));\n" +
                "PARTITION TABLE blah ON COLUMN ival;\n" +
                "")
        .addStmtProcedure("Insert", "insert into blah values (?, ?);")
        ;
        DeploymentBuilder db = DeploymentBuilder.forHSQLBackend();
        Configuration config = Configuration.compile(getClass().getSimpleName(), cb, db);
        assertNotNull("Configuration failed to compile", config);
>>>>>>> f708143e
        ServerThread localServer = new ServerThread(config);
        localServer.start();
        localServer.waitForInitialization();

        Client client = ClientFactory.createClient();
        client.createConnection("localhost");

        ClientResponse cr = client.callProcedure("Insert", 5, new byte[] { 'a' });
        assertTrue(cr.getStatus() == ClientResponse.SUCCESS);

        // stop execution
        VoltDB.instance().shutdown(localServer);
    }
/*
    public void testTimestamp() throws Exception {
        // ts1_millis is used for the default value, ts2_millis is inserted directly.
        long ts1_millis = 1346794571099L;
        long ts2_millis = 8503056615029L;

        // The schema default timestamp value is specified as millis.
        String simpleSchema = String.format(
            "create table blah (" +
            "ival bigint default 0 not null, " +
            "ts timestamp default %d, " +
            "PRIMARY KEY(ival));", ts1_millis);

        VoltProjectBuilder builder = new VoltProjectBuilder();
        builder.addLiteralSchema(simpleSchema);
        builder.addPartitionInfo("blah", "ival");
        builder.addStmtProcedure("InsertFull", "insert into blah values (?, ?);", null);
        builder.addStmtProcedure("InsertDefault", "insert into blah (ival) values (?);", null);
        boolean success = builder.compile(Configuration.getPathToCatalogForTest("hsqldbbin.jar"), 1, 1, 0);
        assertTrue(success);
        MiscUtils.copyFile(builder.getPathToDeployment(), Configuration.getPathToCatalogForTest("hsqldbbin.xml"));

        VoltDB.Configuration config = new VoltDB.Configuration();
        config.m_pathToCatalog = Configuration.getPathToCatalogForTest("hsqldbbin.jar");
        config.m_pathToDeployment = Configuration.getPathToCatalogForTest("hsqldbbin.xml");
        config.m_backend = BackendTarget.HSQLDB_BACKEND;
        ServerThread localServer = new ServerThread(config);
        localServer.start();
        localServer.waitForInitialization();

        Client client = ClientFactory.createClient();
        client.createConnection("localhost");

        ClientResponse cr;
        VoltTable vt;

        // Note: All direct HSQL input and output timestamp values are in nanos.

        cr = client.callProcedure("InsertDefault", 1);
        assertTrue(cr.getStatus() == ClientResponse.SUCCESS);
        cr = client.callProcedure("InsertFull", 2, ts2_millis * 1000);
        assertTrue(cr.getStatus() == ClientResponse.SUCCESS);

        cr = client.callProcedure("@AdHoc", "SELECT ts FROM blah WHERE ival = 1;");
        vt = cr.getResults()[0];
        assertEquals(1, vt.getRowCount());
        assertTrue(vt.advanceRow());
        assertEquals(ts1_millis * 1000, vt.getTimestampAsLong(0));

        cr = client.callProcedure("@AdHoc", "SELECT ts FROM blah WHERE ival = 2;");
        vt = cr.getResults()[0];
        assertEquals(1, vt.getRowCount());
        assertTrue(vt.advanceRow());
        assertEquals(ts2_millis * 1000, vt.getTimestampAsLong(0));

        // stop execution
        VoltDB.instance().shutdown(localServer);
    }*/
}<|MERGE_RESOLUTION|>--- conflicted
+++ resolved
@@ -134,30 +134,6 @@
     }
 */
     public void testVarbinary() throws Exception {
-<<<<<<< HEAD
-        String simpleSchema =
-            "create table blah (" +
-            "ival bigint default 0 not null, " +
-            "b varbinary(1) default null, " +
-            "PRIMARY KEY(ival));";
-
-        VoltProjectBuilder builder = new VoltProjectBuilder();
-        builder.addLiteralSchema(simpleSchema);
-        builder.addPartitionInfo("blah", "ival");
-        builder.addStmtProcedure("Insert", "insert into blah values (?, ?);", null);
-        boolean success = builder.compile(Configuration.getPathToCatalogForTest("hsqldbbin.jar"), 1, 1, 0);
-        assertTrue(success);
-        MiscUtils.copyFile(builder.getPathToDeployment(), Configuration.getPathToCatalogForTest("hsqldbbin.xml"));
-        //File dump = new File(Configuration.getPathToCatalogForTest("hsqldbbin.xml"));
-        //FileInputStream fis = new FileInputStream(dump);
-        //byte[] onek = new byte[1000];
-        //fis.read(onek);
-        VoltDB.Configuration config = new VoltDB.Configuration();
-        config.m_pathToCatalog = Configuration.getPathToCatalogForTest("hsqldbbin.jar");
-        config.m_pathToDeployment = Configuration.getPathToCatalogForTest("hsqldbbin.xml");
-        config.m_backend = BackendTarget.HSQLDB_BACKEND;
-        config.m_noLoadLibVOLTDB = true;
-=======
         CatalogBuilder cb = new CatalogBuilder(
                 "create table blah (" +
                 "ival bigint default 0 not null, " +
@@ -170,7 +146,6 @@
         DeploymentBuilder db = DeploymentBuilder.forHSQLBackend();
         Configuration config = Configuration.compile(getClass().getSimpleName(), cb, db);
         assertNotNull("Configuration failed to compile", config);
->>>>>>> f708143e
         ServerThread localServer = new ServerThread(config);
         localServer.start();
         localServer.waitForInitialization();
