--- conflicted
+++ resolved
@@ -35,17 +35,10 @@
 import org.voltdb.client.ClientConfig;
 import org.voltdb.client.ClientResponse;
 import org.voltdb.client.ProcCallException;
-<<<<<<< HEAD
-import org.voltdb.compiler.CatalogBuilder.RoleInfo;
-import org.voltdb.compiler.DeploymentBuilder.UserInfo;
-import org.voltdb.compiler.VoltProjectBuilder;
-import org.voltdb.utils.MiscUtils;
-=======
 import org.voltdb.compiler.CatalogBuilder;
 import org.voltdb.compiler.CatalogBuilder.RoleInfo;
 import org.voltdb.compiler.DeploymentBuilder;
 import org.voltdb.compiler.DeploymentBuilder.UserInfo;
->>>>>>> f708143e
 
 public class TestAdhocProcedureRoles extends AdhocDDLTestBase {
 
@@ -56,11 +49,7 @@
 
     private class Tester
     {
-<<<<<<< HEAD
-        final VoltProjectBuilder m_builder;
-=======
         final private Configuration m_config;
->>>>>>> f708143e
 
         Tester(String extraRole, String user)
         {
@@ -68,31 +57,6 @@
             if (VERBOSE) {
                 System.out.println("================= Begin Test ==================");
             }
-<<<<<<< HEAD
-            m_builder = new VoltProjectBuilder();
-            m_builder.depBuilder().setSecurityEnabled(true, true);
-            m_builder.setUseDDLSchema(true);
-        }
-
-        void createTable(String name) throws IOException
-        {
-            m_builder.addLiteralSchema(String.format(
-                    "create table %s (" +
-                        "ID integer not null," +
-                        "VAL bigint, " +
-                        "constraint PK_TREE primary key (ID)" +
-                    ");", name));
-        }
-
-        void createRoles(final RoleInfo template, String... roles)
-        {
-            m_builder.addRoles(RoleInfo.fromTemplate(template, roles));
-        }
-
-        void createUser(String user, String password, String... roles)
-        {
-            m_builder.addUsers(new UserInfo[] {new UserInfo(user, password, roles)});
-=======
             CatalogBuilder cb = new CatalogBuilder(
                     "create table FOO (" +
                     "    ID integer not null," +
@@ -127,7 +91,6 @@
                     e.printStackTrace();
                 }
             }
->>>>>>> f708143e
         }
 
         void createProcedureAdHoc(String procName, String role, String tableName, boolean drop) throws Exception
@@ -151,22 +114,6 @@
             assertTrue(findProcedureInSystemCatalog(procName));
         }
 
-<<<<<<< HEAD
-        void compile() throws Exception
-        {
-            assertTrue("Schema compilation failed",
-                    m_builder.compile(CATALOG_PATH, 2, 1, 0));
-            if (VERBOSE) {
-                System.out.println(":::Deployment:::");
-                for (String line : Files.readAllLines(Paths.get(m_builder.getPathToDeployment()), Charset.defaultCharset())) {
-                    System.out.println(line);
-                }
-            }
-            MiscUtils.copyFile(m_builder.getPathToDeployment(), DEPLOYMENT_PATH);
-        }
-
-=======
->>>>>>> f708143e
         void start() throws Exception
         {
             startServer(m_config);
