/* This file is part of VoltDB.
 * Copyright (C) 2008-2012 VoltDB Inc.
 *
 * Permission is hereby granted, free of charge, to any person obtaining
 * a copy of this software and associated documentation files (the
 * "Software"), to deal in the Software without restriction, including
 * without limitation the rights to use, copy, modify, merge, publish,
 * distribute, sublicense, and/or sell copies of the Software, and to
 * permit persons to whom the Software is furnished to do so, subject to
 * the following conditions:
 *
 * The above copyright notice and this permission notice shall be
 * included in all copies or substantial portions of the Software.
 *
 * THE SOFTWARE IS PROVIDED "AS IS", WITHOUT WARRANTY OF ANY KIND,
 * EXPRESS OR IMPLIED, INCLUDING BUT NOT LIMITED TO THE WARRANTIES OF
 * MERCHANTABILITY, FITNESS FOR A PARTICULAR PURPOSE AND NONINFRINGEMENT.
 * IN NO EVENT SHALL THE AUTHORS BE LIABLE FOR ANY CLAIM, DAMAGES OR
 * OTHER LIABILITY, WHETHER IN AN ACTION OF CONTRACT, TORT OR OTHERWISE,
 * ARISING FROM, OUT OF OR IN CONNECTION WITH THE SOFTWARE OR THE USE OR
 * OTHER DEALINGS IN THE SOFTWARE.
 */

package org.voltdb.planner;

import java.net.URL;
import java.net.URLDecoder;
import java.util.ArrayList;
import java.util.List;

import org.hsqldb_voltpatches.HSQLInterface;
import org.json_voltpatches.JSONException;
import org.json_voltpatches.JSONObject;
import org.voltcore.utils.Pair;
import org.voltdb.VoltType;
import org.voltdb.catalog.Catalog;
import org.voltdb.catalog.Column;
import org.voltdb.catalog.Database;
import org.voltdb.catalog.Procedure;
import org.voltdb.catalog.Statement;
import org.voltdb.catalog.StmtParameter;
import org.voltdb.compiler.DDLCompiler;
import org.voltdb.compiler.DatabaseEstimates;
import org.voltdb.compiler.StatementCompiler;
import org.voltdb.compiler.PartitionMap;
import org.voltdb.compiler.VoltCompiler;
import org.voltdb.plannodes.AbstractPlanNode;
import org.voltdb.plannodes.PlanNodeList;
import org.voltdb.plannodes.SchemaColumn;
import org.voltdb.types.QueryType;
import org.voltdb.utils.BuildDirectoryUtils;

/**
 * Some utility functions to compile SQL statements for plan generation tests.
 */
public class PlannerTestAideDeCamp {

    private final Catalog catalog;
    private final Procedure proc;
    private final HSQLInterface hsql;
    private final Database db;
    int compileCounter = 0;

    private CompiledPlan m_currentPlan = null;

    /**
     * Loads the schema at ddlurl and setups a voltcompiler / hsql instance.
     * @param ddlurl URL to the schema/ddl file.
     * @param basename Unique string, JSON plans [basename]-stmt-#_json.txt on disk
     * @throws Exception
     */
    public PlannerTestAideDeCamp(URL ddlurl, String basename) throws Exception {
        catalog = new Catalog();
        catalog.execute("add / clusters cluster");
        catalog.execute("add /clusters[cluster] databases database");
        db = catalog.getClusters().get("cluster").getDatabases().get("database");
        proc = db.getProcedures().add(basename);

        String schemaPath = URLDecoder.decode(ddlurl.getPath(), "UTF-8");

        VoltCompiler compiler = new VoltCompiler();
        hsql = HSQLInterface.loadHsqldb();
        //hsql.runDDLFile(schemaPath);
        PartitionMap partitionMap = new PartitionMap(compiler);
        DDLCompiler ddl_compiler = new DDLCompiler(compiler, hsql, partitionMap);
        ddl_compiler.loadSchema(schemaPath);
        ddl_compiler.compileToCatalog(catalog, db);
    }

    public void tearDown() {
    }

    public Catalog getCatalog() {
        return catalog;
    }

    public Database getDatabase() {
        return db;
    }

    /**
     * Compile a statement and return the head of the plan.
     * @param sql
     */
    public CompiledPlan compileAdHocPlan(String sql)
    {
        compile(sql, 0, null, null, true, false);
        return m_currentPlan;
    }

    public List<AbstractPlanNode> compile(String sql, int paramCount)
    {
        return compile(sql, paramCount, false, null);
    }

    public List<AbstractPlanNode> compile(String sql, int paramCount, boolean singlePartition) {
        return compile(sql, paramCount, singlePartition, null);
    }

    public List<AbstractPlanNode> compile(String sql, int paramCount, boolean singlePartition, String joinOrder) {
        Object partitionBy = null;
        if (singlePartition) {
            partitionBy = "Forced single partitioning";
        }
        return compile(sql, paramCount, joinOrder, partitionBy, true, false);
    }

    /**
     * Compile and cache the statement and plan and return the final plan graph.
     * @param sql
     * @param paramCount
     */
    public List<AbstractPlanNode> compile(String sql, int paramCount, String joinOrder, Object partitionParameter, boolean inferSP, boolean lockInSP)
    {
        Statement catalogStmt = proc.getStatements().add("stmt-" + String.valueOf(compileCounter++));
        catalogStmt.setSqltext(sql);
        catalogStmt.setSinglepartition(partitionParameter != null);
        catalogStmt.setBatched(false);
        catalogStmt.setParamnum(paramCount);

        // determine the type of the query
        QueryType qtype = QueryType.SELECT;
        catalogStmt.setReadonly(true);
        if (sql.toLowerCase().startsWith("insert")) {
            qtype = QueryType.INSERT;
            catalogStmt.setReadonly(false);
        }
        if (sql.toLowerCase().startsWith("update")) {
            qtype = QueryType.UPDATE;
            catalogStmt.setReadonly(false);
        }
        if (sql.toLowerCase().startsWith("delete")) {
            qtype = QueryType.DELETE;
            catalogStmt.setReadonly(false);
        }
        catalogStmt.setQuerytype(qtype.getValue());
        // name will look like "basename-stmt-#"
        String name = catalogStmt.getParent().getTypeName() + "-" + catalogStmt.getTypeName();

        DatabaseEstimates estimates = new DatabaseEstimates();
        TrivialCostModel costModel = new TrivialCostModel();
        PartitioningForStatement partitioning = new PartitioningForStatement(partitionParameter, inferSP, lockInSP);
        QueryPlanner planner =
            new QueryPlanner(catalog.getClusters().get("cluster"), db, partitioning,
                             hsql, estimates, false);

        CompiledPlan plan = null;
<<<<<<< HEAD
        String parsedToken = planner.parse(catalogStmt.getSqltext(),
                                           catalogStmt.getTypeName(),
                                           catalogStmt.getParent().getTypeName(),
                                           false);
        if (parsedToken != null) {
            plan = planner.plan(costModel,
                                catalogStmt.getSqltext(),
                                joinOrder,
                                catalogStmt.getTypeName(),
                                catalogStmt.getParent().getTypeName(),
                                StatementCompiler.DEFAULT_MAX_JOIN_TABLES,
                                null);
        }

=======
        plan = planner.compilePlan(costModel, catalogStmt.getSqltext(), joinOrder, catalogStmt.getTypeName(),
                                   catalogStmt.getParent().getTypeName(),
                                   StatementCompiler.DEFAULT_MAX_JOIN_TABLES, null, false);
        //TODO: Some day, when compilePlan throws a proper PlanningErrorException for all error cases, this test can become an assert.
>>>>>>> a5aede86
        if (plan == null)
        {
            String msg = "planner.compilePlan returned null plan";
            String plannerMsg = planner.getErrorMessage();
            if (plannerMsg != null)
            {
                msg += " with error: \"" + plannerMsg + "\"";
            }
            throw new PlanningErrorException(msg);
        }

        // Input Parameters
        // We will need to update the system catalogs with this new information
        // If this is an adhoc query then there won't be any parameters
        for (int i = 0; i < plan.parameters.length; ++i) {
            StmtParameter catalogParam = catalogStmt.getParameters().add(String.valueOf(i));
            catalogParam.setJavatype(plan.parameters[i].getValue());
            catalogParam.setIndex(i);
        }

        // Output Columns
        int index = 0;
        for (SchemaColumn col : plan.columns.getColumns())
        {
            Column catColumn = catalogStmt.getOutput_columns().add(String.valueOf(index));
            catColumn.setNullable(false);
            catColumn.setIndex(index);
            catColumn.setName(col.getColumnName());
            catColumn.setType(col.getType().getValue());
            catColumn.setSize(col.getSize());
            index++;
        }

        List<PlanNodeList> nodeLists = new ArrayList<PlanNodeList>();
        nodeLists.add(new PlanNodeList(plan.rootPlanGraph));
        if (plan.subPlanGraph != null) {
            nodeLists.add(new PlanNodeList(plan.subPlanGraph));
        }

        //Store the list of parameters types and indexes in the plan node list.
        List<Pair<Integer, VoltType>> parameters = nodeLists.get(0).getParameters();
        for (int i = 0; i < plan.parameters.length; ++i) {
            Pair<Integer, VoltType> parameter = new Pair<Integer, VoltType>(i, plan.parameters[i]);
            parameters.add(parameter);
        }

        // Now update our catalog information
        // HACK: We're using the node_tree's hashCode() as it's name. It would be really
        //     nice if the Catalog code give us an guid without needing a name first...

        String json = null;
        try {
            JSONObject jobj = new JSONObject(nodeLists.get(0).toJSONString());
            json = jobj.toString(4);
        } catch (JSONException e2) {
            // TODO Auto-generated catch block
            e2.printStackTrace();
            System.exit(-1);
        }

        //
        // We then stick a serialized version of PlanNodeTree into a PlanFragment
        //
        try {
            BuildDirectoryUtils.writeFile("statement-plans", name + "_json.txt", json);
            BuildDirectoryUtils.writeFile("statement-plans", name + ".dot", nodeLists.get(0).toDOTString("name"));
        } catch (Exception e) {
            e.printStackTrace();
        }

        List<AbstractPlanNode> plannodes = new ArrayList<AbstractPlanNode>();
        for (PlanNodeList nodeList : nodeLists) {
            plannodes.add(nodeList.getRootPlanNode());
        }

        m_currentPlan = plan;
        return plannodes;
    }

}<|MERGE_RESOLUTION|>--- conflicted
+++ resolved
@@ -165,7 +165,6 @@
                              hsql, estimates, false);
 
         CompiledPlan plan = null;
-<<<<<<< HEAD
         String parsedToken = planner.parse(catalogStmt.getSqltext(),
                                            catalogStmt.getTypeName(),
                                            catalogStmt.getParent().getTypeName(),
@@ -179,13 +178,8 @@
                                 StatementCompiler.DEFAULT_MAX_JOIN_TABLES,
                                 null);
         }
-
-=======
-        plan = planner.compilePlan(costModel, catalogStmt.getSqltext(), joinOrder, catalogStmt.getTypeName(),
-                                   catalogStmt.getParent().getTypeName(),
-                                   StatementCompiler.DEFAULT_MAX_JOIN_TABLES, null, false);
         //TODO: Some day, when compilePlan throws a proper PlanningErrorException for all error cases, this test can become an assert.
->>>>>>> a5aede86
+
         if (plan == null)
         {
             String msg = "planner.compilePlan returned null plan";
