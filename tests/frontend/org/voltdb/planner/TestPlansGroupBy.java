--- conflicted
+++ resolved
@@ -381,7 +381,6 @@
 
         pns = compileToFragments("SELECT ABS(F_D1), F_D3, COUNT(*) FROM F GROUP BY ABS(F_D1), F_D3");
         checkGroupByOnlyPlan(true, P_AGG, true);
-<<<<<<< HEAD
     }
 
     private void checkPartialAggregate(boolean twoFragments) {
@@ -405,38 +404,6 @@
         pns = compileToFragments(sql);
         checkPartialAggregate(true);
 
-        sql = "SELECT G.G_D1, G.G_PKEY, RF.F_D2, F.F_D3, COUNT(*) " +
-                "FROM G LEFT OUTER JOIN F ON G.G_PKEY = F.F_PKEY " +
-                "     LEFT OUTER JOIN RF ON G.G_D1 = RF.F_D1 " +
-                "GROUP BY G.G_D1, G.G_PKEY, RF.F_D2, F.F_D3";
-        pns = compileToFragments(sql);
-        checkPartialAggregate(true);
-    }
-
-=======
-    }
-
-    private void checkPartialAggregate(boolean twoFragments) {
-        AbstractPlanNode apn;
-        if (twoFragments) {
-            assertEquals(2, pns.size());
-            apn = pns.get(1).getChild(0);
-        } else {
-            assertEquals(1, pns.size());
-            apn = pns.get(0).getChild(0);
-        }
-
-        assertTrue(apn.toExplainPlanString().toLowerCase().contains("partial"));
-    }
-
-    public void testPartialSerialAggregateOnJoin() {
-        String sql;
-        sql = "SELECT G.G_D1, RF.F_D2, COUNT(*) " +
-                "FROM G LEFT OUTER JOIN RF ON G.G_D2 = RF.F_D1 " +
-                "GROUP BY G.G_D1, RF.F_D2";
-        pns = compileToFragments(sql);
-        checkPartialAggregate(true);
-
         // With different group by key ordered
         sql = "SELECT G.G_D1, RF.F_D2, COUNT(*) " +
                 "FROM G LEFT OUTER JOIN RF ON G.G_D2 = RF.F_D1 " +
@@ -470,7 +437,6 @@
         checkPartialAggregate(true);
     }
 
->>>>>>> 082e5104
 
     // check group by query with limit
     // Query has group by from partition column and limit, does not have order by
