/* This file is part of VoltDB.
 * Copyright (C) 2008-2013 VoltDB Inc.
 *
 * Permission is hereby granted, free of charge, to any person obtaining
 * a copy of this software and associated documentation files (the
 * "Software"), to deal in the Software without restriction, including
 * without limitation the rights to use, copy, modify, merge, publish,
 * distribute, sublicense, and/or sell copies of the Software, and to
 * permit persons to whom the Software is furnished to do so, subject to
 * the following conditions:
 *
 * The above copyright notice and this permission notice shall be
 * included in all copies or substantial portions of the Software.
 *
 * THE SOFTWARE IS PROVIDED "AS IS", WITHOUT WARRANTY OF ANY KIND,
 * EXPRESS OR IMPLIED, INCLUDING BUT NOT LIMITED TO THE WARRANTIES OF
 * MERCHANTABILITY, FITNESS FOR A PARTICULAR PURPOSE AND NONINFRINGEMENT.
 * IN NO EVENT SHALL THE AUTHORS BE LIABLE FOR ANY CLAIM, DAMAGES OR
 * OTHER LIABILITY, WHETHER IN AN ACTION OF CONTRACT, TORT OR OTHERWISE,
 * ARISING FROM, OUT OF OR IN CONNECTION WITH THE SOFTWARE OR THE USE OR
 * OTHER DEALINGS IN THE SOFTWARE.
 */

package org.voltdb.planner;

import java.util.List;

import org.voltdb.expressions.AbstractExpression;
import org.voltdb.expressions.TupleValueExpression;
import org.voltdb.plannodes.AbstractJoinPlanNode;
import org.voltdb.plannodes.AbstractPlanNode;
import org.voltdb.plannodes.AbstractScanPlanNode;
import org.voltdb.plannodes.AggregatePlanNode;
import org.voltdb.plannodes.DistinctPlanNode;
import org.voltdb.plannodes.IndexScanPlanNode;
import org.voltdb.plannodes.NestLoopIndexPlanNode;
import org.voltdb.plannodes.NestLoopPlanNode;
import org.voltdb.plannodes.NodeSchema;
import org.voltdb.plannodes.OrderByPlanNode;
import org.voltdb.plannodes.ProjectionPlanNode;
import org.voltdb.plannodes.ReceivePlanNode;
import org.voltdb.plannodes.SchemaColumn;
import org.voltdb.plannodes.SeqScanPlanNode;
import org.voltdb.types.ExpressionType;
import org.voltdb.types.IndexLookupType;
import org.voltdb.types.JoinType;
import org.voltdb.types.PlanNodeType;

public class TestPlansJoin extends PlannerTestCase {

    public void testJoin() {
        compile("select R1.a, r1.c, R2.a, r2.c, R3.a, r3.c FROM R1 RIGHT JOIN R2 ON R1.A = R2.A LEFT JOIN R3 ON R1.C = R3.c");
    }

    public void testBasicInnerJoin() {
        // select * with ON clause should return all columns from all tables
        AbstractPlanNode pn = compile("select * FROM R1 JOIN R2 ON R1.C = R2.C");
        AbstractPlanNode n = pn.getChild(0).getChild(0);
        assertTrue(n instanceof NestLoopPlanNode);
        //assertEquals(JoinType.INNER, nlj.getJoinType());
        for (int ii = 0; ii < 2; ii++) {
            assertTrue(n.getChild(ii) instanceof SeqScanPlanNode);
        }
        assertEquals(5, pn.getOutputSchema().getColumns().size());

        // select * with USING clause should contain only one column for each column from the USING expression
        pn = compile("select * FROM R1 JOIN R2 USING(C)");
        assertTrue(pn.getChild(0).getChild(0) instanceof NestLoopPlanNode);
        assertEquals(4, pn.getOutputSchema().getColumns().size());

        pn = compile("select A,C,D FROM R1 JOIN R2 ON R1.C = R2.C");
        n = pn.getChild(0).getChild(0);
        assertTrue(n instanceof NestLoopPlanNode);
        assertEquals(3, pn.getOutputSchema().getColumns().size());

        pn = compile("select A,C,D FROM R1 JOIN R2 USING(C)");
        n = pn.getChild(0).getChild(0);
        assertTrue(n instanceof NestLoopPlanNode);
        assertEquals(3, pn.getOutputSchema().getColumns().size());

        pn = compile("select R1.A, R2.C, R1.D FROM R1 JOIN R2 ON R1.C = R2.C");
        n = pn.getChild(0).getChild(0);
        assertTrue(n instanceof NestLoopPlanNode);
        assertEquals(3, pn.getOutputSchema().getColumns().size());
        assertTrue("R1".equalsIgnoreCase(pn.getOutputSchema().getColumns().get(0).getTableName()));
        assertTrue("R2".equalsIgnoreCase(pn.getOutputSchema().getColumns().get(1).getTableName()));

        // The output table for C canbe either R1 or R2 because it's an INNER join
        pn = compile("select R1.A, C, R1.D FROM R1 JOIN R2 USING(C)");
        n = pn.getChild(0).getChild(0);
        String table = pn.getOutputSchema().getColumns().get(1).getTableName();
        assertTrue(n instanceof NestLoopPlanNode);
        assertEquals(3, pn.getOutputSchema().getColumns().size());
        assertTrue(pn.getOutputSchema().getColumns().get(0).getTableName().equalsIgnoreCase("R1"));
        assertTrue("R2".equalsIgnoreCase(table) || "R1".equalsIgnoreCase(table));

        // Column from USING expression can not have qualifier in the SELECT clause
        failToCompile("select R1.C FROM R1 JOIN R2 USING(C)",
                      "user lacks privilege or object not found: R1.C");
        failToCompile("select R2.C FROM R1 JOIN R2 USING(C)",
                      "user lacks privilege or object not found: R2.C");
        failToCompile("select R2.C FROM R1 JOIN R2 USING(X)",
                      "user lacks privilege or object not found: X");
        failToCompile("select R2.C FROM R1 JOIN R2 ON R1.X = R2.X",
                      "user lacks privilege or object not found: R1.X");
    }

    public void testBasicThreeTableInnerJoin() {
        AbstractPlanNode pn = compile("select * FROM R1 JOIN R2 ON R1.C = R2.C JOIN R3 ON R3.C = R2.C");
        AbstractPlanNode n = pn.getChild(0).getChild(0);
        assertTrue(n instanceof NestLoopPlanNode);
        assertTrue(n.getChild(0) instanceof NestLoopPlanNode);
        assertTrue(n.getChild(1) instanceof SeqScanPlanNode);
        assertEquals(7, pn.getOutputSchema().getColumns().size());

        pn = compile("select R1.C, R2.C R3.C FROM R1 INNER JOIN R2 ON R1.C = R2.C INNER JOIN R3 ON R3.C = R2.C");
        n = pn.getChild(0).getChild(0);
        assertTrue(n instanceof NestLoopPlanNode);
        assertTrue(n.getChild(0) instanceof NestLoopPlanNode);
        assertTrue(n.getChild(1) instanceof SeqScanPlanNode);

        pn = compile("select C FROM R1 INNER JOIN R2 USING (C) INNER JOIN R3 USING(C)");
        n = pn.getChild(0).getChild(0);
        assertTrue(n instanceof NestLoopPlanNode);
        assertTrue(n.getChild(0) instanceof NestLoopPlanNode);
        assertTrue(n.getChild(1) instanceof SeqScanPlanNode);
        assertEquals(1, pn.getOutputSchema().getColumns().size());

        pn = compile("select C FROM R1 INNER JOIN R2 USING (C), R3 WHERE R1.A = R3.A");
        n = pn.getChild(0).getChild(0);
        assertTrue(n instanceof NestLoopPlanNode);
        assertTrue(n.getChild(0) instanceof NestLoopIndexPlanNode);
        assertTrue(n.getChild(1) instanceof SeqScanPlanNode);
        assertEquals(1, pn.getOutputSchema().getColumns().size());

        failToCompile("select C, R3.C FROM R1 INNER JOIN R2 USING (C) INNER JOIN R3 ON R1.C = R3.C",
                      "user lacks privilege or object not found: R1.C");
    }

    public void testScanJoinConditions() {
        AbstractPlanNode pn = compile("select * FROM R1 WHERE R1.C = 0");
        AbstractPlanNode n = pn.getChild(0);
        assertTrue(n instanceof AbstractScanPlanNode);
        AbstractScanPlanNode scan = (AbstractScanPlanNode) n;
        AbstractExpression p = scan.getPredicate();
        assertEquals(ExpressionType.COMPARE_EQUAL, p.getExpressionType());

        pn = compile("select * FROM R1, R2 WHERE R1.A = R2.A AND R1.C > 0");
        n = pn.getChild(0).getChild(0);
        assertTrue(n instanceof AbstractJoinPlanNode);
        p = ((AbstractJoinPlanNode) n).getJoinPredicate();
        assertEquals(ExpressionType.COMPARE_EQUAL, p.getExpressionType());
        n = n.getChild(0);
        assertTrue(n instanceof AbstractScanPlanNode);
        assertTrue(((AbstractScanPlanNode) n).getTargetTableName().equalsIgnoreCase("R1"));
        p = ((AbstractScanPlanNode) n).getPredicate();
        assertEquals(ExpressionType.COMPARE_GREATERTHAN, p.getExpressionType());

        pn = compile("select * FROM R1, R2 WHERE R1.A = R2.A AND R1.C > R2.C");
        n = pn.getChild(0).getChild(0);
        assertTrue(n instanceof AbstractJoinPlanNode);
        p = ((AbstractJoinPlanNode) n).getJoinPredicate();
        assertEquals(ExpressionType.CONJUNCTION_AND, p.getExpressionType());
        assertEquals(ExpressionType.COMPARE_EQUAL, p.getLeft().getExpressionType());
        assertEquals(ExpressionType.COMPARE_LESSTHAN, p.getRight().getExpressionType());
        assertNull(((AbstractScanPlanNode)n.getChild(0)).getPredicate());
        assertNull(((AbstractScanPlanNode)n.getChild(1)).getPredicate());

        pn = compile("select * FROM R1 JOIN R2 ON R1.A = R2.A WHERE R1.C > 0");
        n = pn.getChild(0).getChild(0);
        assertTrue(n instanceof AbstractJoinPlanNode);
        p = ((AbstractJoinPlanNode) n).getJoinPredicate();
        assertEquals(ExpressionType.COMPARE_EQUAL, p.getExpressionType());
        n = n.getChild(0);
        assertTrue(n instanceof AbstractScanPlanNode);
        assertTrue("R1".equalsIgnoreCase(((AbstractScanPlanNode) n).getTargetTableName()));
        p = ((AbstractScanPlanNode) n).getPredicate();
        assertEquals(ExpressionType.COMPARE_GREATERTHAN, p.getExpressionType());

        pn = compile("select * FROM R1 JOIN R2 ON R1.A = R2.A WHERE R1.C > R2.C");
        n = pn.getChild(0).getChild(0);
        assertTrue(n instanceof AbstractJoinPlanNode);
        p = ((AbstractJoinPlanNode) n).getJoinPredicate();
        assertEquals(ExpressionType.CONJUNCTION_AND, p.getExpressionType());
        assertEquals(ExpressionType.COMPARE_EQUAL, p.getLeft().getExpressionType());
        assertEquals(ExpressionType.COMPARE_LESSTHAN, p.getRight().getExpressionType());
        assertNull(((AbstractScanPlanNode)n.getChild(0)).getPredicate());
        assertNull(((AbstractScanPlanNode)n.getChild(1)).getPredicate());

        pn = compile("select * FROM R1, R2, R3 WHERE R1.A = R2.A AND R1.C = R3.C AND R1.A > 0");
        n = pn.getChild(0).getChild(0);
        assertTrue(n instanceof AbstractJoinPlanNode);
        p = ((AbstractJoinPlanNode) n).getJoinPredicate();
        assertEquals(ExpressionType.COMPARE_EQUAL, p.getExpressionType());
        AbstractPlanNode c = n.getChild(0);
        assertTrue(c instanceof AbstractJoinPlanNode);
        p = ((AbstractJoinPlanNode) c).getJoinPredicate();
        assertEquals(ExpressionType.COMPARE_EQUAL, p.getExpressionType());
        c = c.getChild(0);
        assertTrue(c instanceof AbstractScanPlanNode);
        p = ((AbstractScanPlanNode) c).getPredicate();
        assertEquals(ExpressionType.COMPARE_GREATERTHAN, p.getExpressionType());
        c = n.getChild(1);
        assertTrue("R3".equalsIgnoreCase(((AbstractScanPlanNode) c).getTargetTableName()));
        assertEquals(null, ((AbstractScanPlanNode) c).getPredicate());

        pn = compile("select * FROM R1 JOIN R2 on R1.A = R2.A AND R1.C = R2.C where R1.A > 0");
        n = pn.getChild(0).getChild(0);
        assertTrue(n instanceof AbstractJoinPlanNode);
        p = ((AbstractJoinPlanNode) n).getJoinPredicate();
        assertEquals(ExpressionType.CONJUNCTION_AND, p.getExpressionType());
        assertEquals(ExpressionType.COMPARE_EQUAL, p.getLeft().getExpressionType());
        assertEquals(ExpressionType.COMPARE_EQUAL, p.getRight().getExpressionType());
        n = n.getChild(0);
        assertTrue(n instanceof AbstractScanPlanNode);
        assertTrue("R1".equalsIgnoreCase(((AbstractScanPlanNode) n).getTargetTableName()));
        p = ((AbstractScanPlanNode) n).getPredicate();
        assertEquals(ExpressionType.COMPARE_GREATERTHAN, p.getExpressionType());

        pn = compile("select A,C FROM R1 JOIN R2 USING (A, C)");
        n = pn.getChild(0).getChild(0);
        assertTrue(n instanceof AbstractJoinPlanNode);
        p = ((AbstractJoinPlanNode) n).getJoinPredicate();
        assertEquals(ExpressionType.CONJUNCTION_AND, p.getExpressionType());
        assertEquals(ExpressionType.COMPARE_EQUAL, p.getLeft().getExpressionType());
        assertEquals(ExpressionType.COMPARE_EQUAL, p.getRight().getExpressionType());

        pn = compile("select A,C FROM R1 JOIN R2 USING (A, C) WHERE A > 0");
        n = pn.getChild(0).getChild(0);
        assertTrue(n instanceof AbstractJoinPlanNode);
        p = ((AbstractJoinPlanNode) n).getJoinPredicate();
        assertEquals(ExpressionType.CONJUNCTION_AND, p.getExpressionType());
        assertEquals(ExpressionType.COMPARE_EQUAL, p.getLeft().getExpressionType());
        assertEquals(ExpressionType.COMPARE_EQUAL, p.getRight().getExpressionType());
        n = n.getChild(0);
        assertTrue(n instanceof AbstractScanPlanNode);
        scan = (AbstractScanPlanNode) n;
        assertEquals(ExpressionType.COMPARE_GREATERTHAN, scan.getPredicate().getExpressionType());

        pn = compile("select * FROM R1 JOIN R2 ON R1.A = R2.A JOIN R3 ON R1.C = R3.C WHERE R1.A > 0");
        n = pn.getChild(0).getChild(0);
        assertTrue(n instanceof NestLoopPlanNode);
        p = ((NestLoopPlanNode) n).getJoinPredicate();
        assertEquals(ExpressionType.COMPARE_EQUAL, p.getExpressionType());
        n = n.getChild(0);
        assertTrue(n instanceof NestLoopPlanNode);
        NestLoopPlanNode nlj = (NestLoopPlanNode) n;
        assertEquals(ExpressionType.COMPARE_EQUAL, nlj.getJoinPredicate().getExpressionType());
        n = n.getChild(0);
        assertTrue(n instanceof AbstractScanPlanNode);
        assertTrue(((AbstractScanPlanNode) n).getTargetTableName().equalsIgnoreCase("R1"));
        p = ((AbstractScanPlanNode) n).getPredicate();
        assertEquals(ExpressionType.COMPARE_GREATERTHAN, p.getExpressionType());
    }

    public void testDisplayColumnFromUsingCondition() {
        AbstractPlanNode pn = compile("select  max(A) FROM R1 JOIN R2 USING(A)");
        pn = pn.getChild(0);
        assertTrue(pn instanceof AggregatePlanNode);
        NodeSchema ns = pn.getOutputSchema();
        for (SchemaColumn sc : ns.getColumns()) {
            AbstractExpression e = sc.getExpression();
            assertTrue(e instanceof TupleValueExpression);
            TupleValueExpression tve = (TupleValueExpression) e;
            assertNotSame(-1, tve.getColumnIndex());
        }

        pn = compile("select  distinct(A) FROM R1 JOIN R2 USING(A)");
        pn = pn.getChild(0);
        assertTrue(pn instanceof ProjectionPlanNode);
        ns = pn.getOutputSchema();
        for (SchemaColumn sc : ns.getColumns()) {
            AbstractExpression e = sc.getExpression();
            assertTrue(e instanceof TupleValueExpression);
            TupleValueExpression tve = (TupleValueExpression) e;
            assertNotSame(-1, tve.getColumnIndex());
        }
        pn = pn.getChild(0);
        assertTrue(pn instanceof DistinctPlanNode);
        ns = pn.getOutputSchema();
        for (SchemaColumn sc : ns.getColumns()) {
            AbstractExpression e = sc.getExpression();
            assertTrue(e instanceof TupleValueExpression);
            TupleValueExpression tve = (TupleValueExpression) e;
            assertNotSame(-1, tve.getColumnIndex());
        }

        pn = compile("select  A  FROM R1 JOIN R2 USING(A) ORDER BY A");
        pn = pn.getChild(0);
        assertTrue(pn instanceof ProjectionPlanNode);
        ns = pn.getOutputSchema();
        for (SchemaColumn sc : ns.getColumns()) {
            AbstractExpression e = sc.getExpression();
            assertTrue(e instanceof TupleValueExpression);
            TupleValueExpression tve = (TupleValueExpression) e;
            assertNotSame(-1, tve.getColumnIndex());
        }
        pn = pn.getChild(0);
        assertTrue(pn instanceof OrderByPlanNode);
        ns = pn.getOutputSchema();
        for (SchemaColumn sc : ns.getColumns()) {
            AbstractExpression e = sc.getExpression();
            assertTrue(e instanceof TupleValueExpression);
            TupleValueExpression tve = (TupleValueExpression) e;
            assertNotSame(-1, tve.getColumnIndex());
        }

        List<AbstractPlanNode> apl;
        AbstractPlanNode node;
        SeqScanPlanNode seqScan;

<<<<<<< HEAD
        apl = compileToFragments("select * FROM P1 JOIN R2 USING(A) WHERE P1.C > 0 and R2.C >= 5");
        // Mike A is looking into the issue with this variant
        //apl = compileToFragments("select * FROM P1 LABELED JOIN R2 USING(A) WHERE A > 0 and R2.C >= 5");
=======
        apl = compileToFragments("select * FROM P1 LABEL JOIN R2 USING(A) WHERE A > 0 and R2.C >= 5");
>>>>>>> 35cf6803
        pn = apl.get(1);
        node = pn.getChild(0);
        assertTrue(node instanceof NestLoopPlanNode);
        assertEquals(ExpressionType.COMPARE_EQUAL,
                     ((NestLoopPlanNode)node).getJoinPredicate().getExpressionType());
        seqScan = (SeqScanPlanNode)node.getChild(1);
        assertEquals(ExpressionType.COMPARE_GREATERTHANOREQUALTO, seqScan.getPredicate().getExpressionType());
        node = node.getChild(0);
        seqScan = (SeqScanPlanNode)node;
        assertTrue(node instanceof SeqScanPlanNode);
        assertEquals(ExpressionType.COMPARE_GREATERTHAN, seqScan.getPredicate().getExpressionType());
<<<<<<< HEAD
=======

        apl = compileToFragments("select * FROM P1 LABEL LEFT JOIN R2 USING(A) WHERE A > 0 and R2.C >= 5");
        pn = apl.get(1);
        node = pn.getChild(0);
        assertTrue(node instanceof NestLoopPlanNode);
        assertEquals(ExpressionType.COMPARE_EQUAL,
                     ((NestLoopPlanNode)node).getJoinPredicate().getExpressionType());
        seqScan = (SeqScanPlanNode)node.getChild(1);
        assertEquals(ExpressionType.COMPARE_GREATERTHANOREQUALTO, seqScan.getPredicate().getExpressionType());
        node = node.getChild(0);
        seqScan = (SeqScanPlanNode)node;
        assertTrue(node instanceof SeqScanPlanNode);
        assertEquals(ExpressionType.COMPARE_GREATERTHAN, seqScan.getPredicate().getExpressionType());

>>>>>>> 35cf6803
    }

    public void testTransitiveValueEquivalenceConditions() {
        // R1.A = R2.A AND R2.A = 1 => R1.A = 1 AND R2.A = 1
        AbstractPlanNode pn = compile("select * FROM R1 LEFT JOIN R2 ON R1.A = R2.A AND R2.A = 1 ");
        AbstractPlanNode n = pn.getChild(0).getChild(0);
        assertTrue(n instanceof AbstractJoinPlanNode);
        AbstractJoinPlanNode jn = (AbstractJoinPlanNode) n;
        assertNull(jn.getJoinPredicate());
        AbstractExpression p = jn.getPreJoinPredicate();
        assertNotNull(p);
        assertEquals(ExpressionType.COMPARE_EQUAL, p.getExpressionType());
        assertEquals(ExpressionType.VALUE_CONSTANT, p.getLeft().getExpressionType());
        assertEquals(ExpressionType.VALUE_TUPLE, p.getRight().getExpressionType());
        assertTrue(jn.getChild(1) instanceof SeqScanPlanNode);
        SeqScanPlanNode ssn = (SeqScanPlanNode)jn.getChild(1);
        assertNotNull(ssn.getPredicate());
        p = ssn.getPredicate();
        assertEquals(ExpressionType.COMPARE_EQUAL, p.getExpressionType());
        assertEquals(ExpressionType.VALUE_TUPLE, p.getLeft().getExpressionType());
        assertEquals(ExpressionType.VALUE_CONSTANT, p.getRight().getExpressionType());

        // Same test but now R2 is outer table R1.A = R2.A AND R2.A = 1 => R1.A = 1 AND R2.A = 1
        pn = compile("select * FROM R2 LEFT JOIN R1 ON R1.A = R2.A AND R2.A = 1 ");
        n = pn.getChild(0).getChild(0);
        assertTrue(n instanceof AbstractJoinPlanNode);
        jn = (AbstractJoinPlanNode) n;
        assertNull(jn.getJoinPredicate());
        p = jn.getPreJoinPredicate();
        assertNotNull(p);
        assertEquals(ExpressionType.COMPARE_EQUAL, p.getExpressionType());
        assertEquals(ExpressionType.VALUE_TUPLE, p.getLeft().getExpressionType());
        assertEquals(ExpressionType.VALUE_CONSTANT, p.getRight().getExpressionType());
        assertTrue(jn.getChild(1) instanceof SeqScanPlanNode);
        ssn = (SeqScanPlanNode)jn.getChild(1);
        assertNotNull(ssn.getPredicate());
        p = ssn.getPredicate();
        assertEquals(ExpressionType.COMPARE_EQUAL, p.getExpressionType());
        assertEquals(ExpressionType.VALUE_TUPLE, p.getLeft().getExpressionType());
        assertEquals(ExpressionType.VALUE_CONSTANT, p.getRight().getExpressionType());

        // R1.A = R2.A AND R2.C = 1 => R1.A = R2.A AND R2.C = 1
        pn = compile("select * FROM R1 LEFT JOIN R2 ON R1.A = R2.A AND R2.C = 1 ");
        n = pn.getChild(0).getChild(0);
        assertTrue(n instanceof AbstractJoinPlanNode);
        p = ((AbstractJoinPlanNode) n).getJoinPredicate();
        assertNotNull(p);
        assertEquals(ExpressionType.COMPARE_EQUAL, p.getExpressionType());
        AbstractExpression l = p.getLeft();
        AbstractExpression r = p.getRight();
        assertEquals(ExpressionType.VALUE_TUPLE, l.getExpressionType());
        assertEquals(ExpressionType.VALUE_TUPLE, r.getExpressionType());

        // R1.A = R2.A AND ABS(R2.C) = 1 => R1.A = R2.A AND ABS(R2.C) = 1
        pn = compile("select * FROM R1 LEFT JOIN R2 ON R1.A = R2.A AND ABS(R2.C) = 1 ");
        n = pn.getChild(0).getChild(0);
        assertTrue(n instanceof AbstractJoinPlanNode);
        p = ((AbstractJoinPlanNode) n).getJoinPredicate();
        assertNotNull(p);
        assertEquals(ExpressionType.COMPARE_EQUAL, p.getExpressionType());
        l = p.getLeft();
        r = p.getRight();
        assertEquals(ExpressionType.VALUE_TUPLE, l.getExpressionType());
        assertEquals(ExpressionType.VALUE_TUPLE, r.getExpressionType());

        // R1.A = R3.A - NLIJ
        pn = compile("select * FROM R1 LEFT JOIN R3 ON R1.A = R3.A");
        n = pn.getChild(0).getChild(0);
        assertTrue(n instanceof NestLoopIndexPlanNode);

        // R1.A = R3.A and R1.A = 4 =>  R3.A = 4 and R1.A = 4  -- NLJ/IndexScan
        pn = compile("select * FROM R1 LEFT JOIN R3 ON R1.A = R3.A and R1.A = 4");
        n = pn.getChild(0).getChild(0);
        assertTrue(n instanceof NestLoopPlanNode);
        p = ((AbstractJoinPlanNode) n).getJoinPredicate();
        // R1.A = R3.A and R3.A = 4 =>  R3.A = 4 and R1.A = 4  -- NLJ/IndexScan
        pn = compile("select * FROM R1 LEFT JOIN R3 ON R1.A = R3.A and R3.A = 4");
        n = pn.getChild(0).getChild(0);
        assertTrue(n instanceof NestLoopPlanNode);
        p = ((AbstractJoinPlanNode) n).getJoinPredicate();


    }

    public void testFunctionJoinConditions() {
        AbstractPlanNode pn = compile("select * FROM R1 JOIN R2 ON ABS(R1.A) = ABS(R2.A) ");
        AbstractPlanNode n = pn.getChild(0).getChild(0);
        assertTrue(n instanceof AbstractJoinPlanNode);
        AbstractExpression p = ((AbstractJoinPlanNode) n).getJoinPredicate();
        assertEquals(ExpressionType.COMPARE_EQUAL, p.getExpressionType());
        assertEquals(ExpressionType.FUNCTION, p.getLeft().getExpressionType());
        assertEquals(ExpressionType.FUNCTION, p.getRight().getExpressionType());

        pn = compile("select * FROM R1 ,R2 WHERE ABS(R1.A) = ABS(R2.A) ");
        n = pn.getChild(0).getChild(0);
        assertTrue(n instanceof AbstractJoinPlanNode);
        p = ((AbstractJoinPlanNode) n).getJoinPredicate();
        assertEquals(ExpressionType.COMPARE_EQUAL, p.getExpressionType());
        assertEquals(ExpressionType.FUNCTION, p.getLeft().getExpressionType());
        assertEquals(ExpressionType.FUNCTION, p.getRight().getExpressionType());

        pn = compile("select * FROM R1 ,R2");
        n = pn.getChild(0).getChild(0);
        assertTrue(n instanceof AbstractJoinPlanNode);
        p = ((AbstractJoinPlanNode) n).getJoinPredicate();
        assertNull(p);

        // USING expression can have only comma separated list of column names
        failToCompile("select * FROM R1 JOIN R2 USING (ABS(A))",
                      "user lacks privilege or object not found: ABS");
    }

    public void testIndexJoinConditions() {
        AbstractPlanNode pn = compile("select * FROM R3 WHERE R3.A = 0");
        AbstractPlanNode n = pn.getChild(0);
        assertTrue(n instanceof IndexScanPlanNode);
        assertNull(((IndexScanPlanNode) n).getPredicate());

        pn = compile("select * FROM R3 WHERE R3.A > 0 and R3.A < 5 and R3.C = 4");
        n = pn.getChild(0);
        assertTrue(n instanceof IndexScanPlanNode);
        IndexScanPlanNode indexScan = (IndexScanPlanNode) n;
        AbstractExpression p = indexScan.getPredicate();
        assertEquals(ExpressionType.COMPARE_EQUAL, p.getExpressionType());
        p = indexScan.getEndExpression();
        assertEquals(ExpressionType.COMPARE_LESSTHAN, p.getExpressionType());
        assertEquals(IndexLookupType.GT, indexScan.getLookupType());

        pn = compile("select * FROM R3, R2 WHERE R3.A = R2.A AND R3.C > 0 and R2.C >= 5");
        n = pn.getChild(0).getChild(0);
        assertTrue(n instanceof NestLoopIndexPlanNode);
        assertNull(((NestLoopIndexPlanNode) n).getJoinPredicate());
        indexScan = (IndexScanPlanNode)n.getInlinePlanNode(PlanNodeType.INDEXSCAN);
        assertEquals(IndexLookupType.EQ, indexScan.getLookupType());
        assertEquals(ExpressionType.COMPARE_EQUAL, indexScan.getEndExpression().getExpressionType());
        assertEquals(ExpressionType.COMPARE_GREATERTHAN, indexScan.getPredicate().getExpressionType());
        AbstractPlanNode seqScan = n.getChild(0);
        assertTrue(seqScan instanceof SeqScanPlanNode);
        assertEquals(ExpressionType.COMPARE_GREATERTHANOREQUALTO, ((SeqScanPlanNode)seqScan).getPredicate().getExpressionType());

        pn = compile("select * FROM R3 JOIN R2 ON R3.A = R2.A WHERE R3.C > 0 and R2.C >= 5");
        n = pn.getChild(0).getChild(0);
        assertTrue(n instanceof NestLoopIndexPlanNode);
        assertNull(((NestLoopIndexPlanNode) n).getJoinPredicate());
        indexScan = (IndexScanPlanNode)n.getInlinePlanNode(PlanNodeType.INDEXSCAN);
        assertEquals(IndexLookupType.EQ, indexScan.getLookupType());
        assertEquals(ExpressionType.COMPARE_EQUAL, indexScan.getEndExpression().getExpressionType());
        seqScan = n.getChild(0);
        assertTrue(seqScan instanceof SeqScanPlanNode);
        assertEquals(ExpressionType.COMPARE_GREATERTHANOREQUALTO, ((SeqScanPlanNode)seqScan).getPredicate().getExpressionType());

        pn = compile("select * FROM R3 JOIN R2 USING(A) WHERE R3.C > 0 and R2.C >= 5");
        n = pn.getChild(0).getChild(0);
        assertTrue(n instanceof NestLoopIndexPlanNode);
        assertNull(((NestLoopIndexPlanNode) n).getJoinPredicate());
        indexScan = (IndexScanPlanNode)n.getInlinePlanNode(PlanNodeType.INDEXSCAN);
        assertEquals(IndexLookupType.EQ, indexScan.getLookupType());
        assertEquals(ExpressionType.COMPARE_EQUAL, indexScan.getEndExpression().getExpressionType());
        seqScan = n.getChild(0);
        assertTrue(seqScan instanceof SeqScanPlanNode);
        assertEquals(ExpressionType.COMPARE_GREATERTHANOREQUALTO, ((SeqScanPlanNode)seqScan).getPredicate().getExpressionType());

        pn = compile("select * FROM R3 JOIN R2 ON R3.A = R2.A JOIN R1 ON R2.A = R1.A WHERE R3.C > 0 and R2.C >= 5");
        n = pn.getChild(0).getChild(0);
        assertTrue(n instanceof NestLoopPlanNode);
        p = ((NestLoopPlanNode) n).getJoinPredicate();
        assertEquals(ExpressionType.COMPARE_EQUAL, p.getExpressionType());
        assertEquals(ExpressionType.VALUE_TUPLE, p.getLeft().getExpressionType());
        assertEquals(ExpressionType.VALUE_TUPLE, p.getRight().getExpressionType());
        seqScan = n.getChild(1);
        assertTrue(seqScan instanceof SeqScanPlanNode);
        n = n.getChild(0);
        assertTrue(n instanceof NestLoopIndexPlanNode);
        NestLoopIndexPlanNode nlij = (NestLoopIndexPlanNode) n;
        indexScan = (IndexScanPlanNode)nlij.getInlinePlanNode(PlanNodeType.INDEXSCAN);
        assertEquals(IndexLookupType.EQ, indexScan.getLookupType());
        assertEquals(ExpressionType.COMPARE_EQUAL, indexScan.getEndExpression().getExpressionType());
        seqScan = nlij.getChild(0);
        assertTrue(seqScan instanceof SeqScanPlanNode);
        assertEquals(ExpressionType.COMPARE_GREATERTHANOREQUALTO, ((SeqScanPlanNode)seqScan).getPredicate().getExpressionType());

    }

    public void testIndexInnerJoin() {
        AbstractPlanNode pn = compile("select * FROM R3 JOIN R1 ON R1.C = R3.A");
        AbstractPlanNode n = pn.getChild(0).getChild(0);
        assertTrue(n instanceof NestLoopIndexPlanNode);
        assertTrue(n.getChild(0) instanceof SeqScanPlanNode);
        assertNotNull(n.getInlinePlanNode(PlanNodeType.INDEXSCAN));
    }

   public void testMultiColumnJoin() {
       // Test multi column condition on non index columns
       AbstractPlanNode pn = compile("select A, C FROM R2 JOIN R1 USING(A, C)");
       AbstractPlanNode n = pn.getChild(0).getChild(0);
       assertTrue(n instanceof NestLoopPlanNode);
       NestLoopPlanNode nlj = (NestLoopPlanNode) n;
       AbstractExpression pred = nlj.getJoinPredicate();
       assertNotNull(pred);
       assertEquals(ExpressionType.CONJUNCTION_AND, pred.getExpressionType());

       pn = compile("select R1.A, R2.A FROM R2 JOIN R1 on R1.A = R2.A and R1.C = R2.C");
       n = pn.getChild(0).getChild(0);
       assertTrue(n instanceof NestLoopPlanNode);
       nlj = (NestLoopPlanNode) n;
       pred = nlj.getJoinPredicate();
       assertNotNull(pred);
       assertEquals(ExpressionType.CONJUNCTION_AND, pred.getExpressionType());

      // Test multi column condition on index columns
       pn = compile("select A FROM R2 JOIN R3 USING(A)");
       n = pn.getChild(0).getChild(0);
       assertTrue(n instanceof NestLoopIndexPlanNode);
       NestLoopIndexPlanNode nlij = (NestLoopIndexPlanNode) n;
       assertEquals(IndexLookupType.EQ, ((IndexScanPlanNode) nlij.getInlinePlanNode(PlanNodeType.INDEXSCAN)).getLookupType());

       pn = compile("select R3.A, R2.A FROM R2 JOIN R3 ON R3.A = R2.A");
       n = pn.getChild(0).getChild(0);
       assertTrue(n instanceof NestLoopIndexPlanNode);
       nlij = (NestLoopIndexPlanNode) n;
       pred = ((IndexScanPlanNode) nlij.getInlinePlanNode(PlanNodeType.INDEXSCAN)).getPredicate();
       assertEquals(IndexLookupType.EQ, ((IndexScanPlanNode) nlij.getInlinePlanNode(PlanNodeType.INDEXSCAN)).getLookupType());

       pn = compile("select A, C FROM R3 JOIN R2 USING(A, C)");
       n = pn.getChild(0).getChild(0);
       assertTrue(n instanceof NestLoopIndexPlanNode);
       nlij = (NestLoopIndexPlanNode) n;
       pred = ((IndexScanPlanNode) nlij.getInlinePlanNode(PlanNodeType.INDEXSCAN)).getPredicate();
       assertNotNull(pred);
       assertEquals(ExpressionType.COMPARE_EQUAL, pred.getExpressionType());

       pn = compile("select R3.A, R2.A FROM R3 JOIN R2 ON R3.A = R2.A AND R3.C = R2.C");
       n = pn.getChild(0).getChild(0);
       assertTrue(n instanceof NestLoopIndexPlanNode);
       nlij = (NestLoopIndexPlanNode) n;
       pred = ((IndexScanPlanNode) nlij.getInlinePlanNode(PlanNodeType.INDEXSCAN)).getPredicate();
       assertNotNull(pred);
       assertEquals(ExpressionType.COMPARE_EQUAL, pred.getExpressionType());
       }

   public void testDistributedInnerJoin() {
       // JOIN replicated and one distributed table
       AbstractPlanNode pn = compile("select * FROM R1 JOIN P2 ON R1.C = P2.A");
       AbstractPlanNode n = pn.getChild(0).getChild(0);
       assertTrue(n instanceof ReceivePlanNode);

       // Join multiple distributed tables on the partitioned column
       pn = compile("select * FROM P1 JOIN P2 USING(A)");
       n = pn.getChild(0).getChild(0);
       assertTrue(n instanceof ReceivePlanNode);

       // Two Distributed tables join on non-partitioned column
       failToCompile("select * FROM P1 JOIN P2 ON P1.C = P2.E",
                     "Join of multiple partitioned tables has insufficient join criteria.");
   }

    public void testBasicOuterJoin() {
        // select * with ON clause should return all columns from all tables
        AbstractPlanNode pn = compile("select * FROM R1 LEFT JOIN R2 ON R1.C = R2.C");
        AbstractPlanNode n = pn.getChild(0).getChild(0);
        assertTrue(n instanceof NestLoopPlanNode);
        NestLoopPlanNode nl = (NestLoopPlanNode) n;
        assertEquals(JoinType.LEFT, nl.getJoinType());
        assertEquals(2, nl.getChildCount());
        AbstractPlanNode c0 = nl.getChild(0);
        assertTrue(c0 instanceof SeqScanPlanNode);
        assertTrue("R1".equalsIgnoreCase(((SeqScanPlanNode) c0).getTargetTableName()));
        AbstractPlanNode c1 = nl.getChild(1);
        assertTrue(c0 instanceof SeqScanPlanNode);
        assertTrue("R2".equalsIgnoreCase(((SeqScanPlanNode) c1).getTargetTableName()));

        pn = compile("select * FROM R1 LEFT JOIN R2 ON R1.C = R2.C AND R1.A = 5");
        n = pn.getChild(0).getChild(0);
        assertTrue(n instanceof NestLoopPlanNode);
        nl = (NestLoopPlanNode) n;
        assertEquals(JoinType.LEFT, nl.getJoinType());
        assertEquals(2, nl.getChildCount());
        c0 = nl.getChild(0);
        assertTrue(c0 instanceof SeqScanPlanNode);
        assertTrue("R1".equalsIgnoreCase(((SeqScanPlanNode) c0).getTargetTableName()));
        c1 = nl.getChild(1);
        assertTrue(c0 instanceof SeqScanPlanNode);
        assertTrue("R2".equalsIgnoreCase(((SeqScanPlanNode) c1).getTargetTableName()));
    }

    public void testRightOuterJoin() {
        // select * FROM R1 RIGHT JOIN R2 ON R1.C = R2.C => select * FROM R2 LEFT JOIN R1 ON R1.C = R2.C
        AbstractPlanNode pn = compile("select * FROM R1 RIGHT JOIN R2 ON R1.C = R2.C");
        AbstractPlanNode n = pn.getChild(0).getChild(0);
        assertTrue(n instanceof NestLoopPlanNode);
        NestLoopPlanNode nl = (NestLoopPlanNode) n;
        assertEquals(JoinType.LEFT, nl.getJoinType());
        assertEquals(2, nl.getChildCount());
        AbstractPlanNode c0 = nl.getChild(0);
        assertTrue(c0 instanceof SeqScanPlanNode);
        assertTrue("R2".equalsIgnoreCase(((SeqScanPlanNode) c0).getTargetTableName()));
        AbstractPlanNode c1 = nl.getChild(1);
        assertTrue(c1 instanceof SeqScanPlanNode);
        assertTrue("R1".equalsIgnoreCase(((SeqScanPlanNode) c1).getTargetTableName()));

        // Same but with distributed table
        pn = compile("select * FROM P1 RIGHT JOIN R2 ON P1.C = R2.C");
        n = pn.getChild(0).getChild(0);
        assertTrue(n instanceof NestLoopPlanNode);
        nl = (NestLoopPlanNode) n;
        assertEquals(JoinType.LEFT, nl.getJoinType());
        assertEquals(2, nl.getChildCount());
        c0 = nl.getChild(0);
        assertTrue(c0 instanceof SeqScanPlanNode);
        assertTrue("R2".equalsIgnoreCase(((SeqScanPlanNode) c0).getTargetTableName()));
        c1 = nl.getChild(1);
        assertTrue(c1 instanceof ReceivePlanNode);

    }

    public void testSeqScanOuterJoinCondition() {
        // R1.C = R2.C Inner-Outer join Expr stays at the NLJ as Join predicate
        AbstractPlanNode pn = compile("select * FROM R1 LEFT JOIN R2 ON R1.C = R2.C");
        AbstractPlanNode n = pn.getChild(0).getChild(0);
        assertTrue(n instanceof NestLoopPlanNode);
        NestLoopPlanNode nl = (NestLoopPlanNode) n;
        assertEquals(ExpressionType.COMPARE_EQUAL, nl.getJoinPredicate().getExpressionType());
        assertNull(nl.getWherePredicate());
        assertEquals(2, nl.getChildCount());
        SeqScanPlanNode c0 = (SeqScanPlanNode) nl.getChild(0);
        assertNull(c0.getPredicate());
        SeqScanPlanNode c1 = (SeqScanPlanNode) nl.getChild(1);
        assertNull(c1.getPredicate());

        // R1.C = R2.C Inner-Outer join Expr stays at the NLJ as Join predicate
        // R1.A > 0 Outer Join Expr stays at the the NLJ as pre-join predicate
        // R2.A < 0 Inner Join Expr is pushed down to the inner SeqScan node
        pn = compile("select * FROM R1 LEFT JOIN R2 ON R1.C = R2.C AND R1.A > 0 AND R2.A < 0");
        n = pn.getChild(0).getChild(0);
        assertTrue(n instanceof NestLoopPlanNode);
        nl = (NestLoopPlanNode) n;
        assertNotNull(nl.getPreJoinPredicate());
        AbstractExpression p = nl.getPreJoinPredicate();
        assertEquals(ExpressionType.COMPARE_GREATERTHAN, p.getExpressionType());
        assertNotNull(nl.getJoinPredicate());
        p = nl.getJoinPredicate();
        assertEquals(ExpressionType.COMPARE_EQUAL, p.getExpressionType());
        assertNull(nl.getWherePredicate());
        assertEquals(2, nl.getChildCount());
        c0 = (SeqScanPlanNode) nl.getChild(0);
        assertNull(c0.getPredicate());
        c1 = (SeqScanPlanNode) nl.getChild(1);
        assertNotNull(c1.getPredicate());
        p = c1.getPredicate();
        assertEquals(ExpressionType.COMPARE_LESSTHAN, p.getExpressionType());

        // R1.C = R2.C Inner-Outer join Expr stays at the NLJ as Join predicate
        // (R1.A > 0 OR R2.A < 0) Inner-Outer join Expr stays at the NLJ as Join predicate
        pn = compile("select * FROM R1 LEFT JOIN R2 ON R1.C = R2.C AND (R1.A > 0 OR R2.A < 0)");
        n = pn.getChild(0).getChild(0);
        assertTrue(n instanceof NestLoopPlanNode);
        nl = (NestLoopPlanNode) n;
        p = nl.getJoinPredicate();
        assertEquals(ExpressionType.CONJUNCTION_AND, p.getExpressionType());
        assertEquals(ExpressionType.CONJUNCTION_OR, p.getLeft().getExpressionType());
        assertNull(nl.getWherePredicate());
        assertEquals(2, nl.getChildCount());
        c0 = (SeqScanPlanNode) nl.getChild(0);
        assertNull(c0.getPredicate());
        c1 = (SeqScanPlanNode) nl.getChild(1);
        assertNull(c1.getPredicate());

        // R1.C = R2.C Inner-Outer join Expr stays at the NLJ as Join predicate
        // R1.A > 0 Outer Where Expr is pushed down to the outer SeqScan node
        // R2.A IS NULL Inner Where Expr stays at the the NLJ as post join (where) predicate
        // (R1.C > R2.C OR R2.C IS NULL) Inner-Outer Where stays at the the NLJ as post join (where) predicate
        pn = compile("select * FROM R1 LEFT JOIN R2 ON R1.C = R2.C WHERE R1.A > 0 AND R2.A IS NULL AND (R1.C > R2.C OR R2.C IS NULL)");
        n = pn.getChild(0).getChild(0);
        assertTrue(n instanceof NestLoopPlanNode);
        nl = (NestLoopPlanNode) n;
        assertEquals(JoinType.LEFT, nl.getJoinType());
        assertNotNull(nl.getJoinPredicate());
        p = nl.getJoinPredicate();
        assertEquals(ExpressionType.COMPARE_EQUAL, p.getExpressionType());
        AbstractExpression w = nl.getWherePredicate();
        assertNotNull(w);
        assertEquals(ExpressionType.CONJUNCTION_AND, w.getExpressionType());
        assertEquals(ExpressionType.OPERATOR_IS_NULL, w.getRight().getExpressionType());
        assertEquals(ExpressionType.CONJUNCTION_OR, w.getLeft().getExpressionType());
        assertEquals(2, nl.getChildCount());
        c0 = (SeqScanPlanNode) nl.getChild(0);
        assertEquals(ExpressionType.COMPARE_GREATERTHAN, c0.getPredicate().getExpressionType());
        c1 = (SeqScanPlanNode) nl.getChild(1);
        assertNull(c1.getPredicate());

        // R3.A = R2.A Inner-Outer index join Expr. NLJ predicate.
        // R3.A > 3 Index Outer where expr pushed down to IndexScanPlanNode
        // R3.C < 0 non-index Outer where expr pushed down to IndexScanPlanNode as a predicate
        pn = compile("select * FROM R3 LEFT JOIN R2 ON R3.A = R2.A WHERE R3.A > 3 AND R3.C < 0");
        n = pn.getChild(0).getChild(0);
        assertTrue(n instanceof NestLoopPlanNode);
        nl = (NestLoopPlanNode) n;
        assertEquals(JoinType.LEFT, nl.getJoinType());
        AbstractPlanNode outerScan = n.getChild(0);
        assertTrue(outerScan instanceof IndexScanPlanNode);
        IndexScanPlanNode indexScan = (IndexScanPlanNode) outerScan;
        assertEquals(IndexLookupType.GT, indexScan.getLookupType());
        assertNotNull(indexScan.getPredicate());
        assertEquals(ExpressionType.COMPARE_LESSTHAN, indexScan.getPredicate().getExpressionType());

        // R3.C = R2.C Inner-Outer non-index join Expr. NLJ predicate.
        // R3.A > 3 Index null rejecting inner where expr pushed down to IndexScanPlanNode
        // NLJ is simplified to be INNER
        pn = compile("select * FROM R2 LEFT JOIN R3 ON R3.C = R2.C WHERE R3.A > 3");
        n = pn.getChild(0).getChild(0);
        assertTrue(n instanceof NestLoopPlanNode);
        nl = (NestLoopPlanNode) n;
        assertEquals(JoinType.INNER, nl.getJoinType());
        outerScan = n.getChild(1);
        assertTrue(outerScan instanceof IndexScanPlanNode);
        indexScan = (IndexScanPlanNode) outerScan;
        assertEquals(IndexLookupType.GT, indexScan.getLookupType());
        assertNull(indexScan.getPredicate());

        pn = compile("select * FROM R2 LEFT JOIN R3 ON R3.A = R2.C WHERE R3.A > 3");
        n = pn.getChild(0).getChild(0);
        assertTrue(n instanceof NestLoopIndexPlanNode);
        NestLoopIndexPlanNode nli = (NestLoopIndexPlanNode) n;
        assertEquals(JoinType.INNER, nli.getJoinType());
   }

    public void testDistributedSeqScanOuterJoinCondition() {
        // Distributed Outer table
        List<AbstractPlanNode> lpn;
        AbstractPlanNode pn;
        AbstractPlanNode n;
        lpn = compileToFragments("select * FROM P1 LEFT JOIN R2 ON P1.C = R2.C");
        assertEquals(2, lpn.size());
        n = lpn.get(1).getChild(0);
        assertTrue(n instanceof NestLoopPlanNode);
        assertEquals(2, n.getChildCount());
        assertTrue(n.getChild(0) instanceof SeqScanPlanNode);
        assertTrue(n.getChild(1) instanceof SeqScanPlanNode);

        // Distributed Inner table
        pn = compile("select * FROM R2 LEFT JOIN P1 ON P1.C = R2.C");
        n = pn.getChild(0).getChild(0);
        assertTrue(n instanceof NestLoopPlanNode);
        NestLoopPlanNode nl = (NestLoopPlanNode) n;
        assertEquals(2, nl.getChildCount());
        assertTrue(nl.getChild(0) instanceof SeqScanPlanNode);
        assertTrue(nl.getChild(1) instanceof ReceivePlanNode);

        // Distributed Inner and Outer table joined on the partition column
        lpn = compileToFragments("select * FROM P1 LEFT JOIN P4 ON P1.A = P4.A");
        assertEquals(2, lpn.size());
        n = lpn.get(1).getChild(0);
        assertTrue(n instanceof NestLoopPlanNode);
        assertEquals(2, n.getChildCount());
        assertTrue(n.getChild(0) instanceof SeqScanPlanNode);
        assertTrue(n.getChild(1) instanceof SeqScanPlanNode);

        // Distributed Inner and Outer table joined on the non-partition column
        failToCompile("select * FROM P1 LEFT JOIN P4 ON P1.A = P4.E",
                "Join of multiple partitioned tables has insufficient join criteria");
    }

    public void testBasicIndexOuterJoin() {
        // R3 is indexed but it's the outer table and the join expression must stay at the NLJ
        // so index can't be used
        AbstractPlanNode pn = compile("select * FROM R3 LEFT JOIN R2 ON R3.A = R2.C");
        AbstractPlanNode n = pn.getChild(0).getChild(0);
        assertTrue(n instanceof NestLoopPlanNode);
        NestLoopPlanNode nl = (NestLoopPlanNode) n;
        assertEquals(JoinType.LEFT, nl.getJoinType());
        assertEquals(2, nl.getChildCount());
        AbstractPlanNode c0 = nl.getChild(0);
        assertTrue(c0 instanceof SeqScanPlanNode);
        assertTrue(((SeqScanPlanNode) c0).getTargetTableName().equalsIgnoreCase("R3"));
        AbstractPlanNode c1 = nl.getChild(1);
        assertTrue(c0 instanceof SeqScanPlanNode);
        assertTrue(((SeqScanPlanNode) c1).getTargetTableName().equalsIgnoreCase("R2"));

        // R3 is indexed but it's the outer table so index can't be used
        pn = compile("select * FROM R2 RIGHT JOIN R3 ON R3.A = R2.C");
        n = pn.getChild(0).getChild(0);
        assertTrue(n instanceof NestLoopPlanNode);
        nl = (NestLoopPlanNode) n;
        assertEquals(JoinType.LEFT, nl.getJoinType());
        assertEquals(2, nl.getChildCount());
        c0 = nl.getChild(0);
        assertTrue(c0 instanceof SeqScanPlanNode);
        assertTrue(((SeqScanPlanNode) c0).getTargetTableName().equalsIgnoreCase("R3"));
        c1 = nl.getChild(1);
        assertTrue(c0 instanceof SeqScanPlanNode);
        assertTrue(((SeqScanPlanNode) c1).getTargetTableName().equalsIgnoreCase("R2"));

        pn = compile("select * FROM R2 LEFT JOIN R3 ON R2.C = R3.A");
        n = pn.getChild(0).getChild(0);
        assertTrue(n instanceof NestLoopIndexPlanNode);
        NestLoopIndexPlanNode nli = (NestLoopIndexPlanNode) n;
        assertEquals(JoinType.LEFT, nli.getJoinType());
        assertEquals(1, nli.getChildCount());
        c0 = nli.getChild(0);
        assertTrue(c0 instanceof SeqScanPlanNode);
        assertTrue(((SeqScanPlanNode) c0).getTargetTableName().equalsIgnoreCase("R2"));
        c1 = nli.getInlinePlanNode(PlanNodeType.INDEXSCAN);
        assertNotNull(c1);
        assertTrue(((IndexScanPlanNode) c1).getTargetTableName().equalsIgnoreCase("R3"));
      }

    public void testIndexOuterJoinConditions() {
        // R1.C = R3.A Inner-Outer index join Expr. NLIJ/Inlined IndexScan
        // R3.C > 0 Inner Join Expr is pushed down to the inlined IndexScan node as a predicate
        // R2.A < 6 Outer Join Expr is a pre-join predicate for NLIJ
        AbstractPlanNode pn = compile("select * FROM R2 LEFT JOIN R3 ON R3.A = R2.A AND R3.C > 0 AND R2.A < 6");
        AbstractPlanNode n = pn.getChild(0).getChild(0);
        assertTrue(n instanceof NestLoopIndexPlanNode);
        NestLoopIndexPlanNode nlij = (NestLoopIndexPlanNode) n;
        assertEquals(JoinType.LEFT, nlij.getJoinType());
        assertNotNull(nlij.getPreJoinPredicate());
        AbstractExpression p = nlij.getPreJoinPredicate();
        assertEquals(ExpressionType.COMPARE_LESSTHAN, p.getExpressionType());
        assertNull(nlij.getJoinPredicate());
        assertNull(nlij.getWherePredicate());
        IndexScanPlanNode indexScan = (IndexScanPlanNode)n.getInlinePlanNode(PlanNodeType.INDEXSCAN);
        assertEquals(IndexLookupType.EQ, indexScan.getLookupType());
        assertEquals(ExpressionType.COMPARE_EQUAL, indexScan.getEndExpression().getExpressionType());
        assertEquals(ExpressionType.COMPARE_GREATERTHAN, indexScan.getPredicate().getExpressionType());
        AbstractPlanNode c1 = n.getChild(0);
        assertTrue(c1 instanceof SeqScanPlanNode);
        assertNull(((SeqScanPlanNode)c1).getPredicate());

        // R1.C = R3.A Inner-Outer non-index join Expr. NLJ/IndexScan
        // R3.A > 0 Inner index Join Expr is pushed down to the inner IndexScan node as an index
        // R3.C != 0 Non-index Inner Join Expression is pushed down to the inner IndexScan node as a predicate
        // R2.A < 6 Outer Join Expr is a pre-join predicate for NLJ
        pn = compile("select * FROM R2 LEFT JOIN R3 ON R3.C = R2.A AND R3.A > 0 AND R3.C != 0 AND R2.A < 6");
        n = pn.getChild(0).getChild(0);
        assertTrue(n instanceof NestLoopPlanNode);
        NestLoopPlanNode nlj = (NestLoopPlanNode) n;
        assertEquals(JoinType.LEFT, nlj.getJoinType());
        assertNotNull(nlj.getPreJoinPredicate());
        p = nlj.getPreJoinPredicate();
        assertEquals(ExpressionType.COMPARE_LESSTHAN, p.getExpressionType());
        assertNotNull(nlj.getJoinPredicate());
        assertEquals(ExpressionType.COMPARE_EQUAL, nlj.getJoinPredicate().getExpressionType());
        assertNull(nlj.getWherePredicate());
        c1 = n.getChild(0);
        assertTrue(c1 instanceof SeqScanPlanNode);
        assertNull(((SeqScanPlanNode)c1).getPredicate());
        AbstractPlanNode c2 = n.getChild(1);
        assertTrue(c2 instanceof IndexScanPlanNode);
        indexScan = (IndexScanPlanNode) c2;
        assertEquals(IndexLookupType.GT, indexScan.getLookupType());
        assertNotNull(indexScan.getPredicate());
        assertEquals(ExpressionType.COMPARE_NOTEQUAL, indexScan.getPredicate().getExpressionType());

        // R2.A = R3.A Inner-Outer index join Expr. NLIJ/Inlined IndexScan
        // R3.A IS NULL Inner where expr - part of the NLIJ where predicate
        // R2.A < 6 OR R3.C IS NULL Inner-Outer where expr - part of the NLIJ where predicate
        // R2.A > 3 Outer where expr - pushed down to the outer node
        pn = compile("select * FROM R2 LEFT JOIN R3 ON R3.A = R2.A WHERE R3.A IS NULL AND R2.A > 3 AND (R2.A < 6 OR R3.C IS NULL)");
        n = pn.getChild(0).getChild(0);
        assertTrue(n instanceof NestLoopIndexPlanNode);
        assertEquals(((NestLoopIndexPlanNode) n).getJoinType(), JoinType.LEFT);
        assertNull(((NestLoopIndexPlanNode) n).getPreJoinPredicate());
        assertNull(((NestLoopIndexPlanNode) n).getJoinPredicate());
        assertNotNull(((NestLoopIndexPlanNode) n).getWherePredicate());
        AbstractExpression w = ((NestLoopIndexPlanNode) n).getWherePredicate();
        assertEquals(ExpressionType.CONJUNCTION_AND, w.getExpressionType());
        assertEquals(ExpressionType.OPERATOR_IS_NULL, w.getRight().getExpressionType());
        assertEquals(ExpressionType.CONJUNCTION_OR, w.getLeft().getExpressionType());
        indexScan = (IndexScanPlanNode)n.getInlinePlanNode(PlanNodeType.INDEXSCAN);
        assertEquals(IndexLookupType.EQ, indexScan.getLookupType());
        assertEquals(ExpressionType.COMPARE_EQUAL, indexScan.getEndExpression().getExpressionType());
        c1 = n.getChild(0);
        assertTrue(c1 instanceof SeqScanPlanNode);
        assertEquals(ExpressionType.COMPARE_GREATERTHAN, ((SeqScanPlanNode)c1).getPredicate().getExpressionType());

    }

    public void XXX() {
        // Distributed Outer table
        List<AbstractPlanNode> lpn;
        AbstractPlanNode pn;
        AbstractPlanNode n;
        lpn = compileToFragments("select * FROM P1 LEFT JOIN R2 ON P1.C = R2.C");
        assertEquals(2, lpn.size());
        n = lpn.get(1).getChild(0);
        assertTrue(n instanceof NestLoopPlanNode);
        assertEquals(2, n.getChildCount());
        assertTrue(n.getChild(0) instanceof SeqScanPlanNode);
        assertTrue(n.getChild(1) instanceof SeqScanPlanNode);

        // Distributed Inner table
        pn = compile("select * FROM R2 LEFT JOIN P1 ON P1.C = R2.C");
        n = pn.getChild(0).getChild(0);
        assertTrue(n instanceof NestLoopPlanNode);
        NestLoopPlanNode nl = (NestLoopPlanNode) n;
        assertEquals(2, nl.getChildCount());
        assertTrue(nl.getChild(0) instanceof SeqScanPlanNode);
        assertTrue(nl.getChild(1) instanceof ReceivePlanNode);

        // Distributed Inner and Outer table joined on the partition column
        lpn = compileToFragments("select * FROM P1 LEFT JOIN P4 ON P1.A = P4.A");
        assertEquals(2, lpn.size());
        n = lpn.get(1).getChild(0);
        assertTrue(n instanceof NestLoopPlanNode);
        assertEquals(2, n.getChildCount());
        assertTrue(n.getChild(0) instanceof SeqScanPlanNode);
        assertTrue(n.getChild(1) instanceof SeqScanPlanNode);

        // Distributed Inner and Outer table joined on the non-partition column
        failToCompile("select * FROM P1 LEFT JOIN P4 ON P1.A = P4.E",
                "Join of multiple partitioned tables has insufficient join criteria");
    }

    public void testDistributedIndexJoinConditions() {
        // Distributed outer table, replicated inner -NLIJ/inlined IndexScan
        List<AbstractPlanNode> lpn;
        //AbstractPlanNode pn;
        AbstractPlanNode n;
        lpn = compileToFragments("select * FROM P1 LEFT JOIN R3 ON P1.C = R3.A");
        assertEquals(2, lpn.size());
        n = lpn.get(1).getChild(0);
        assertTrue(n instanceof NestLoopIndexPlanNode);
        assertEquals(1, n.getChildCount());
        assertTrue(n.getChild(0) instanceof SeqScanPlanNode);

        // Distributed inner  and replicated outer tables -NLJ/IndexScan
        lpn = compileToFragments("select *  FROM R3 LEFT JOIN P2 ON R3.A = P2.A AND P2.A < 0 AND P2.E > 3 WHERE P2.A IS NULL");
        assertEquals(2, lpn.size());
        for (AbstractPlanNode apn: lpn) {
            System.out.println(apn.toExplainPlanString());
        }

        n = lpn.get(0).getChild(0).getChild(0);
        assertTrue(n instanceof NestLoopPlanNode);
        assertEquals(JoinType.LEFT, ((NestLoopPlanNode) n).getJoinType());
        assertNotNull(((NestLoopPlanNode) n).getJoinPredicate());
        assertNotNull(((NestLoopPlanNode) n).getWherePredicate());
        AbstractPlanNode c = n.getChild(0);
        assertTrue(c instanceof SeqScanPlanNode);
        c = n.getChild(1);
        assertTrue(c instanceof ReceivePlanNode);
        n = lpn.get(1).getChild(0);
        assertTrue(n instanceof IndexScanPlanNode);
        IndexScanPlanNode in = (IndexScanPlanNode) n;
        assertEquals(IndexLookupType.LT, in.getLookupType());

        assertNotNull(in.getPredicate());
        assertEquals(ExpressionType.CONJUNCTION_AND, in.getPredicate().getExpressionType());
        assertEquals(ExpressionType.COMPARE_GREATERTHAN, in.getPredicate().getLeft().getExpressionType());
        assertEquals(ExpressionType.OPERATOR_NOT, in.getPredicate().getRight().getExpressionType());

        // Distributed inner  and outer tables -NLIJ/inlined IndexScan
        lpn = compileToFragments("select *  FROM P2 RIGHT JOIN P3 ON P3.A = P2.A AND P2.A < 0 WHERE P2.A IS NULL");
        assertEquals(2, lpn.size());
        n = lpn.get(1).getChild(0);
        assertTrue(n instanceof NestLoopIndexPlanNode);
        assertEquals(JoinType.LEFT, ((NestLoopIndexPlanNode) n).getJoinType());
        assertNull(((NestLoopIndexPlanNode) n).getJoinPredicate());
        assertNotNull(((NestLoopIndexPlanNode) n).getWherePredicate());
        AbstractExpression w = ((NestLoopIndexPlanNode) n).getWherePredicate();
        assertEquals(ExpressionType.OPERATOR_IS_NULL, w.getExpressionType());
        IndexScanPlanNode indexScan = (IndexScanPlanNode)n.getInlinePlanNode(PlanNodeType.INDEXSCAN);
        assertEquals(IndexLookupType.EQ, indexScan.getLookupType());
        assertEquals(ExpressionType.COMPARE_EQUAL, indexScan.getEndExpression().getExpressionType());
        w = indexScan.getPredicate();
        assertNotNull(w);
        assertEquals(ExpressionType.COMPARE_LESSTHAN, w.getExpressionType());
    }


   public void testNonSupportedJoin() {
       // JOIN with parentheses (HSQL limitation)
       failToCompile("select R2.C FROM (R1 JOIN R2 ON R1.C = R2.C) JOIN R3 ON R1.C = R3.C",
                     "user lacks privilege or object not found: R1.C");
       // JOIN with join hierarchy (HSQL limitation)
       failToCompile("select * FROM R1 JOIN R2 JOIN R3 ON R1.C = R2.C ON R1.C = R3.C",
                     "unexpected token");
       // FUUL JOIN. Temporary restriction
       failToCompile("select R1.C FROM R1 FULL JOIN R2 ON R1.C = R2.C",
                     "VoltDB does not support full outer joins");
       failToCompile("select R1.C FROM R1 FULL OUTER JOIN R2 ON R1.C = R2.C",
                     "VoltDB does not support full outer joins");
       // OUTER JOIN with >5 tables.
       failToCompile("select R1.C FROM R3,R2, P1, P2, P3 LEFT OUTER JOIN R1 ON R1.C = R2.C WHERE R3.A = R2.A and R2.A = P1.A and P1.A = P2.A and P3.A = P2.A",
                     "join of > 5 tables was requested without specifying a join order");
       // INNER JOIN with >5 tables.
       failToCompile("select R1.C FROM R3,R2, P1, P2, P3, R1 WHERE R3.A = R2.A and R2.A = P1.A and P1.A = P2.A and P3.A = P2.A and R1.C = R2.C",
                     "join of > 5 tables was requested without specifying a join order");
   }


   public void testOuterJoinSimplification() {
       AbstractPlanNode pn = compile("select * FROM R1 LEFT JOIN R2 ON R1.C = R2.C WHERE R2.C IS NOT NULL");
       AbstractPlanNode n = pn.getChild(0).getChild(0);
       assertTrue(n instanceof NestLoopPlanNode);
       assertEquals(((NestLoopPlanNode) n).getJoinType(), JoinType.INNER);

       pn = compile("select * FROM R1 LEFT JOIN R2 ON R1.C = R2.C WHERE R2.C > 0");
       n = pn.getChild(0).getChild(0);
       assertTrue(n instanceof NestLoopPlanNode);
       assertEquals(((NestLoopPlanNode) n).getJoinType(), JoinType.INNER);

       pn = compile("select * FROM R1 RIGHT JOIN R2 ON R1.C = R2.C WHERE R1.C > 0");
       n = pn.getChild(0).getChild(0);
       assertTrue(n instanceof NestLoopPlanNode);
       assertEquals(((NestLoopPlanNode) n).getJoinType(), JoinType.INNER);

       pn = compile("select * FROM R1 LEFT JOIN R3 ON R1.C = R3.C WHERE R3.A > 0");
       n = pn.getChild(0).getChild(0);
       assertTrue(n instanceof NestLoopPlanNode);
       assertEquals(((NestLoopPlanNode) n).getJoinType(), JoinType.INNER);

       pn = compile("select * FROM R1 LEFT JOIN R3 ON R1.C = R3.A WHERE R3.A > 0");
       n = pn.getChild(0).getChild(0);
       assertTrue(n instanceof NestLoopIndexPlanNode);
       assertEquals(((NestLoopIndexPlanNode) n).getJoinType(), JoinType.INNER);

       pn = compile("select * FROM R1 LEFT JOIN R2 ON R1.C = R2.C WHERE ABS(R2.C) <  10");
       n = pn.getChild(0).getChild(0);
       assertTrue(n instanceof NestLoopPlanNode);
       assertEquals(((NestLoopPlanNode) n).getJoinType(), JoinType.INNER);

       pn = compile("select * FROM R1 RIGHT JOIN R2 ON R1.C = R2.C WHERE ABS(R1.C) <  10");
       n = pn.getChild(0).getChild(0);
       assertTrue(n instanceof NestLoopPlanNode);
       assertEquals(((NestLoopPlanNode) n).getJoinType(), JoinType.INNER);

       pn = compile("select * FROM R1 LEFT JOIN R2 ON R1.C = R2.C WHERE ABS(R1.C) <  10");
       n = pn.getChild(0).getChild(0);
       assertTrue(n instanceof NestLoopPlanNode);
       assertEquals(((NestLoopPlanNode) n).getJoinType(), JoinType.LEFT);

       pn = compile("select * FROM R1 RIGHT JOIN R2 ON R1.C = R2.C WHERE ABS(R2.C) <  10");
       n = pn.getChild(0).getChild(0);
       assertTrue(n instanceof NestLoopPlanNode);
       assertEquals(((NestLoopPlanNode) n).getJoinType(), JoinType.LEFT);

       pn = compile("select * FROM R1 LEFT JOIN R2 ON R1.C = R2.C WHERE ABS(R2.C) <  10 AND R1.C = 3");
       n = pn.getChild(0).getChild(0);
       assertTrue(n instanceof NestLoopPlanNode);
       assertEquals(((NestLoopPlanNode) n).getJoinType(), JoinType.INNER);

       pn = compile("select * FROM R1 LEFT JOIN R2 ON R1.C = R2.C WHERE ABS(R2.C) <  10 OR R2.C IS NOT NULL");
       n = pn.getChild(0).getChild(0);
       assertTrue(n instanceof NestLoopPlanNode);
       assertEquals(((NestLoopPlanNode) n).getJoinType(), JoinType.INNER);

       pn = compile("select * FROM R1 LEFT JOIN R2 ON R1.C = R2.C WHERE ABS(R1.C) <  10 AND R1.C > 3");
       n = pn.getChild(0).getChild(0);
       assertTrue(n instanceof NestLoopPlanNode);
       assertEquals(((NestLoopPlanNode) n).getJoinType(), JoinType.LEFT);

       pn = compile("select * FROM R1 LEFT JOIN R2 ON R1.C = R2.C WHERE ABS(R1.C) <  10 OR R2.C IS NOT NULL");
       n = pn.getChild(0).getChild(0);
       assertTrue(n instanceof NestLoopPlanNode);
       assertEquals(((NestLoopPlanNode) n).getJoinType(), JoinType.LEFT);
   }

    @Override
    protected void setUp() throws Exception {
        setupSchema(TestJoinOrder.class.getResource("testplans-join-ddl.sql"), "testplansjoin", false);
    }

}<|MERGE_RESOLUTION|>--- conflicted
+++ resolved
@@ -309,27 +309,6 @@
         AbstractPlanNode node;
         SeqScanPlanNode seqScan;
 
-<<<<<<< HEAD
-        apl = compileToFragments("select * FROM P1 JOIN R2 USING(A) WHERE P1.C > 0 and R2.C >= 5");
-        // Mike A is looking into the issue with this variant
-        //apl = compileToFragments("select * FROM P1 LABELED JOIN R2 USING(A) WHERE A > 0 and R2.C >= 5");
-=======
-        apl = compileToFragments("select * FROM P1 LABEL JOIN R2 USING(A) WHERE A > 0 and R2.C >= 5");
->>>>>>> 35cf6803
-        pn = apl.get(1);
-        node = pn.getChild(0);
-        assertTrue(node instanceof NestLoopPlanNode);
-        assertEquals(ExpressionType.COMPARE_EQUAL,
-                     ((NestLoopPlanNode)node).getJoinPredicate().getExpressionType());
-        seqScan = (SeqScanPlanNode)node.getChild(1);
-        assertEquals(ExpressionType.COMPARE_GREATERTHANOREQUALTO, seqScan.getPredicate().getExpressionType());
-        node = node.getChild(0);
-        seqScan = (SeqScanPlanNode)node;
-        assertTrue(node instanceof SeqScanPlanNode);
-        assertEquals(ExpressionType.COMPARE_GREATERTHAN, seqScan.getPredicate().getExpressionType());
-<<<<<<< HEAD
-=======
-
         apl = compileToFragments("select * FROM P1 LABEL LEFT JOIN R2 USING(A) WHERE A > 0 and R2.C >= 5");
         pn = apl.get(1);
         node = pn.getChild(0);
@@ -343,7 +322,6 @@
         assertTrue(node instanceof SeqScanPlanNode);
         assertEquals(ExpressionType.COMPARE_GREATERTHAN, seqScan.getPredicate().getExpressionType());
 
->>>>>>> 35cf6803
     }
 
     public void testTransitiveValueEquivalenceConditions() {
