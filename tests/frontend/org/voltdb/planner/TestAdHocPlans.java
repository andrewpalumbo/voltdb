--- conflicted
+++ resolved
@@ -47,17 +47,9 @@
         // For planner-only testing, we shouldn't care about IV2
         Configuration config = setUpSPDB();
         byte[] bytes = MiscUtils.fileToBytes(new File(config.m_pathToCatalog));
-<<<<<<< HEAD
         Catalog catalog = CatalogUtil.deserializeCatalogFromJarFileBytes(bytes);
         CatalogContext context = CatalogContext.simpleForTest(0, catalog, bytes);
-        m_pt = new PlannerTool(context.cluster, context.database, 0);
-=======
-        String serializedCatalog = CatalogUtil.getSerializedCatalogStringFromJar(CatalogUtil.loadAndUpgradeCatalogFromJar(bytes).getFirst());
-        Catalog catalog = new Catalog();
-        catalog.execute(serializedCatalog);
-        CatalogContext context = new CatalogContext(0, 0, catalog, bytes, new byte[] {}, 0);
         m_pt = new PlannerTool(context.cluster, context.database, context.getCatalogHash());
->>>>>>> fd2cbbd6
     }
 
     @Override
