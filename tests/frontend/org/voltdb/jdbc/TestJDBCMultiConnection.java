--- conflicted
+++ resolved
@@ -53,27 +53,6 @@
     public static void setUpBeforeClass() throws Exception {
         // Fake out the constraints that were previously written against the
         // TPCC schema
-<<<<<<< HEAD
-        String ddl =
-            "CREATE TABLE TT(A1 INTEGER NOT NULL, A2_ID INTEGER, PRIMARY KEY(A1));" +
-            "CREATE TABLE ORDERS(A1 INTEGER NOT NULL, A2_ID INTEGER, PRIMARY KEY(A1)); \n" +
-            "CREATE UNIQUE INDEX UNIQUE_ORDERS_HASH ON ORDERS (A1, A2_ID); " +
-            "CREATE INDEX IDX_ORDERS_HASH ON ORDERS (A2_ID); \n" +
-            "PARTITION TABLE TT ON COLUMN A1; \n" +
-            "PARTITION TABLE ORDERS ON COLUMN A1;\n" +
-            "";
-
-        m_projectBuilder = new VoltProjectBuilder();
-        m_projectBuilder.catBuilder().addLiteralSchema(ddl)
-        .addSchema(TestClientFeatures.class.getResource("clientfeatures.sql"))
-        .addProcedures(ArbitraryDurationProc.class)
-        .addStmtProcedure("InsertA", "INSERT INTO TT VALUES(?,?);", "TT.A1: 0")
-        .addStmtProcedure("SelectB", "SELECT * FROM TT;");
-        assertTrue(m_projectBuilder.compile(Configuration.getPathToCatalogForTest("jdbcreconnecttest.jar"), 3, 1, 0));
-        MiscUtils.copyFile(m_projectBuilder.getPathToDeployment(), Configuration.getPathToCatalogForTest("jdbcreconnecttest.xml"));
-        m_testJar = Configuration.getPathToCatalogForTest("jdbcreconnecttest.jar");
-
-=======
         CatalogBuilder cb = new CatalogBuilder(
                 "CREATE TABLE TT(A1 INTEGER NOT NULL, A2_ID INTEGER, PRIMARY KEY(A1));" +
                 "CREATE TABLE ORDERS(A1 INTEGER NOT NULL, A2_ID INTEGER, PRIMARY KEY(A1)); \n" +
@@ -91,7 +70,6 @@
 
         m_config = Configuration.compile(testcaseclassname, cb, new DeploymentBuilder(3));
         assertNotNull("Configuration failed to compile", m_config);
->>>>>>> f708143e
         // Set up server and connections.
         startServer();
         connectClients();
