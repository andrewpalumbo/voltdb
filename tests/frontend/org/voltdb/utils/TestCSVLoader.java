package org.voltdb.utils;

import java.io.BufferedReader;
import java.io.BufferedWriter;
import java.io.FileReader;
import java.io.FileWriter;

import junit.framework.TestCase;

import org.voltdb.ServerThread;
import org.voltdb.VoltDB;
import org.voltdb.VoltDB.Configuration;
import org.voltdb.VoltTable;
import org.voltdb.client.Client;
import org.voltdb.client.ClientFactory;
import org.voltdb.compiler.VoltProjectBuilder;

public class TestCSVLoader extends TestCase {
	
	private String simpleSchema;
	private String pathToCatalog = Configuration.getPathToCatalogForTest("csv.jar");
    private String pathToDeployment = Configuration.getPathToCatalogForTest("csv.xml");
    private ServerThread localServer;
    private VoltDB.Configuration config;
    private VoltProjectBuilder builder;
    private Client client;
    
    private String userHome = System.getProperty("user.home"); 
    private String reportdir = userHome + "/";
    String path_csv = userHome + "/" + "test.csv";
    
    private String []options = {
    		//userHome + "/testdb.csv",
    		"--inputfile=" + userHome + "/test.csv", 
    		//"--procedurename=BLAH.insert",
    		"--reportdir=" + reportdir,
    		"--tablename=BLAH",
    		"--abortfailurecount=50",
    		//"--skipemptyrecords=false",
    		};

    @Override
    protected void setUp() throws Exception
    {
<<<<<<< HEAD
        super.setUp();     
=======
        super.setUp();
        
        simpleSchema =
                "create table BLAH (" +
                "clm_integer integer default 0 not null, " + // column that is partitioned on

                "clm_tinyint tinyint default 0, " +
                "clm_smallint smallint default 0, " +
                "clm_bigint bigint default 0, " +
                
               	"clm_string varchar(10) default null, " +
                "clm_decimal decimal default null, " +
                //"clm_float float default 1.0, "+ // for later
                //"clm_timestamp timestamp default null, " + // for later
                //"clm_varinary varbinary default null" + // for later
                "); ";
        
>>>>>>> 852125a6
        pathToCatalog = Configuration.getPathToCatalogForTest("csv.jar");
        pathToDeployment = Configuration.getPathToCatalogForTest("csv.xml");
        builder = new VoltProjectBuilder();
        builder.addLiteralSchema(simpleSchema);
        builder.addPartitionInfo("BLAH", "clm_integer");
        //builder.addStmtProcedure("Insert", "insert into blah values (?, ?, ?);", null);
        //builder.addStmtProcedure("InsertWithDate", "INSERT INTO BLAH VALUES (974599638818488300, 5, 'nullchar');");
        boolean success = builder.compile(pathToCatalog, 2, 1, 0);
        assertTrue(success);
        MiscUtils.copyFile(builder.getPathToDeployment(), pathToDeployment);

        config = new VoltDB.Configuration();
        config.m_pathToCatalog = pathToCatalog;
        config.m_pathToDeployment = pathToDeployment;
        localServer = new ServerThread(config);
        client = null;
        
        try{
        	localServer.start();
        	localServer.waitForInitialization();
        
        	client = ClientFactory.createClient();
        	client.createConnection("localhost");
        }
        catch(Exception e )
        {
        	System.err.println(e.getMessage());
        };
    }
    
<<<<<<< HEAD
    public void testBlank() throws Exception 
	{
    	simpleSchema =
                "create table BLAH (" +
                "clm_integer integer default 0 not null, " + // column that is partitioned on

                //"clm_tinyint tinyint default 0, " +
                //"clm_smallint smallint default 0, " +
                //"clm_bigint bigint default 0, " +
                
               // "clm_string varchar(10) default null, " +
                //"clm_decimal decimal default null, " +
                //"clm_float float default 1.0, "+ // for later
                //"clm_timestamp timestamp default null, " + // for later
                //"clm_varinary varbinary default null" + // for later
                "); ";
	    String []myData = { "1",
	    					"",
	    					"2"};
		test_Interface( this.params, myData );
	}
	
	public void testDelimeters () throws Exception
	{
		simpleSchema =
                "create table BLAH (" +
                "clm_integer integer default 0 not null, " + // column that is partitioned on

                "clm_tinyint tinyint default 0, " +
                //"clm_smallint smallint default 0, " +
                //"clm_bigint bigint default 0, " +
                
               // "clm_string varchar(10) default null, " +
                //"clm_decimal decimal default null, " +
                //"clm_float float default 1.0, "+ // for later
                //"clm_timestamp timestamp default null, " + // for later
                //"clm_varinary varbinary default null" + // for later
                "); ";
		 String []params = {
		    		//userHome + "/testdb.csv",
		    		"--inputfile=" + userHome + "/test.csv", 
		    		//"--procedurename=BLAH.insert",
		    		"--reportdir=" + reportdir,
		    		"--tablename=BLAH",
		    		"--abortfailurecount=50",
		    		//"--skipemptyrecords=false",
		    		"--separator='.'"
		    		};
		 String []myData = {"1.1","","2.2"};
		 test_Interface( params, myData );
	}

//	public void testSimple() throws Exception {
//		 String []params_simple = {
//	    		//userHome + "/testdb.csv",
//	    		"--inputfile=" + userHome + "/testdb.csv", 
//	    		//"--procedurename=BLAH.insert",
//	    		"--reportdir=" + reportdir,
//	    		"--tablename=BLAH",
//	    		"--abortfailurecount=50",
//	    		//"--skipemptyrecords=false",
//	    		};
//        try {
//            CSVLoader.main(params_simple);
//            // do the test
//            VoltTable modCount;
//            modCount = client.callProcedure("@AdHoc", "SELECT * FROM BLAH;").getResults()[0];
//            System.out.println("data inserted to table BLAH:\n" + modCount);
//            int rowct = modCount.getRowCount();
//                        
//            BufferedReader csvreport = new BufferedReader(new FileReader(new String(reportdir + CSVLoader.reportfile)));
//            int lineCount = 0;
//            String line = "";
//            String promptMsg = "Number of acknowledged tuples:";
//            
//            while ((line = csvreport.readLine()) != null) {
//            	if (line.startsWith(promptMsg)) {
//            		String num = line.substring(promptMsg.length());
//            		lineCount = Integer.parseInt(num.replaceAll("\\s",""));
//            		break;
//            	}
//            }
//            System.out.println(String.format("The rows infected: (%d,%s)", lineCount, rowct));
//            assertEquals(lineCount, rowct);
//            CSVLoader.flush();
//        }
//        finally {
//            if (client != null) client.close();
//            client = null;
//
//            if (localServer != null) {
//                localServer.shutdown();
//                localServer.join();
//            }
//            localServer = null;
//
//            // no clue how helpful this is
//            System.gc();
//        }
//	}
=======
//    public void testBlank() throws Exception 
//	{
//	    String []myData = {" 1,2,  NULL ,   NUL L, NU  LL ,NULL "};
//		test_Interface( this.options, myData );
//	}
//	
//	public void testDelimeters () throws Exception
//	{
//		 String []params = {
//		    		//userHome + "/testdb.csv",
//		    		"--inputfile=" + userHome + "/test.csv", 
//		    		//"--procedurename=BLAH.insert",
//		    		"--reportdir=" + reportdir,
//		    		"--tablename=BLAH",
//		    		"--abortfailurecount=50",
//		    		//"--skipemptyrecords=false",
//		    		"--separator=",""
//		    		};
//		 String []myData = {"1","","2"};
//		 test_Interface( params, myData );
//	}

	public void testSimple() throws Exception {
		 String []params_simple = {
	    		//userHome + "/testdb.csv",
	    		"--inputfile=" + userHome + "/testdb.csv", 
	    		//"--procedurename=BLAH.insert",
	    		"--reportdir=" + reportdir,
	    		"--tablename=BLAH",
	    		"--abortfailurecount=50",
	    		//"--skipemptyrecords=false",
	    		
	    		};
        try {
            CSVLoader.main(params_simple);
            // do the test
            VoltTable modCount;
            modCount = client.callProcedure("@AdHoc", "SELECT * FROM BLAH;").getResults()[0];
            System.out.println("data inserted to table BLAH:\n" + modCount);
            int rowct = modCount.getRowCount();
                        
            BufferedReader csvreport = new BufferedReader(new FileReader(new String(reportdir + CSVLoader.reportfile)));
            int lineCount = 0;
            String line = "";
            String promptMsg = "Number of acknowledged tuples:";
            
            while ((line = csvreport.readLine()) != null) {
            	if (line.startsWith(promptMsg)) {
            		String num = line.substring(promptMsg.length());
            		lineCount = Integer.parseInt(num.replaceAll("\\s",""));
            		break;
            	}
            }
            System.out.println(String.format("The rows infected: (%d,%s)", lineCount, rowct));
            assertEquals(lineCount, rowct);
            CSVLoader.flush();
        }
        finally {
            if (client != null) client.close();
            client = null;

            if (localServer != null) {
                localServer.shutdown();
                localServer.join();
            }
            localServer = null;

            // no clue how helpful this is
            System.gc();
        }
	}
>>>>>>> 852125a6
	
	public void test_Interface( String[] my_params, String[] my_data ) throws Exception {
		try{
			BufferedWriter out_csv = new BufferedWriter( new FileWriter( path_csv ) );
			for( int i = 0; i < my_data.length; i++ )
				out_csv.write( my_data[ i ]+"\n" );
			out_csv.flush();
			out_csv.close();
		}
		catch( Exception e) {
			System.err.print( e.getMessage() );
		}
		
		try {
            CSVLoader.main(my_params);
            // do the test
            
            VoltTable modCount;
            modCount = client.callProcedure("@AdHoc", "SELECT * FROM BLAH;").getResults()[0];
            System.out.println("data inserted to table BLAH:\n" + modCount);
            int rowct = modCount.getRowCount();
                        
            BufferedReader csvreport = new BufferedReader(new FileReader(new String(reportdir + CSVLoader.reportfile)));
            int lineCount = 0;
            String line = "";
            String promptMsg = "Number of acknowledged tuples:";
            
            while ((line = csvreport.readLine()) != null) {
            	if (line.startsWith(promptMsg)) {
            		String num = line.substring(promptMsg.length());
            		lineCount = Integer.parseInt(num.replaceAll("\\s",""));
            		break;
            	}
            }
            System.out.println(String.format("The rows infected: (%d,%s)", lineCount, rowct));
            assertEquals(lineCount, rowct);
            CSVLoader.flush();
        }
        finally {
            if (client != null) client.close();
            client = null;

            if (localServer != null) {
                localServer.shutdown();
                localServer.join();
            }
            localServer = null;

            // no clue how helpful this is
            System.gc();
        }
	}

}<|MERGE_RESOLUTION|>--- conflicted
+++ resolved
@@ -42,9 +42,6 @@
     @Override
     protected void setUp() throws Exception
     {
-<<<<<<< HEAD
-        super.setUp();     
-=======
         super.setUp();
         
         simpleSchema =
@@ -61,8 +58,7 @@
                 //"clm_timestamp timestamp default null, " + // for later
                 //"clm_varinary varbinary default null" + // for later
                 "); ";
-        
->>>>>>> 852125a6
+   
         pathToCatalog = Configuration.getPathToCatalogForTest("csv.jar");
         pathToDeployment = Configuration.getPathToCatalogForTest("csv.xml");
         builder = new VoltProjectBuilder();
@@ -93,7 +89,6 @@
         };
     }
     
-<<<<<<< HEAD
     public void testBlank() throws Exception 
 	{
     	simpleSchema =
@@ -113,7 +108,7 @@
 	    String []myData = { "1",
 	    					"",
 	    					"2"};
-		test_Interface( this.params, myData );
+		test_Interface( this.options, myData );
 	}
 	
 	public void testDelimeters () throws Exception
@@ -194,79 +189,6 @@
 //            System.gc();
 //        }
 //	}
-=======
-//    public void testBlank() throws Exception 
-//	{
-//	    String []myData = {" 1,2,  NULL ,   NUL L, NU  LL ,NULL "};
-//		test_Interface( this.options, myData );
-//	}
-//	
-//	public void testDelimeters () throws Exception
-//	{
-//		 String []params = {
-//		    		//userHome + "/testdb.csv",
-//		    		"--inputfile=" + userHome + "/test.csv", 
-//		    		//"--procedurename=BLAH.insert",
-//		    		"--reportdir=" + reportdir,
-//		    		"--tablename=BLAH",
-//		    		"--abortfailurecount=50",
-//		    		//"--skipemptyrecords=false",
-//		    		"--separator=",""
-//		    		};
-//		 String []myData = {"1","","2"};
-//		 test_Interface( params, myData );
-//	}
-
-	public void testSimple() throws Exception {
-		 String []params_simple = {
-	    		//userHome + "/testdb.csv",
-	    		"--inputfile=" + userHome + "/testdb.csv", 
-	    		//"--procedurename=BLAH.insert",
-	    		"--reportdir=" + reportdir,
-	    		"--tablename=BLAH",
-	    		"--abortfailurecount=50",
-	    		//"--skipemptyrecords=false",
-	    		
-	    		};
-        try {
-            CSVLoader.main(params_simple);
-            // do the test
-            VoltTable modCount;
-            modCount = client.callProcedure("@AdHoc", "SELECT * FROM BLAH;").getResults()[0];
-            System.out.println("data inserted to table BLAH:\n" + modCount);
-            int rowct = modCount.getRowCount();
-                        
-            BufferedReader csvreport = new BufferedReader(new FileReader(new String(reportdir + CSVLoader.reportfile)));
-            int lineCount = 0;
-            String line = "";
-            String promptMsg = "Number of acknowledged tuples:";
-            
-            while ((line = csvreport.readLine()) != null) {
-            	if (line.startsWith(promptMsg)) {
-            		String num = line.substring(promptMsg.length());
-            		lineCount = Integer.parseInt(num.replaceAll("\\s",""));
-            		break;
-            	}
-            }
-            System.out.println(String.format("The rows infected: (%d,%s)", lineCount, rowct));
-            assertEquals(lineCount, rowct);
-            CSVLoader.flush();
-        }
-        finally {
-            if (client != null) client.close();
-            client = null;
-
-            if (localServer != null) {
-                localServer.shutdown();
-                localServer.join();
-            }
-            localServer = null;
-
-            // no clue how helpful this is
-            System.gc();
-        }
-	}
->>>>>>> 852125a6
 	
 	public void test_Interface( String[] my_params, String[] my_data ) throws Exception {
 		try{
